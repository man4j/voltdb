--- conflicted
+++ resolved
@@ -18,7 +18,6 @@
 
 The following projects are included in the examples directory:
 
-<<<<<<< HEAD
 ### adperformance ###
 
 This application simulates a high velocity stream of impression, click-through, and conversions events that are enriched and ingested by VoltDB. Several materialized views maintain real-time aggregations on this data to provide a minutely summary for each advertiser as well as drill-down reports grouped by campaign to show detail-level metrics, costs and rates with real-time accuracy.
@@ -35,14 +34,9 @@
 
 ### callcenter ###
 
-Process begin and end call events from a call center. Pair/join events in VoltDB to create a definitive record of completed calls.
+The Callcenter VoltDB application processes begin and end call events from a call center. Pair/join events in VoltDB create a definitive record of completed calls.
 
-Use VoltDB's strong consistency and stored procedure logic to compute a running standard deviation on call length by agent. This is not a trivial thing to compute without strong consistency.  Thankfully VoltDB provides strong consistency, making solving this problem much easier. The provided HTML dashboard shows a top-N list of agents by standard deviation.
-=======
-### callcenter ###
-  
-The Callcenter VoltDB application processes begin and end call events from a call center. Pair/join events in VoltDB create a definitive record of completed calls. Note that this app uses unrealistic call data -- the average call time is 5s by default -- to make the simulation interesting in a two-minute example run.
->>>>>>> 0f78d333
+This app uses VoltDB's strong consistency and stored procedure logic to compute a running standard deviation on call length by agent. This is not a trivial thing to compute without strong consistency. The provided HTML dashboard shows a top-N list of agents by standard deviation.
 
 ### contentionmark ###
   
