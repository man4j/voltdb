/* This file is part of VoltDB.
 * Copyright (C) 2008-2016 VoltDB Inc.
 *
 * This file contains original code and/or modifications of original code.
 * Any modifications made by VoltDB Inc. are licensed under the following
 * terms and conditions:
 *
 * This program is free software: you can redistribute it and/or modify
 * it under the terms of the GNU Affero General Public License as
 * published by the Free Software Foundation, either version 3 of the
 * License, or (at your option) any later version.
 *
 * This program is distributed in the hope that it will be useful,
 * but WITHOUT ANY WARRANTY; without even the implied warranty of
 * MERCHANTABILITY or FITNESS FOR A PARTICULAR PURPOSE.  See the
 * GNU Affero General Public License for more details.
 *
 * You should have received a copy of the GNU Affero General Public License
 * along with VoltDB.  If not, see <http://www.gnu.org/licenses/>.
 */
/* Copyright (C) 2008 by H-Store Project
 * Brown University
 * Massachusetts Institute of Technology
 * Yale University
 *
 * Permission is hereby granted, free of charge, to any person obtaining
 * a copy of this software and associated documentation files (the
 * "Software"), to deal in the Software without restriction, including
 * without limitation the rights to use, copy, modify, merge, publish,
 * distribute, sublicense, and/or sell copies of the Software, and to
 * permit persons to whom the Software is furnished to do so, subject to
 * the following conditions:
 *
 * The above copyright notice and this permission notice shall be
 * included in all copies or substantial portions of the Software.
 *
 * THE SOFTWARE IS PROVIDED "AS IS", WITHOUT WARRANTY OF ANY KIND,
 * EXPRESS OR IMPLIED, INCLUDING BUT NOT LIMITED TO THE WARRANTIES OF
 * MERCHANTABILITY, FITNESS FOR A PARTICULAR PURPOSE AND NONINFRINGEMENT
 * IN NO EVENT SHALL THE AUTHORS BE LIABLE FOR ANY CLAIM, DAMAGES OR
 * OTHER LIABILITY, WHETHER IN AN ACTION OF CONTRACT, TORT OR OTHERWISE,
 * ARISING FROM, OUT OF OR IN CONNECTION WITH THE SOFTWARE OR THE USE OR
 * OTHER DEALINGS IN THE SOFTWARE.
 */

#ifndef HSTOREEXECUTORUTIL_H
#define HSTOREEXECUTORUTIL_H

#include <cassert>

namespace voltdb {

class AbstractExpression;
class TableTuple;

// Helper struct to evaluate a postfilter and count the number of tuples that
// successfully passed the evaluation
struct CountingPostfilter {
    CountingPostfilter(const AbstractExpression * wherePredicate, int limit, int offset);

    // Returns true is LIMIT is not reached yet
    bool isUnderLimit() const {
        return m_limit == -1 || m_tuple_ctr < m_limit;
    }

    void setAboveLimit() {
        assert (m_limit != -1);
        m_tuple_ctr = m_limit;
    }

    // Returns true if predicate evaluates to true and LIMIT/OFFSET conditions are satisfied.
    bool eval(const TableTuple* outer_tuple, const TableTuple* inner_tuple);

    private:
    const AbstractExpression *m_postfilter;
    int m_limit;
    int m_offset;

    int m_tuple_skipped;
    int m_tuple_ctr;
};

<<<<<<< HEAD
=======
AbstractExecutor* getNewExecutor(VoltDBEngine *engine, AbstractPlanNode* abstract_node);

>>>>>>> 04281aef
}

#endif<|MERGE_RESOLUTION|>--- conflicted
+++ resolved
@@ -80,11 +80,6 @@
     int m_tuple_ctr;
 };
 
-<<<<<<< HEAD
-=======
-AbstractExecutor* getNewExecutor(VoltDBEngine *engine, AbstractPlanNode* abstract_node);
-
->>>>>>> 04281aef
 }
 
 #endif