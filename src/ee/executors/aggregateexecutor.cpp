--- conflicted
+++ resolved
@@ -459,7 +459,7 @@
     }
 }
 
-AggregateRow* AggregateHashExecutor::p_execute_init(const NValueArray& params,
+void AggregateHashExecutor::p_execute_init(const NValueArray& params,
         ProgressMonitorProxy* pmp, const TupleSchema * schema)
 {
     VOLT_TRACE("hash aggregate executor init..");
@@ -467,8 +467,6 @@
     m_pmp = pmp;
 
     m_nextGroupByKeyStorage.init(m_groupByKeySchema, &m_memoryPool);
-
-    return NULL;
 }
 
 bool AggregateHashExecutor::p_execute(const NValueArray& params)
@@ -650,10 +648,6 @@
         }
         returned = true;
     }
-<<<<<<< HEAD
-=======
-
->>>>>>> 5aa26e19
     if (!returned) {
         // There's one last group (or table) row in progress that needs to be output.
         if (insertOutputTuple(m_aggregateRow)) {
@@ -661,14 +655,10 @@
         }
     }
 
-<<<<<<< HEAD
-    // clean up member variables
+    // clean up the member variables
+    delete m_aggregateRow;
     m_nextGroupByValues.clear();
     m_inProgressGroupByValues.clear();
-=======
-    // clean up the member variables
-    delete m_aggregateRow;
->>>>>>> 5aa26e19
 }
 
 }