/* This file is part of VoltDB.
 * Copyright (C) 2008-2013 VoltDB Inc.
 *
 * This file contains original code and/or modifications of original code.
 * Any modifications made by VoltDB Inc. are licensed under the following
 * terms and conditions:
 *
 * This program is free software: you can redistribute it and/or modify
 * it under the terms of the GNU Affero General Public License as
 * published by the Free Software Foundation, either version 3 of the
 * License, or (at your option) any later version.
 *
 * This program is distributed in the hope that it will be useful,
 * but WITHOUT ANY WARRANTY; without even the implied warranty of
 * MERCHANTABILITY or FITNESS FOR A PARTICULAR PURPOSE.  See the
 * GNU Affero General Public License for more details.
 *
 * You should have received a copy of the GNU Affero General Public License
 * along with VoltDB.  If not, see <http://www.gnu.org/licenses/>.
 */
/* Copyright (C) 2008 by H-Store Project
 * Brown University
 * Massachusetts Institute of Technology
 * Yale University
 *
 * Permission is hereby granted, free of charge, to any person obtaining
 * a copy of this software and associated documentation files (the
 * "Software"), to deal in the Software without restriction, including
 * without limitation the rights to use, copy, modify, merge, publish,
 * distribute, sublicense, and/or sell copies of the Software, and to
 * permit persons to whom the Software is furnished to do so, subject to
 * the following conditions:
 *
 * The above copyright notice and this permission notice shall be
 * included in all copies or substantial portions of the Software.
 *
 * THE SOFTWARE IS PROVIDED "AS IS", WITHOUT WARRANTY OF ANY KIND,
 * EXPRESS OR IMPLIED, INCLUDING BUT NOT LIMITED TO THE WARRANTIES OF
 * MERCHANTABILITY, FITNESS FOR A PARTICULAR PURPOSE AND NONINFRINGEMENT
 * IN NO EVENT SHALL THE AUTHORS BE LIABLE FOR ANY CLAIM, DAMAGES OR
 * OTHER LIABILITY, WHETHER IN AN ACTION OF CONTRACT, TORT OR OTHERWISE,
 * ARISING FROM, OUT OF OR IN CONNECTION WITH THE SOFTWARE OR THE USE OR
 * OTHER DEALINGS IN THE SOFTWARE.
 */

#include "indexscanexecutor.h"

#include "common/debuglog.h"
#include "common/common.h"
#include "common/tabletuple.h"
#include "common/FatalException.hpp"
#include "expressions/abstractexpression.h"
#include "expressions/expressionutil.h"
#include "indexes/tableindex.h"

// Inline PlanNodes
#include "plannodes/indexscannode.h"
#include "plannodes/projectionnode.h"
#include "plannodes/limitnode.h"

#include "storage/table.h"
#include "storage/tableiterator.h"
#include "storage/temptable.h"
#include "storage/persistenttable.h"

using namespace voltdb;

bool IndexScanExecutor::p_init(AbstractPlanNode *abstractNode,
                               TempTableLimits* limits)
{
    VOLT_TRACE("init IndexScan Executor");

    m_projectionNode = NULL;

    m_node = dynamic_cast<IndexScanPlanNode*>(abstractNode);
    assert(m_node);
    assert(m_node->getTargetTable());

    // Create output table based on output schema from the plan
    setTempOutputTable(limits, m_node->getTargetTable()->name());

    //
    // INLINE PROJECTION
    //
    if (m_node->getInlinePlanNode(PLAN_NODE_TYPE_PROJECTION) != NULL)
    {
        m_projectionNode =
            static_cast<ProjectionPlanNode*>
            (m_node->getInlinePlanNode(PLAN_NODE_TYPE_PROJECTION));

        m_projectionExpressions =
            new AbstractExpression*[m_node->getOutputTable()->columnCount()];

        ::memset(m_projectionExpressions, 0,
                 (sizeof(AbstractExpression*) *
                  m_node->getOutputTable()->columnCount()));

        m_projectionAllTupleArrayPtr = ExpressionUtil::convertIfAllTupleValues(m_projectionNode->getOutputColumnExpressions());

        m_projectionAllTupleArray = m_projectionAllTupleArrayPtr.get();

        m_needsSubstituteProjectPtr =
            boost::shared_array<bool>
            (new bool[m_node->getOutputTable()->columnCount()]);
        m_needsSubstituteProject = m_needsSubstituteProjectPtr.get();

        for (int ctr = 0;
             ctr < m_node->getOutputTable()->columnCount();
             ctr++)
        {
            assert(m_projectionNode->getOutputColumnExpressions()[ctr]);
            m_needsSubstituteProjectPtr[ctr] =
              m_projectionNode->
                getOutputColumnExpressions()[ctr]->hasParameter();
            m_projectionExpressions[ctr] =
              m_projectionNode->getOutputColumnExpressions()[ctr];
        }
    }

    //
    // Make sure that we have search keys and that they're not null
    //
    m_numOfSearchkeys = (int)m_node->getSearchKeyExpressions().size();
    m_searchKeyBeforeSubstituteArrayPtr =
      boost::shared_array<AbstractExpression*>
        (new AbstractExpression*[m_numOfSearchkeys]);
    m_searchKeyBeforeSubstituteArray = m_searchKeyBeforeSubstituteArrayPtr.get();
    m_needsSubstituteSearchKeyPtr =
        boost::shared_array<bool>(new bool[m_numOfSearchkeys]);
    m_needsSubstituteSearchKey = m_needsSubstituteSearchKeyPtr.get();

    //printf ("<INDEX SCAN> num of seach key: %d\n", m_numOfSearchkeys);
    // if (m_numOfSearchkeys == 0)
    // {
    //     VOLT_ERROR("There are no search key expressions for PlanNode '%s'",
    //                m_node->debug().c_str());
    //     return false;
    // }
    for (int ctr = 0; ctr < m_numOfSearchkeys; ctr++)
    {
        if (m_node->getSearchKeyExpressions()[ctr] == NULL)
        {
            VOLT_ERROR("The search key expression at position '%d' is NULL for"
                       " PlanNode '%s'", ctr, m_node->debug().c_str());
            delete [] m_projectionExpressions;
            return false;
        }
        m_needsSubstituteSearchKeyPtr[ctr] =
            m_node->getSearchKeyExpressions()[ctr]->hasParameter();
        m_searchKeyBeforeSubstituteArrayPtr[ctr] =
            m_node->getSearchKeyExpressions()[ctr];
    }

    //
    // Initialize local variables
    //

    //output table should be temptable
    m_outputTable = static_cast<TempTable*>(m_node->getOutputTable());
    //target table should be persistenttable
    m_targetTable = static_cast<PersistentTable*>(m_node->getTargetTable());
    m_numOfColumns = static_cast<int>(m_outputTable->columnCount());

    //
    // Grab the Index from our inner table
    // We'll throw an error if the index is missing
    //
    m_index = m_targetTable->index(m_node->getTargetIndexName());
    m_searchKey = TableTuple(m_index->getKeySchema());
    m_searchKeyBackingStore = new char[m_index->getKeySchema()->tupleLength()];
    m_searchKey.moveNoHeader(m_searchKeyBackingStore);
    if (m_index == NULL)
    {
        VOLT_ERROR("Failed to retreive index '%s' from table '%s' for PlanNode"
                   " '%s'", m_node->getTargetIndexName().c_str(),
                   m_targetTable->name().c_str(), m_node->debug().c_str());
        delete [] m_searchKeyBackingStore;
        delete [] m_projectionExpressions;
        return false;
    }
    VOLT_TRACE("Index key schema: '%s'", m_index->getKeySchema()->debug().c_str());

    m_tuple = TableTuple(m_targetTable->schema());

    if (m_node->getEndExpression() != NULL)
    {
        m_needsSubstituteEndExpression =
            m_node->getEndExpression()->hasParameter();
    }
    if (m_node->getPredicate() != NULL)
    {
        m_needsSubstitutePostExpression =
            m_node->getPredicate()->hasParameter();
    }
    if (m_node->getInitialExpression() != NULL)
    {
        m_needsSubstituteInitialExpression =
            m_node->getInitialExpression()->hasParameter();
    }

    //
    // Miscellanous Information
    //
    m_lookupType = m_node->getLookupType();
    m_sortDirection = m_node->getSortDirection();

    // Need to move GTE to find (x,_) when doing a partial covering search.
    // the planner sometimes used to lie in this case: index_lookup_type_eq is incorrect.
    // Index_lookup_type_gte is necessary.
    assert(m_lookupType != INDEX_LOOKUP_TYPE_EQ ||
           m_searchKey.getSchema()->columnCount() == m_numOfSearchkeys);
    return true;
}

bool IndexScanExecutor::p_execute(const NValueArray &params)
{
    assert(m_node);
    assert(m_node == dynamic_cast<IndexScanPlanNode*>(m_abstractNode));
    assert(m_outputTable);
    assert(m_outputTable == static_cast<TempTable*>(m_node->getOutputTable()));
    assert(m_targetTable);
    assert(m_targetTable == m_node->getTargetTable());
    VOLT_DEBUG("IndexScan: %s.%s\n", m_targetTable->name().c_str(),
               m_index->getName().c_str());

    int activeNumOfSearchKeys = m_numOfSearchkeys;
    IndexLookupType localLookupType = m_lookupType;
    SortDirectionType localSortDirection = m_sortDirection;

    // INLINE PROJECTION
    // Set params to expression tree via substitute()
    assert(m_numOfColumns == m_outputTable->columnCount());
    if (m_projectionNode != NULL && m_projectionAllTupleArray == NULL)
    {
        for (int ctr = 0; ctr < m_numOfColumns; ctr++)
        {
            assert(m_projectionNode->getOutputColumnExpressions()[ctr]);
            if (m_needsSubstituteProject[ctr])
            {
                m_projectionExpressions[ctr]->substitute(params);
            }
            assert(m_projectionExpressions[ctr]);
        }
    }

    //
    // INLINE LIMIT
    //
    LimitPlanNode* limit_node = dynamic_cast<LimitPlanNode*>(m_abstractNode->getInlinePlanNode(PLAN_NODE_TYPE_LIMIT));

    //
    // SEARCH KEY
    //
    m_searchKey.setAllNulls();
    VOLT_TRACE("Initial (all null) search key: '%s'", m_searchKey.debugNoHeader().c_str());
    for (int ctr = 0; ctr < activeNumOfSearchKeys; ctr++) {
        if (m_needsSubstituteSearchKey[ctr]) {
            m_searchKeyBeforeSubstituteArray[ctr]->substitute(params);
        }
        NValue candidateValue = m_searchKeyBeforeSubstituteArray[ctr]->eval(&m_dummy, NULL);
        try {
            m_searchKey.setNValue(ctr, candidateValue);
        }
        catch (const SQLException &e) {
            // This next bit of logic handles underflow and overflow while
            // setting up the search keys.
            // e.g. TINYINT > 200 or INT <= 6000000000

            // re-throw if not an overflow or underflow
            // currently, it's expected to always be an overflow or underflow
            if ((e.getInternalFlags() & (SQLException::TYPE_OVERFLOW | SQLException::TYPE_UNDERFLOW)) == 0) {
                throw e;
            }

            // handle the case where this is a comparison, rather than equality match
            // comparison is the only place where the executor might return matching tuples
            // e.g. TINYINT < 1000 should return all values
            if ((localLookupType != INDEX_LOOKUP_TYPE_EQ) &&
                (ctr == (activeNumOfSearchKeys - 1))) {

                if (e.getInternalFlags() & SQLException::TYPE_OVERFLOW) {
                    if ((localLookupType == INDEX_LOOKUP_TYPE_GT) ||
                        (localLookupType == INDEX_LOOKUP_TYPE_GTE)) {

                        // gt or gte when key overflows returns nothing
                        return true;
                    }
                    else {
                        // for overflow on reverse scan, we need to
                        // do a forward scan to find the correct start
                        // point, which is exactly what LTE would do.
                        // so, set the lookupType to LTE and the missing
                        // searchkey will be handled by extra post filters
                        localLookupType = INDEX_LOOKUP_TYPE_LTE;
                    }
                }
                if (e.getInternalFlags() & SQLException::TYPE_UNDERFLOW) {
                    if ((localLookupType == INDEX_LOOKUP_TYPE_LT) ||
                        (localLookupType == INDEX_LOOKUP_TYPE_LTE)) {

                        // lt or lte when key underflows returns nothing
                        return true;
                    }
                    else {
                        // don't allow GTE because it breaks null handling
                        localLookupType = INDEX_LOOKUP_TYPE_GT;
                    }
                }

                // if here, means all tuples with the previous searchkey
                // columns need to be scaned. Note, if only one column,
                // then all tuples will be scanned
                activeNumOfSearchKeys--;
                if (localSortDirection == SORT_DIRECTION_TYPE_INVALID) {
                    localSortDirection = SORT_DIRECTION_TYPE_ASC;
                }
            }
            // if a EQ comparison is out of range, then return no tuples
            else {
                return true;
            }
            break;
        }
    }
    assert((activeNumOfSearchKeys == 0) || (m_searchKey.getSchema()->columnCount() > 0));
    VOLT_TRACE("Search key after substitutions: '%s'", m_searchKey.debugNoHeader().c_str());

    //
    // END EXPRESSION
    //
    AbstractExpression* end_expression = m_node->getEndExpression();
    if (end_expression != NULL)
    {
        if (m_needsSubstituteEndExpression) {
            end_expression->substitute(params);
        }
        VOLT_DEBUG("End Expression:\n%s", end_expression->debug(true).c_str());
    }

    //
    // POST EXPRESSION
    //
    AbstractExpression* post_expression = m_node->getPredicate();
    if (post_expression != NULL)
    {
        if (m_needsSubstitutePostExpression) {
            post_expression->substitute(params);
        }
        VOLT_DEBUG("Post Expression:\n%s", post_expression->debug(true).c_str());
    }
    assert (m_index);
    assert (m_index == m_targetTable->index(m_node->getTargetIndexName()));

    // INITIAL EXPRESSION
    AbstractExpression* initial_expression = m_node->getInitialExpression();
    if (initial_expression != NULL)
    {
        if (m_needsSubstituteInitialExpression) {
            initial_expression->substitute(params);
        }
        VOLT_DEBUG("Initial Expression:\n%s", initial_expression->debug(true).c_str());
    }

    Table* targetTable = reinterpret_cast<Table*> (m_targetTable);
    m_engine->setLastAccessedTable(targetTable);
    //
    // An index scan has three parts:
    //  (1) Lookup tuples using the search key
    //  (2) For each tuple that comes back, check whether the
    //  end_expression is false.
    //  If it is, then we stop scanning. Otherwise...
    //  (3) Check whether the tuple satisfies the post expression.
    //      If it does, then add it to the output table
    //
    // Use our search key to prime the index iterator
    // Now loop through each tuple given to us by the iterator
    //
    if (activeNumOfSearchKeys > 0)
    {
        VOLT_TRACE("INDEX_LOOKUP_TYPE(%d) m_numSearchkeys(%d) key:%s",
                   localLookupType, activeNumOfSearchKeys, m_searchKey.debugNoHeader().c_str());

        if (localLookupType == INDEX_LOOKUP_TYPE_EQ) {
            m_index->moveToKey(&m_searchKey);
        }
        else if (localLookupType == INDEX_LOOKUP_TYPE_GT) {
            m_index->moveToGreaterThanKey(&m_searchKey);
        }
        else if (localLookupType == INDEX_LOOKUP_TYPE_GTE) {
            m_index->moveToKeyOrGreater(&m_searchKey);
        } else if (localLookupType == INDEX_LOOKUP_TYPE_LT) {
            m_index->moveToLessThanKey(&m_searchKey);
        } else if (localLookupType == INDEX_LOOKUP_TYPE_LTE) {
            // find the entry whose key is greater than search key,
            // do a forward scan using initialExpr to find the correct
            // start point to do reverse scan
<<<<<<< HEAD
            m_index->moveToGreaterThanKey(&m_searchKey);

            while (!(m_tuple = m_index->nextValue()).isNullTuple()) {
                m_engine->noteTuplesProcessedForProgressMonitoring(1);
                if (initial_expression != NULL && initial_expression->eval(&m_tuple, NULL).isFalse()) {
                    break;
=======
            bool isEnd = m_index->moveToGreaterThanKey(&m_searchKey);
            if (isEnd) {
                m_index->moveToEnd(false);
            } else {
                while (!(m_tuple = m_index->nextValue()).isNullTuple()) {
                    if (initial_expression != NULL && initial_expression->eval(&m_tuple, NULL).isFalse()) {
                        // just passed the first failed entry, so move 2 backward
                        m_index->moveToBeforePriorEntry();
                        break;
                    }
                }
                if (m_tuple.isNullTuple()) {
                    m_index->moveToEnd(false);
>>>>>>> d808e45e
                }
            }
        }
        else {
            return false;
        }
    } else {
        bool toStartActually = (localSortDirection != SORT_DIRECTION_TYPE_DESC);
        m_index->moveToEnd(toStartActually);
    }

    int tuple_ctr = 0;
    int tuples_skipped = 0;     // for offset
    int limit = -1;
    int offset = -1;
    if (limit_node != NULL) {
        limit_node->getLimitAndOffsetByReference(params, limit, offset);
    }

    //
    // We have to different nextValue() methods for different lookup types
    //
    while ((limit == -1 || tuple_ctr < limit) &&
           ((localLookupType == INDEX_LOOKUP_TYPE_EQ &&
             !(m_tuple = m_index->nextValueAtKey()).isNullTuple()) ||
           ((localLookupType != INDEX_LOOKUP_TYPE_EQ || activeNumOfSearchKeys == 0) &&
            !(m_tuple = m_index->nextValue()).isNullTuple()))) {
        VOLT_TRACE("LOOPING in indexscan: tuple: '%s'\n", m_tuple.debug("tablename").c_str());

        m_engine->noteTuplesProcessedForProgressMonitoring(1);
        //
        // First check whether the end_expression is now false
        //
        if (end_expression != NULL &&
            end_expression->eval(&m_tuple, NULL).isFalse())
        {
            VOLT_TRACE("End Expression evaluated to false, stopping scan");
            break;
        }
        //
        // Then apply our post-predicate to do further filtering
        //
        if (post_expression == NULL ||
            post_expression->eval(&m_tuple, NULL).isTrue())
        {
            //
            // INLINE OFFSET
            //
            if (tuples_skipped < offset)
            {
                tuples_skipped++;
                continue;
            }
            tuple_ctr++;

            if (m_projectionNode != NULL)
            {
                TableTuple &temp_tuple = m_outputTable->tempTuple();
                if (m_projectionAllTupleArray != NULL)
                {
                    VOLT_TRACE("sweet, all tuples");
                    for (int ctr = m_numOfColumns - 1; ctr >= 0; --ctr)
                    {
                        temp_tuple.setNValue(ctr,
                                             m_tuple.getNValue(m_projectionAllTupleArray[ctr]));
                    }
                }
                else
                {
                    for (int ctr = m_numOfColumns - 1; ctr >= 0; --ctr)
                    {
                        temp_tuple.setNValue(ctr,
                                             m_projectionExpressions[ctr]->eval(&m_tuple, NULL));
                    }
                }
                m_outputTable->insertTupleNonVirtual(temp_tuple);
            }
            else
                //
                // Straight Insert
                //
            {
                //
                // Try to put the tuple into our output table
                //
                m_outputTable->insertTupleNonVirtual(m_tuple);
            }
        }
    }

    VOLT_DEBUG ("Index Scanned :\n %s", m_outputTable->debug().c_str());
    return true;
}

IndexScanExecutor::~IndexScanExecutor() {
    delete [] m_searchKeyBackingStore;
    delete [] m_projectionExpressions;
}<|MERGE_RESOLUTION|>--- conflicted
+++ resolved
@@ -394,19 +394,12 @@
             // find the entry whose key is greater than search key,
             // do a forward scan using initialExpr to find the correct
             // start point to do reverse scan
-<<<<<<< HEAD
-            m_index->moveToGreaterThanKey(&m_searchKey);
-
-            while (!(m_tuple = m_index->nextValue()).isNullTuple()) {
-                m_engine->noteTuplesProcessedForProgressMonitoring(1);
-                if (initial_expression != NULL && initial_expression->eval(&m_tuple, NULL).isFalse()) {
-                    break;
-=======
             bool isEnd = m_index->moveToGreaterThanKey(&m_searchKey);
             if (isEnd) {
                 m_index->moveToEnd(false);
             } else {
                 while (!(m_tuple = m_index->nextValue()).isNullTuple()) {
+                    m_engine->noteTuplesProcessedForProgressMonitoring(1);
                     if (initial_expression != NULL && initial_expression->eval(&m_tuple, NULL).isFalse()) {
                         // just passed the first failed entry, so move 2 backward
                         m_index->moveToBeforePriorEntry();
@@ -415,7 +408,6 @@
                 }
                 if (m_tuple.isNullTuple()) {
                     m_index->moveToEnd(false);
->>>>>>> d808e45e
                 }
             }
         }
