/* This file is part of VoltDB.
 * Copyright (C) 2008-2013 VoltDB Inc.
 *
 * This file contains original code and/or modifications of original code.
 * Any modifications made by VoltDB Inc. are licensed under the following
 * terms and conditions:
 *
 * This program is free software: you can redistribute it and/or modify
 * it under the terms of the GNU Affero General Public License as
 * published by the Free Software Foundation, either version 3 of the
 * License, or (at your option) any later version.
 *
 * This program is distributed in the hope that it will be useful,
 * but WITHOUT ANY WARRANTY; without even the implied warranty of
 * MERCHANTABILITY or FITNESS FOR A PARTICULAR PURPOSE.  See the
 * GNU Affero General Public License for more details.
 *
 * You should have received a copy of the GNU Affero General Public License
 * along with VoltDB.  If not, see <http://www.gnu.org/licenses/>.
 */
/* Copyright (C) 2008 by H-Store Project
 * Brown University
 * Massachusetts Institute of Technology
 * Yale University
 *
 * Permission is hereby granted, free of charge, to any person obtaining
 * a copy of this software and associated documentation files (the
 * "Software"), to deal in the Software without restriction, including
 * without limitation the rights to use, copy, modify, merge, publish,
 * distribute, sublicense, and/or sell copies of the Software, and to
 * permit persons to whom the Software is furnished to do so, subject to
 * the following conditions:
 *
 * The above copyright notice and this permission notice shall be
 * included in all copies or substantial portions of the Software.
 *
 * THE SOFTWARE IS PROVIDED "AS IS", WITHOUT WARRANTY OF ANY KIND,
 * EXPRESS OR IMPLIED, INCLUDING BUT NOT LIMITED TO THE WARRANTIES OF
 * MERCHANTABILITY, FITNESS FOR A PARTICULAR PURPOSE AND NONINFRINGEMENT
 * IN NO EVENT SHALL THE AUTHORS BE LIABLE FOR ANY CLAIM, DAMAGES OR
 * OTHER LIABILITY, WHETHER IN AN ACTION OF CONTRACT, TORT OR OTHERWISE,
 * ARISING FROM, OUT OF OR IN CONNECTION WITH THE SOFTWARE OR THE USE OR
 * OTHER DEALINGS IN THE SOFTWARE.
 */

#include <iostream>
#include "seqscanexecutor.h"
#include "common/debuglog.h"
#include "common/common.h"
#include "common/tabletuple.h"
#include "common/FatalException.hpp"
#include "expressions/abstractexpression.h"
#include "plannodes/seqscannode.h"
#include "plannodes/projectionnode.h"
#include "plannodes/limitnode.h"
#include "storage/table.h"
#include "storage/temptable.h"
#include "storage/tablefactory.h"
#include "storage/tableiterator.h"

using namespace voltdb;

bool SeqScanExecutor::p_init(AbstractPlanNode* abstract_node,
                             TempTableLimits* limits)
{
    VOLT_TRACE("init SeqScan Executor");

    SeqScanPlanNode* node = dynamic_cast<SeqScanPlanNode*>(abstract_node);
    assert(node);
    assert(node->getTargetTable());

    //
    // OPTIMIZATION: If there is no predicate for this SeqScan,
    // then we want to just set our OutputTable pointer to be the
    // pointer of our TargetTable. This prevents us from just
    // reading through the entire TargetTable and copying all of
    // the tuples. We are guarenteed that no Executor will ever
    // modify an input table, so this operation is safe
    //
    if (!this->needsOutputTableClear())
    {
        node->setOutputTable(node->getTargetTable());
    }
    //
    // Otherwise create a new temp table that mirrors the
    // output schema specified in the plan (which should mirror
    // the output schema for any inlined projection)
    //
    else
    {
        // Create output table based on output schema from the plan
        setTempOutputTable(limits, node->getTargetTable()->name());
    }
    return true;
}

bool SeqScanExecutor::needsOutputTableClear() {
    // clear the temporary output table only when it has a predicate.
    // if it doesn't have a predicate, it's the original persistent table
    // and we don't have to (and must not) clear it.
    SeqScanPlanNode* node = dynamic_cast<SeqScanPlanNode*>(m_abstractNode);
    assert(node);
    return node->needsOutputTableClear();
}

bool SeqScanExecutor::p_execute(const NValueArray &params) {
    SeqScanPlanNode* node = dynamic_cast<SeqScanPlanNode*>(m_abstractNode);
    assert(node);
    Table* output_table = node->getOutputTable();
    assert(output_table);
    Table* target_table = dynamic_cast<Table*>(node->getTargetTable());
    assert(target_table);
    //cout << "SeqScanExecutor: node id" << node->getPlanNodeId() << endl;
    VOLT_TRACE("Sequential Scanning table :\n %s",
               target_table->debug().c_str());
    VOLT_DEBUG("Sequential Scanning table : %s which has %d active, %d"
               " allocated",
               target_table->name().c_str(),
               (int)target_table->activeTupleCount(),
               (int)target_table->allocatedTupleCount());

    //
    // OPTIMIZATION: NESTED PROJECTION
    //
    // Since we have the input params, we need to call substitute to
    // change any nodes in our expression tree to be ready for the
    // projection operations in execute
    //
    int num_of_columns = (int)output_table->columnCount();
    ProjectionPlanNode* projection_node = dynamic_cast<ProjectionPlanNode*>(node->getInlinePlanNode(PLAN_NODE_TYPE_PROJECTION));
    if (projection_node != NULL) {
        for (int ctr = 0; ctr < num_of_columns; ctr++) {
            assert(projection_node->getOutputColumnExpressions()[ctr]);
            projection_node->getOutputColumnExpressions()[ctr]->substitute(params);
        }
    }

    //
    // OPTIMIZATION: NESTED LIMIT
    // How nice! We can also cut off our scanning with a nested limit!
    //
    LimitPlanNode* limit_node = dynamic_cast<LimitPlanNode*>(node->getInlinePlanNode(PLAN_NODE_TYPE_LIMIT));

    //
    // OPTIMIZATION:
    //
    // If there is no predicate and no Projection for this SeqScan,
    // then we have already set the node's OutputTable to just point
    // at the TargetTable. Therefore, there is nothing we more we need
    // to do here
    //
    if (node->getPredicate() != NULL || projection_node != NULL ||
        limit_node != NULL)
    {
        //
        // Just walk through the table using our iterator and apply
        // the predicate to each tuple. For each tuple that satisfies
        // our expression, we'll insert them into the output table.
        //
        TableTuple tuple(target_table->schema());
        TableIterator iterator = target_table->iterator();
        AbstractExpression *predicate = node->getPredicate();
        VOLT_TRACE("SCAN PREDICATE A:\n%s\n", predicate->debug(true).c_str());

        if (predicate)
        {
            predicate->substitute(params);
            assert(predicate != NULL);
            VOLT_DEBUG("SCAN PREDICATE B:\n%s\n",
                       predicate->debug(true).c_str());
        }

        int limit = -1;
        int offset = -1;
        if (limit_node) {
            limit_node->getLimitAndOffsetByReference(params, limit, offset);
        }

        int tuple_ctr = 0;
        int tuple_skipped = 0;
<<<<<<< HEAD
        int foundTuples = 0;
=======
        m_engine->setLastAccessedTable(target_table);
>>>>>>> cc8286bc
        while ((limit == -1 || tuple_ctr < limit) && iterator.next(tuple))
        {
            if(++foundTuples % LONG_OP_THRESHOLD == 0) {
                progressUpdate(foundTuples, target_table);
            }
            VOLT_TRACE("INPUT TUPLE: %s, %d/%d\n",
                       tuple.debug(target_table->name()).c_str(), tuple_ctr,
                       (int)target_table->activeTupleCount());
            doLongOpTracking();
            //
            // For each tuple we need to evaluate it against our predicate
            //
            if (predicate == NULL || predicate->eval(&tuple, NULL).isTrue())
            {
                // Check if we have to skip this tuple because of offset
                if (tuple_skipped < offset) {
                    tuple_skipped++;
                    continue;
                }
                ++tuple_ctr;

                //
                // Nested Projection
                // Project (or replace) values from input tuple
                //
                if (projection_node != NULL)
                {
                    TableTuple &temp_tuple = output_table->tempTuple();
                    for (int ctr = 0; ctr < num_of_columns; ctr++)
                    {
                        NValue value =
                            projection_node->
                          getOutputColumnExpressions()[ctr]->eval(&tuple, NULL);
                        temp_tuple.setNValue(ctr, value);
                    }
                    if (!output_table->insertTuple(temp_tuple))
                    {
                        VOLT_ERROR("Failed to insert tuple from table '%s' into"
                                   " output table '%s'",
                                   target_table->name().c_str(),
                                   output_table->name().c_str());
                        return false;
                    }
                }
                else
                {
                    //
                    // Insert the tuple into our output table
                    //
                    if (!output_table->insertTuple(tuple)) {
                        VOLT_ERROR("Failed to insert tuple from table '%s' into"
                                   " output table '%s'",
                                   target_table->name().c_str(),
                                   output_table->name().c_str());
                        return false;
                    }
                }
            }
        }
    }
    VOLT_TRACE("\n%s\n", output_table->debug().c_str());
    VOLT_DEBUG("Finished Seq scanning");

    return true;
}<|MERGE_RESOLUTION|>--- conflicted
+++ resolved
@@ -178,16 +178,9 @@
 
         int tuple_ctr = 0;
         int tuple_skipped = 0;
-<<<<<<< HEAD
-        int foundTuples = 0;
-=======
         m_engine->setLastAccessedTable(target_table);
->>>>>>> cc8286bc
         while ((limit == -1 || tuple_ctr < limit) && iterator.next(tuple))
         {
-            if(++foundTuples % LONG_OP_THRESHOLD == 0) {
-                progressUpdate(foundTuples, target_table);
-            }
             VOLT_TRACE("INPUT TUPLE: %s, %d/%d\n",
                        tuple.debug(target_table->name()).c_str(), tuple_ctr,
                        (int)target_table->activeTupleCount());
