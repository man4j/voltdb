--- conflicted
+++ resolved
@@ -156,17 +156,6 @@
                     AbstractExecutor::TupleComparer(node->getSortExpressions(), node->getSortDirections()));
         }
 
-<<<<<<< HEAD
-        VOLT_TRACE("\n***** Input Table PostSort:\n '%s'",
-                   input_table->debug().c_str());
-        output_table->insertTempTuple(*it);
-        pmp.countdownProgress();
-        //
-        // Check whether we have gone past our limit
-        //
-        if (limit >= 0 && ++tuple_ctr >= limit) {
-            break;
-=======
         int tuple_ctr = 0;
         int tuple_skipped = 0;
         // If (limit < 0), so we don't have a limit at all, then just compare
@@ -186,10 +175,9 @@
 
             VOLT_TRACE("\n***** Input Table PostSort:\n '%s'",
                        input_table->debug().c_str());
-            output_table->insertTupleNonVirtual(*it);
+            output_table->insertTempTuple(*it);
             pmp.countdownProgress();
             tuple_ctr += 1;
->>>>>>> 0b01a606
         }
     }
     VOLT_TRACE("Result of OrderBy:\n '%s'", output_table->debug().c_str());
