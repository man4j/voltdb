/* This file is part of VoltDB.
 * Copyright (C) 2008-2013 VoltDB Inc.
 *
 * This program is free software: you can redistribute it and/or modify
 * it under the terms of the GNU Affero General Public License as
 * published by the Free Software Foundation, either version 3 of the
 * License, or (at your option) any later version.
 *
 * This program is distributed in the hope that it will be useful,
 * but WITHOUT ANY WARRANTY; without even the implied warranty of
 * MERCHANTABILITY or FITNESS FOR A PARTICULAR PURPOSE.  See the
 * GNU Affero General Public License for more details.
 *
 * You should have received a copy of the GNU Affero General Public License
 * along with VoltDB.  If not, see <http://www.gnu.org/licenses/>.
 */
#include "storage/CopyOnWriteContext.h"
#include "storage/temptable.h"
#include "storage/tablefactory.h"
#include "storage/CopyOnWriteIterator.h"
#include "storage/tableiterator.h"
#include "common/TupleOutputStream.h"
#include "common/FatalException.hpp"
<<<<<<< HEAD
#include "common/StreamPredicateList.h"
=======
#include "logging/LogManager.h"
>>>>>>> c4af5c7e
#include <algorithm>
#include <cassert>
#include <iostream>
#include <boost/exception/exception.hpp>

namespace voltdb {

/*
 * Recalculate how many tuples are remaining and compare to the countdown value.
 * This method does not work once we're in the middle of the temp table.
 * Only call it while m_finishedTableScan==false.
 */
void CopyOnWriteContext::checkRemainingTuples(const std::string &label) {
    assert(!m_finishedTableScan);
    intmax_t count1 = static_cast<CopyOnWriteIterator*>(m_iterator.get())->countRemaining();
    TableTuple tuple(m_table.schema());
    boost::scoped_ptr<TupleIterator> iter(m_backedUpTuples.get()->makeIterator());
    intmax_t count2 = 0;
    while (iter->next(tuple)) {
        count2++;
    }
    if (m_tuplesRemaining != count1 + count2) {
        VOLT_ERROR("CopyOnWriteContext::%s remaining tuple count mismatch: "
                   "table=%s partcol=%d count=%jd count1=%jd count2=%jd "
                   "expected=%jd compacted=%jd batch=%jd "
                   "inserts=%jd updates=%jd",
                   label.c_str(), m_table.name().c_str(), m_table.partitionColumn(),
                   count1 + count2, count1, count2, (intmax_t)m_tuplesRemaining,
                   (intmax_t)m_blocksCompacted, (intmax_t)m_serializationBatches,
                   (intmax_t)m_inserts, (intmax_t)m_updates);
    }
}

CopyOnWriteContext::CopyOnWriteContext(
        PersistentTable &table,
        TupleSerializer &serializer,
        int32_t partitionId,
        const std::vector<std::string> &predicateStrings,
        int64_t totalTuples,
        bool doDelete) :
             m_table(table),
             m_backedUpTuples(TableFactory::getCopiedTempTable(table.databaseId(),
                                                               "COW of " + table.name(),
                                                               &table, NULL)),
             m_serializer(serializer),
             m_pool(2097152, 320),
             m_blocks(m_table.m_data),
             m_iterator(new CopyOnWriteIterator(&table, m_blocks.begin(), m_blocks.end())),
             m_maxTupleLength(serializer.getMaxSerializedTupleSize(table.schema())),
             m_tuple(table.schema()),
             m_finishedTableScan(false),
             m_partitionId(partitionId),
             m_totalTuples(totalTuples),
             m_tuplesRemaining(totalTuples),
             m_blocksCompacted(0),
             m_serializationBatches(0),
             m_inserts(0),
             m_updates(0),
             m_doDelete(doDelete)
{
    // Parse predicate strings. The factory type determines the kind of
    // predicates that get generated.
    // Throws an exception to be handled by caller on errors.
    std::ostringstream errmsg;
    if (!m_predicates.parseStrings(predicateStrings, errmsg)) {
        throwFatalException("CopyOnWriteContext() failed to parse predicate strings.");
    }
}

/*
 * Serialize to multiple output streams.
 * Return remaining tuple count, 0 if done, or -1 on error.
 */
int64_t CopyOnWriteContext::serializeMore(TupleOutputStreamProcessor &outputStreams) {
    // Don't expect to be re-called after streaming all the tuples.
    if (m_tuplesRemaining == 0) {
        throwFatalException("serializeMore() was called again after streaming completed.")
    }

<<<<<<< HEAD
    // Need to initialize the output stream list.
    if (outputStreams.empty()) {
        throwFatalException("serializeMore() expects at least one output stream.");
    }
    outputStreams.open(m_table, m_maxTupleLength, m_partitionId, m_predicates);

    //=== Tuple processing loop

    TableTuple tuple(m_table.schema());

    // Set to true to break out of the loop after the tuples dry up
    // or the byte count threshold is hit.
    bool yield = false;
    while (!yield) {

        // Next tuple?
        bool hasMore = m_iterator->next(tuple);
        if (hasMore) {

            // -1 is used as a sentinel value to disable counting for tests.
            if (m_tuplesRemaining > 0) {
                m_tuplesRemaining--;
            }

            /*
             * Write the tuple to all the output streams.
             * Done if any of the buffers filled up.
             * The returned copy count helps decide when to delete if m_doDelete is true.
             */
            int32_t numCopiesMade = 0;
            yield = outputStreams.writeRow(m_serializer, tuple, numCopiesMade);

            /*
             * May want to delete tuple if processing the actual table.
             */
            if (!m_finishedTableScan) {
                /*
                 * If this is the table scan, check to see if the tuple is pending
                 * delete and return the tuple if it iscop
                 */
                if (tuple.isPendingDelete()) {
                    assert(!tuple.isPendingDeleteOnUndoRelease());
                    if (m_table.m_schema->getUninlinedObjectColumnCount() != 0)
                    {
                        m_table.decreaseStringMemCount(tuple.getNonInlinedMemorySize());
                    }
                    tuple.setPendingDeleteFalse();
                    tuple.freeObjectColumns();
                    CopyOnWriteIterator *iter = static_cast<CopyOnWriteIterator*>(m_iterator.get());
                    //Save the extra lookup if possible
                    m_table.deleteTupleStorage(tuple, iter->m_currentBlock);
                }

                /*
                 * Delete a moved tuple?
                 * This is used for Elastic rebalancing, which is wrapped in a transaction.
                 * The delete for undo is generic enough to support this operation.
                 */
                else if (m_doDelete && numCopiesMade > 0) {
                    m_table.deleteTupleForUndo(tuple, true);
=======
        /**
         * After this finishes scanning the persistent table switch to scanning
         * the temp table with the tuples that were backed up
         */
        if (!hadMore) {
            if (m_finishedTableScan) {
                out->writeIntAt( rowCountPosition, rowsSerialized);
                if (m_tuplesSerialized != m_expectedTupleCount) {
#ifndef DEBUG
                    char message[1024 * 16];
                    snprintf(message, 1024 * 16, "Expected %d rows but only found %d rows while serializing snapshot",
                            m_expectedTupleCount, m_tuplesSerialized);
                    LogManager::getThreadLogger(LOGGERID_HOST)->log(LOGLEVEL_ERROR, message);
#else
                    throwFatalException("Expected %d rows but only found %d rows while serializing snapshot",
                            m_expectedTupleCount, m_tuplesSerialized);
#endif

>>>>>>> c4af5c7e
                }
            }

        } else if (!m_finishedTableScan) {
            /*
             * After scanning the persistent table switch to scanning the temp
             * table with the tuples that were backed up.
             */
            m_finishedTableScan = true;
            m_iterator.reset(m_backedUpTuples.get()->makeIterator());

<<<<<<< HEAD
        } else {
            /*
             * No more tuples in the temp table and had previously finished the
             * persistent table.
             */
            if (m_tuplesRemaining > 0) {
                throwFatalException("serializeMore(): tuple count > 0 after streaming:\n"
                                    "Table name: %s\n"
                                    "Table type: %s\n"
                                    "Original tuple count: %jd\n"
                                    "Active tuple count: %jd\n"
                                    "Remaining tuple count: %jd\n"
                                    "Compacted block count: %jd\n"
                                    "Dirty insert count: %jd\n"
                                    "Dirty update count: %jd\n"
                                    "Partition column: %d\n",
                                    m_table.name().c_str(),
                                    m_table.tableType().c_str(),
                                    (intmax_t)m_totalTuples,
                                    (intmax_t)m_table.activeTupleCount(),
                                    (intmax_t)m_tuplesRemaining,
                                    (intmax_t)m_blocksCompacted,
                                    (intmax_t)m_inserts,
                                    (intmax_t)m_updates,
                                    m_table.partitionColumn());
            }
            // -1 is used for tests when we don't bother counting. Need to force it to 0 here.
            if (m_tuplesRemaining < 0)  {
                m_tuplesRemaining = 0;
            }
=======
        /*
         * If this is the table scan, check to see if the tuple is pending delete
         * and return the tuple if it is
         */
        if (!m_finishedTableScan && tuple.isPendingDelete()) {
            assert(!tuple.isPendingDeleteOnUndoRelease());
            CopyOnWriteIterator *iter = static_cast<CopyOnWriteIterator*>(m_iterator.get());
            //Save the extra lookup if possible
            m_table->deleteTupleStorage(tuple, iter->m_currentBlock);
>>>>>>> c4af5c7e
        }

        // All tuples serialized, bail
        if (m_tuplesRemaining == 0) {
            /*
             * CAUTION: m_iterator->next() is NOT side-effect free!!! It also
             * returns the block back to the table if the call causes it to go
             * over the boundary of used tuples. In case it actually returned
             * the very last tuple in the table last time it's called, the block
             * is still hanging around. So we need to call it again to return
             * the block here.
             */
            if (hasMore) {
                hasMore = m_iterator->next(tuple);
                if (hasMore) {
                    assert(false);
                }
            }
            yield = true;
        }
    }
    // end tuple processing while loop

    // Need to close the output streams and insert row counts.
    outputStreams.close();

    m_serializationBatches++;

    // Handle the sentinel value of -1 which is passed in from tests that don't
    // care about the active tuple count. Return max int as if there are always
    // tuples remaining (until the counter is forced to zero when done).
    if (m_tuplesRemaining < 0) {
        return std::numeric_limits<int32_t>::max();
    }

    // Done when the table scan is finished and iteration is complete.
    return m_tuplesRemaining;
}

bool CopyOnWriteContext::canSafelyFreeTuple(TableTuple tuple) {
    if (tuple.isDirty() || m_finishedTableScan) {
        return true;
    }

    /**
     * Find out which block the address is contained in. Lower bound returns the first entry
     * in the index >= the address. Unless the address happens to be equal then the block
     * we are looking for is probably the previous entry. Then check if the address fits
     * in the previous entry. If it doesn't then the block is something new.
     */
    char *address = tuple.address();
    TBMapI i = m_blocks.lower_bound(address);
    if (i == m_blocks.end() && m_blocks.empty()) {
        return true;
    }
    if (i == m_blocks.end()) {
        i--;
        if (i.key() + m_table.m_tableAllocationSize < address) {
            return true;
        }
        //OK it is in the very last block
    } else {
        if (i.key() != address) {
            i--;
            if (i.key() + m_table.m_tableAllocationSize < address) {
                return true;
            }
            //OK... this is in this particular block
        }
    }

    const char *blockStartAddress = i.key();

    /**
     * Now check where this is relative to the COWIterator.
     */
    CopyOnWriteIterator *iter = reinterpret_cast<CopyOnWriteIterator*>(m_iterator.get());
    return !iter->needToDirtyTuple(blockStartAddress, address);
}

void CopyOnWriteContext::markTupleDirty(TableTuple tuple, bool newTuple) {
    if (newTuple) {
        m_inserts++;
    }
    else {
        m_updates++;
    }

    /**
     * If this an update or a delete of a tuple that is already dirty then no further action is
     * required.
     */
    if (!newTuple && tuple.isDirty()) {
        return;
    }

    /**
     * If the table has been scanned already there is no need to continue marking tuples dirty
     * If the tuple is dirty then it has already been backed up.
     */
    if (m_finishedTableScan) {
        tuple.setDirtyFalse();
        return;
    }

    /**
     * Find out which block the address is contained in.
     */
    char *address = tuple.address();
    TBMapI i =
                            m_blocks.lower_bound(address);
    if (i == m_blocks.end() && m_blocks.empty()) {
        tuple.setDirtyFalse();
        return;
    }
    if (i == m_blocks.end()) {
        i--;
        if (i.key() + m_table.m_tableAllocationSize < address) {
            tuple.setDirtyFalse();
            return;
        }
        //OK it is in the very last block
    } else {
        if (i.key() != address) {
            i--;
            if (i.key() + m_table.m_tableAllocationSize < address) {
                tuple.setDirtyFalse();
                return;
            }
            //OK... this is in this particular block
        }
    }

    const char *blockStartAddress = i.key();

    /**
     * Now check where this is relative to the COWIterator.
     */
    CopyOnWriteIterator *iter = reinterpret_cast<CopyOnWriteIterator*>(m_iterator.get());
    if (iter->needToDirtyTuple(blockStartAddress, address)) {
        tuple.setDirtyTrue();
        /**
         * Don't back up a newly introduced tuple, just mark it as dirty.
         */
        if (!newTuple) {
            m_backedUpTuples->insertTupleNonVirtualWithDeepCopy(tuple, &m_pool);
        }
    } else {
        tuple.setDirtyFalse();
        return;
    }
}

void CopyOnWriteContext::notifyBlockWasCompactedAway(TBPtr block) {
    assert(!m_finishedTableScan);
    m_blocksCompacted++;
    CopyOnWriteIterator *iter = static_cast<CopyOnWriteIterator*>(m_iterator.get());
    if (iter->m_blockIterator != m_blocks.end()) {
        TBPtr nextBlock = iter->m_blockIterator.data();
        //The next block is the one that was compacted away
        //Need to move the iterator forward to skip it
        if (nextBlock == block) {
            iter->m_blockIterator++;

            //There is another block after the one that was compacted away
            if (iter->m_blockIterator != m_blocks.end()) {
                TBPtr newNextBlock = iter->m_blockIterator.data();
                m_blocks.erase(block->address());
                iter->m_blockIterator = m_blocks.find(newNextBlock->address());
                iter->m_end = m_blocks.end();
                assert(iter->m_blockIterator != m_blocks.end());
            } else {
                //No block after the one compacted away
                //set everything to end
                m_blocks.erase(block->address());
                iter->m_blockIterator = m_blocks.end();
                iter->m_end = m_blocks.end();
            }
        } else {
            //Some random block was compacted away. Remove it and regenerate the iterator
            m_blocks.erase(block->address());
            iter->m_blockIterator = m_blocks.find(nextBlock->address());
            iter->m_end = m_blocks.end();
            assert(iter->m_blockIterator != m_blocks.end());
        }
    }
}

CopyOnWriteContext::~CopyOnWriteContext() {}

}<|MERGE_RESOLUTION|>--- conflicted
+++ resolved
@@ -21,11 +21,8 @@
 #include "storage/tableiterator.h"
 #include "common/TupleOutputStream.h"
 #include "common/FatalException.hpp"
-<<<<<<< HEAD
 #include "common/StreamPredicateList.h"
-=======
 #include "logging/LogManager.h"
->>>>>>> c4af5c7e
 #include <algorithm>
 #include <cassert>
 #include <iostream>
@@ -105,7 +102,6 @@
         throwFatalException("serializeMore() was called again after streaming completed.")
     }
 
-<<<<<<< HEAD
     // Need to initialize the output stream list.
     if (outputStreams.empty()) {
         throwFatalException("serializeMore() expects at least one output stream.");
@@ -148,12 +144,6 @@
                  */
                 if (tuple.isPendingDelete()) {
                     assert(!tuple.isPendingDeleteOnUndoRelease());
-                    if (m_table.m_schema->getUninlinedObjectColumnCount() != 0)
-                    {
-                        m_table.decreaseStringMemCount(tuple.getNonInlinedMemorySize());
-                    }
-                    tuple.setPendingDeleteFalse();
-                    tuple.freeObjectColumns();
                     CopyOnWriteIterator *iter = static_cast<CopyOnWriteIterator*>(m_iterator.get());
                     //Save the extra lookup if possible
                     m_table.deleteTupleStorage(tuple, iter->m_currentBlock);
@@ -165,27 +155,7 @@
                  * The delete for undo is generic enough to support this operation.
                  */
                 else if (m_doDelete && numCopiesMade > 0) {
-                    m_table.deleteTupleForUndo(tuple, true);
-=======
-        /**
-         * After this finishes scanning the persistent table switch to scanning
-         * the temp table with the tuples that were backed up
-         */
-        if (!hadMore) {
-            if (m_finishedTableScan) {
-                out->writeIntAt( rowCountPosition, rowsSerialized);
-                if (m_tuplesSerialized != m_expectedTupleCount) {
-#ifndef DEBUG
-                    char message[1024 * 16];
-                    snprintf(message, 1024 * 16, "Expected %d rows but only found %d rows while serializing snapshot",
-                            m_expectedTupleCount, m_tuplesSerialized);
-                    LogManager::getThreadLogger(LOGGERID_HOST)->log(LOGLEVEL_ERROR, message);
-#else
-                    throwFatalException("Expected %d rows but only found %d rows while serializing snapshot",
-                            m_expectedTupleCount, m_tuplesSerialized);
-#endif
-
->>>>>>> c4af5c7e
+                    m_table.deleteTupleForUndo(tuple.address(), true);
                 }
             }
 
@@ -197,13 +167,13 @@
             m_finishedTableScan = true;
             m_iterator.reset(m_backedUpTuples.get()->makeIterator());
 
-<<<<<<< HEAD
         } else {
             /*
              * No more tuples in the temp table and had previously finished the
              * persistent table.
              */
             if (m_tuplesRemaining > 0) {
+#ifdef DEBUG
                 throwFatalException("serializeMore(): tuple count > 0 after streaming:\n"
                                     "Table name: %s\n"
                                     "Table type: %s\n"
@@ -223,22 +193,35 @@
                                     (intmax_t)m_inserts,
                                     (intmax_t)m_updates,
                                     m_table.partitionColumn());
+#else
+                char message[1024 * 16];
+                snprintf(message, 1024 * 16,
+                        "serializeMore(): tuple count > 0 after streaming:\n"
+                        "Table name: %s\n"
+                        "Table type: %s\n"
+                        "Original tuple count: %jd\n"
+                        "Active tuple count: %jd\n"
+                        "Remaining tuple count: %jd\n"
+                        "Compacted block count: %jd\n"
+                        "Dirty insert count: %jd\n"
+                        "Dirty update count: %jd\n"
+                        "Partition column: %d\n",
+                        m_table.name().c_str(),
+                        m_table.tableType().c_str(),
+                        (intmax_t)m_totalTuples,
+                        (intmax_t)m_table.activeTupleCount(),
+                        (intmax_t)m_tuplesRemaining,
+                        (intmax_t)m_blocksCompacted,
+                        (intmax_t)m_inserts,
+                        (intmax_t)m_updates,
+                        m_table.partitionColumn());
+             LogManager::getThreadLogger(LOGGERID_HOST)->log(LOGLEVEL_ERROR, message);
+#endif
             }
             // -1 is used for tests when we don't bother counting. Need to force it to 0 here.
             if (m_tuplesRemaining < 0)  {
                 m_tuplesRemaining = 0;
             }
-=======
-        /*
-         * If this is the table scan, check to see if the tuple is pending delete
-         * and return the tuple if it is
-         */
-        if (!m_finishedTableScan && tuple.isPendingDelete()) {
-            assert(!tuple.isPendingDeleteOnUndoRelease());
-            CopyOnWriteIterator *iter = static_cast<CopyOnWriteIterator*>(m_iterator.get());
-            //Save the extra lookup if possible
-            m_table->deleteTupleStorage(tuple, iter->m_currentBlock);
->>>>>>> c4af5c7e
         }
 
         // All tuples serialized, bail
