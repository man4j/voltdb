/* This file is part of VoltDB.
 * Copyright (C) 2008-2013 VoltDB Inc.
 *
 * This file contains original code and/or modifications of original code.
 * Any modifications made by VoltDB Inc. are licensed under the following
 * terms and conditions:
 *
 * This program is free software: you can redistribute it and/or modify
 * it under the terms of the GNU Affero General Public License as
 * published by the Free Software Foundation, either version 3 of the
 * License, or (at your option) any later version.
 *
 * This program is distributed in the hope that it will be useful,
 * but WITHOUT ANY WARRANTY; without even the implied warranty of
 * MERCHANTABILITY or FITNESS FOR A PARTICULAR PURPOSE.  See the
 * GNU Affero General Public License for more details.
 *
 * You should have received a copy of the GNU Affero General Public License
 * along with VoltDB.  If not, see <http://www.gnu.org/licenses/>.
 */
/* Copyright (C) 2008 by H-Store Project
 * Brown University
 * Massachusetts Institute of Technology
 * Yale University
 *
 * Permission is hereby granted, free of charge, to any person obtaining
 * a copy of this software and associated documentation files (the
 * "Software"), to deal in the Software without restriction, including
 * without limitation the rights to use, copy, modify, merge, publish,
 * distribute, sublicense, and/or sell copies of the Software, and to
 * permit persons to whom the Software is furnished to do so, subject to
 * the following conditions:
 *
 * The above copyright notice and this permission notice shall be
 * included in all copies or substantial portions of the Software.
 *
 * THE SOFTWARE IS PROVIDED "AS IS", WITHOUT WARRANTY OF ANY KIND,
 * EXPRESS OR IMPLIED, INCLUDING BUT NOT LIMITED TO THE WARRANTIES OF
 * MERCHANTABILITY, FITNESS FOR A PARTICULAR PURPOSE AND NONINFRINGEMENT
 * IN NO EVENT SHALL THE AUTHORS BE LIABLE FOR ANY CLAIM, DAMAGES OR
 * OTHER LIABILITY, WHETHER IN AN ACTION OF CONTRACT, TORT OR OTHERWISE,
 * ARISING FROM, OUT OF OR IN CONNECTION WITH THE SOFTWARE OR THE USE OR
 * OTHER DEALINGS IN THE SOFTWARE.
 */

#include <stdexcept>
#include <sstream>
#include "indexscannode.h"
#include "common/debuglog.h"
#include "common/serializeio.h"
#include "common/types.h"
#include "common/FatalException.hpp"
#include "expressions/abstractexpression.h"
#include "catalog/table.h"
#include "catalog/index.h"
#include "storage/table.h"

namespace voltdb {

IndexScanPlanNode::~IndexScanPlanNode() {
    for (int ii = 0; ii < m_searchkey_expressions.size(); ii++) {
        delete m_searchkey_expressions[ii];
    }
<<<<<<< HEAD
    delete end_expression;
    delete initial_expression;
    delete count_null_expression;
=======
    delete m_end_expression;
    delete m_initial_expression;
    delete m_count_null_expression;
>>>>>>> 5ea2992d
    delete getOutputTable();
    setOutputTable(NULL);
}

<<<<<<< HEAD
void IndexScanPlanNode::setKeyIterate(bool val) {
    this->key_iterate = val;
}
bool IndexScanPlanNode::getKeyIterate() const {
    return (this->key_iterate);
}

void IndexScanPlanNode::setLookupType(IndexLookupType lookup_type) {
    this->lookup_type = lookup_type;
}
IndexLookupType IndexScanPlanNode::getLookupType() const {
    return lookup_type;
}

void IndexScanPlanNode::setSortDirection(SortDirectionType val) {
    this->sort_direction = val;
}
SortDirectionType IndexScanPlanNode::getSortDirection() const {
    return sort_direction;
}

void IndexScanPlanNode::setTargetIndexName(std::string name) {
    this->target_index_name = name;
}
std::string IndexScanPlanNode::getTargetIndexName() const {
    return this->target_index_name;
}

void IndexScanPlanNode::setEndExpression(AbstractExpression* val) {
    // only expect this to be initialized once
    if (end_expression && end_expression != val)
    {
        throwFatalException("end_expression initialized twice in IndexScanPlanNode?");
        delete end_expression;
    }
    this->end_expression = val;
}
AbstractExpression* IndexScanPlanNode::getEndExpression() const {
    return (this->end_expression);
}

void IndexScanPlanNode::setSearchKeyExpressions(std::vector<AbstractExpression*> &exps) {
    this->searchkey_expressions = exps;
}
std::vector<AbstractExpression*>& IndexScanPlanNode::getSearchKeyExpressions() {
    return (this->searchkey_expressions);
}
const std::vector<AbstractExpression*>& IndexScanPlanNode::getSearchKeyExpressions() const {
    return (this->searchkey_expressions);
}

AbstractExpression* IndexScanPlanNode::getInitialExpression() const {
    return (this->initial_expression);
}

AbstractExpression* IndexScanPlanNode::getCountNULLExpression() const {
    return (this->count_null_expression);
}

=======
>>>>>>> 5ea2992d
std::string IndexScanPlanNode::debugInfo(const std::string &spacer) const {
    std::ostringstream buffer;
    buffer << AbstractScanPlanNode::debugInfo(spacer);
    buffer << spacer << "TargetIndexName[" << m_target_index_name << "]\n";
    buffer << spacer << "IndexLookupType[" << m_lookup_type << "]\n";
    buffer << spacer << "SortDirection[" << m_sort_direction << "]\n";

    buffer << spacer << "SearchKey Expressions:\n";
    for (int ctr = 0, cnt = (int)m_searchkey_expressions.size(); ctr < cnt; ctr++) {
        buffer << m_searchkey_expressions[ctr]->debug(spacer);
    }

    buffer << spacer << "End Expression: ";
    if (m_end_expression != NULL) {
        buffer << "\n" << m_end_expression->debug(spacer);
    } else {
        buffer << "<NULL>\n";
    }

    buffer << spacer << "Skip Null Expression: ";
    if (m_count_null_expression != NULL) {
        buffer << "\n" << m_count_null_expression->debug(spacer);
    } else {
        buffer << "<NULL>\n";
    }

    buffer << spacer << "Post-Scan Expression: ";
    if (m_predicate != NULL) {
        buffer << "\n" << m_predicate->debug(spacer);
    } else {
        buffer << "<NULL>\n";
    }
    return (buffer.str());
}

void IndexScanPlanNode::loadFromJSONObject(PlannerDomValue obj) {
    AbstractScanPlanNode::loadFromJSONObject(obj);

    std::string lookupTypeString = obj.valueForKey("LOOKUP_TYPE").asStr();
    m_lookup_type = stringToIndexLookup(lookupTypeString);

    std::string sortDirectionString = obj.valueForKey("SORT_DIRECTION").asStr();
    m_sort_direction = stringToSortDirection(sortDirectionString);

    m_target_index_name = obj.valueForKey("TARGET_INDEX_NAME").asStr();

    if (obj.hasNonNullKey("END_EXPRESSION")) {
        PlannerDomValue exprValue = obj.valueForKey("END_EXPRESSION");
        m_end_expression = AbstractExpression::buildExpressionTree(exprValue);
    }

    if (obj.hasNonNullKey("INITIAL_EXPRESSION")) {
        PlannerDomValue exprValue = obj.valueForKey("INITIAL_EXPRESSION");
        m_initial_expression = AbstractExpression::buildExpressionTree(exprValue);
    }

    if (obj.hasNonNullKey("COUNT_NULL_EXPRESSION")) {
        PlannerDomValue exprValue = obj.valueForKey("COUNT_NULL_EXPRESSION");
        m_count_null_expression = AbstractExpression::buildExpressionTree(exprValue);
    }

    if (obj.hasNonNullKey("COUNT_NULL_EXPRESSION")) {
        PlannerDomValue exprValue = obj.valueForKey("COUNT_NULL_EXPRESSION");
        count_null_expression = AbstractExpression::buildExpressionTree(exprValue);
    } else {
        count_null_expression = NULL;
    }

    PlannerDomValue searchKeyExprArray = obj.valueForKey("SEARCHKEY_EXPRESSIONS");
    for (int i = 0; i < searchKeyExprArray.arrayLen(); i++) {
        AbstractExpression *expr = AbstractExpression::buildExpressionTree(searchKeyExprArray.valueAtIndex(i));
        m_searchkey_expressions.push_back(expr);
    }
}

}<|MERGE_RESOLUTION|>--- conflicted
+++ resolved
@@ -61,81 +61,13 @@
     for (int ii = 0; ii < m_searchkey_expressions.size(); ii++) {
         delete m_searchkey_expressions[ii];
     }
-<<<<<<< HEAD
-    delete end_expression;
-    delete initial_expression;
-    delete count_null_expression;
-=======
     delete m_end_expression;
     delete m_initial_expression;
     delete m_count_null_expression;
->>>>>>> 5ea2992d
     delete getOutputTable();
     setOutputTable(NULL);
 }
 
-<<<<<<< HEAD
-void IndexScanPlanNode::setKeyIterate(bool val) {
-    this->key_iterate = val;
-}
-bool IndexScanPlanNode::getKeyIterate() const {
-    return (this->key_iterate);
-}
-
-void IndexScanPlanNode::setLookupType(IndexLookupType lookup_type) {
-    this->lookup_type = lookup_type;
-}
-IndexLookupType IndexScanPlanNode::getLookupType() const {
-    return lookup_type;
-}
-
-void IndexScanPlanNode::setSortDirection(SortDirectionType val) {
-    this->sort_direction = val;
-}
-SortDirectionType IndexScanPlanNode::getSortDirection() const {
-    return sort_direction;
-}
-
-void IndexScanPlanNode::setTargetIndexName(std::string name) {
-    this->target_index_name = name;
-}
-std::string IndexScanPlanNode::getTargetIndexName() const {
-    return this->target_index_name;
-}
-
-void IndexScanPlanNode::setEndExpression(AbstractExpression* val) {
-    // only expect this to be initialized once
-    if (end_expression && end_expression != val)
-    {
-        throwFatalException("end_expression initialized twice in IndexScanPlanNode?");
-        delete end_expression;
-    }
-    this->end_expression = val;
-}
-AbstractExpression* IndexScanPlanNode::getEndExpression() const {
-    return (this->end_expression);
-}
-
-void IndexScanPlanNode::setSearchKeyExpressions(std::vector<AbstractExpression*> &exps) {
-    this->searchkey_expressions = exps;
-}
-std::vector<AbstractExpression*>& IndexScanPlanNode::getSearchKeyExpressions() {
-    return (this->searchkey_expressions);
-}
-const std::vector<AbstractExpression*>& IndexScanPlanNode::getSearchKeyExpressions() const {
-    return (this->searchkey_expressions);
-}
-
-AbstractExpression* IndexScanPlanNode::getInitialExpression() const {
-    return (this->initial_expression);
-}
-
-AbstractExpression* IndexScanPlanNode::getCountNULLExpression() const {
-    return (this->count_null_expression);
-}
-
-=======
->>>>>>> 5ea2992d
 std::string IndexScanPlanNode::debugInfo(const std::string &spacer) const {
     std::ostringstream buffer;
     buffer << AbstractScanPlanNode::debugInfo(spacer);
@@ -199,9 +131,7 @@
 
     if (obj.hasNonNullKey("COUNT_NULL_EXPRESSION")) {
         PlannerDomValue exprValue = obj.valueForKey("COUNT_NULL_EXPRESSION");
-        count_null_expression = AbstractExpression::buildExpressionTree(exprValue);
-    } else {
-        count_null_expression = NULL;
+        m_count_null_expression = AbstractExpression::buildExpressionTree(exprValue);
     }
 
     PlannerDomValue searchKeyExprArray = obj.valueForKey("SEARCHKEY_EXPRESSIONS");
