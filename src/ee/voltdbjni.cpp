--- conflicted
+++ resolved
@@ -1028,7 +1028,6 @@
     jbyte *bytes = env->GetByteArrayElements(serialized_predicates, NULL);
     ReferenceSerializeInput serialize_in(bytes, length);
     try {
-<<<<<<< HEAD
         try {
             voltdb::TableStreamType tableStreamType = static_cast<voltdb::TableStreamType>(streamType);
             bool success = engine->activateTableStream(tableId, tableStreamType, serialize_in);
@@ -1039,11 +1038,7 @@
             engine->resetReusedResultOutputBuffer();
             e.serialize(engine->getExceptionOutputSerializer());
         }
-    } catch (FatalException e) {
-=======
-        return engine->activateTableStream(tableId, static_cast<voltdb::TableStreamType>(streamType));
-    } catch (const FatalException &e) {
->>>>>>> f6bed8f1
+    } catch (const FatalException& e) {
         topend->crashVoltDB(e);
     }
 
@@ -1115,23 +1110,14 @@
     jbyte *bytes = env->GetByteArrayElements(serialized_buffers, NULL);
     ReferenceSerializeInput serialize_in(bytes, length);
     try {
-<<<<<<< HEAD
-        voltdb::TableStreamType tst = static_cast<voltdb::TableStreamType>(streamType);
-        jlong tuplesRemaining = engine->tableStreamSerializeMore(tableId, tst, serialize_in);
-        return tuplesRemaining;
-    }
-    catch (FatalException e) {
-=======
         try {
-            return engine->tableStreamSerializeMore(
-                    &out,
-                    tableId,
-                    static_cast<voltdb::TableStreamType>(streamType));
+            voltdb::TableStreamType tst = static_cast<voltdb::TableStreamType>(streamType);
+            jlong tuplesRemaining = engine->tableStreamSerializeMore(tableId, tst, serialize_in);
+            return tuplesRemaining;
         } catch (const SQLException &e) {
             throwFatalException("%s", e.message().c_str());
         }
     } catch (const FatalException &e) {
->>>>>>> f6bed8f1
         topend->crashVoltDB(e);
     }
     // Won't get here, but -2 is an error.
