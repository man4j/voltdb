/* This file is part of VoltDB.
 * Copyright (C) 2008-2016 VoltDB Inc.
 *
 * This file contains original code and/or modifications of original code.
 * Any modifications made by VoltDB Inc. are licensed under the following
 * terms and conditions:
 *
 * This program is free software: you can redistribute it and/or modify
 * it under the terms of the GNU Affero General Public License as
 * published by the Free Software Foundation, either version 3 of the
 * License, or (at your option) any later version.
 *
 * This program is distributed in the hope that it will be useful,
 * but WITHOUT ANY WARRANTY; without even the implied warranty of
 * MERCHANTABILITY or FITNESS FOR A PARTICULAR PURPOSE.  See the
 * GNU Affero General Public License for more details.
 *
 * You should have received a copy of the GNU Affero General Public License
 * along with VoltDB.  If not, see <http://www.gnu.org/licenses/>.
 */
/* Copyright (C) 2008 by H-Store Project
 * Brown University
 * Massachusetts Institute of Technology
 * Yale University
 *
 * Permission is hereby granted, free of charge, to any person obtaining
 * a copy of this software and associated documentation files (the
 * "Software"), to deal in the Software without restriction, including
 * without limitation the rights to use, copy, modify, merge, publish,
 * distribute, sublicense, and/or sell copies of the Software, and to
 * permit persons to whom the Software is furnished to do so, subject to
 * the following conditions:
 *
 * The above copyright notice and this permission notice shall be
 * included in all copies or substantial portions of the Software.
 *
 * THE SOFTWARE IS PROVIDED "AS IS", WITHOUT WARRANTY OF ANY KIND,
 * EXPRESS OR IMPLIED, INCLUDING BUT NOT LIMITED TO THE WARRANTIES OF
 * MERCHANTABILITY, FITNESS FOR A PARTICULAR PURPOSE AND NONINFRINGEMENT
 * IN NO EVENT SHALL THE AUTHORS BE LIABLE FOR ANY CLAIM, DAMAGES OR
 * OTHER LIABILITY, WHETHER IN AN ACTION OF CONTRACT, TORT OR OTHERWISE,
 * ARISING FROM, OUT OF OR IN CONNECTION WITH THE SOFTWARE OR THE USE OR
 * OTHER DEALINGS IN THE SOFTWARE.
 */

#include "VoltDBEngine.h"

#include "ExecutorVector.h"
#include "catalog/catalog.h"
#include "catalog/catalogmap.h"
#include "catalog/cluster.h"
#include "catalog/column.h"
#include "catalog/columnref.h"
#include "catalog/connector.h"
#include "catalog/database.h"
#include "catalog/index.h"
#include "catalog/materializedviewinfo.h"
#include "catalog/planfragment.h"
#include "catalog/statement.h"
#include "catalog/table.h"
#include "common/ElasticHashinator.h"
#include "common/executorcontext.hpp"
#include "common/FailureInjection.h"
#include "common/FatalException.hpp"
#include "common/LegacyHashinator.h"
#include "common/InterruptException.h"
#include "common/RecoveryProtoMessage.h"
#include "common/SerializableEEException.h"
#include "common/TupleOutputStream.h"
#include "common/TupleOutputStreamProcessor.h"
#include "common/SynchronizedThreadLock.h"
#include "executors/abstractexecutor.h"
#include "indexes/tableindex.h"
#include "indexes/tableindexfactory.h"
#include "plannodes/abstractplannode.h"
#include "plannodes/plannodefragment.h"
#include "storage/tablefactory.h"
#include "storage/persistenttable.h"
#include "storage/streamedtable.h"
#include "storage/MaterializedViewTriggerForWrite.h"
#include "storage/TableCatalogDelegate.hpp"
#include "storage/CompatibleDRTupleStream.h"
#include "storage/DRTupleStream.h"
#include "org_voltdb_jni_ExecutionEngine.h" // to use static values

#include "boost/foreach.hpp"
#include "boost/scoped_ptr.hpp"
#include "boost/shared_ptr.hpp"
// The next #define limits the number of features pulled into the build
// We don't use those features.
#define BOOST_MULTI_INDEX_DISABLE_SERIALIZATION
#include <boost/multi_index_container.hpp>
#include <boost/multi_index/hashed_index.hpp>
#include <boost/multi_index/member.hpp>
#include <boost/multi_index/mem_fun.hpp>
#include <boost/multi_index/sequenced_index.hpp>

#include <sstream>
#include <locale>
#include <typeinfo>
#include <pthread.h>
#include <atomic>

ENABLE_BOOST_FOREACH_ON_CONST_MAP(Column);
ENABLE_BOOST_FOREACH_ON_CONST_MAP(Index);
ENABLE_BOOST_FOREACH_ON_CONST_MAP(MaterializedViewInfo);
ENABLE_BOOST_FOREACH_ON_CONST_MAP(Table);

static const size_t PLAN_CACHE_SIZE = 1000;
// how many initial tuples to scan before calling into java
const int64_t LONG_OP_THRESHOLD = 10000;
// table name prefix of DR conflict table
const std::string DR_REPLICATED_CONFLICT_TABLE_NAME = "VOLTDB_AUTOGEN_XDCR_CONFLICTS_REPLICATED";
const std::string DR_PARTITIONED_CONFLICT_TABLE_NAME = "VOLTDB_AUTOGEN_XDCR_CONFLICTS_PARTITIONED";

namespace voltdb {

// These typedefs prevent confusion in the parsing of BOOST_FOREACH.
typedef std::pair<std::string, TableCatalogDelegate*> LabeledTCD;
typedef std::pair<std::string, catalog::Column*> LabeledColumn;
typedef std::pair<std::string, catalog::Index*> LabeledIndex;
typedef std::pair<std::string, catalog::Table*> LabeledTable;
typedef std::pair<std::string, catalog::MaterializedViewInfo*> LabeledView;

/**
 * The set of plan bytes is explicitly maintained in MRU-first order,
 * while also indexed by the plans' bytes. Here lie boost-related dragons.
 */
typedef boost::multi_index::multi_index_container<
    boost::shared_ptr<ExecutorVector>,
    boost::multi_index::indexed_by<
        boost::multi_index::sequenced<>,
        boost::multi_index::hashed_unique<
            boost::multi_index::const_mem_fun<ExecutorVector,int64_t,&ExecutorVector::getFragId>
        >
    >
> PlanSet;


/// This class wrapper around a typedef allows forward declaration as in scoped_ptr<EnginePlanSet>.
class EnginePlanSet : public PlanSet { };

VoltDBEngine::VoltDBEngine(Topend *topend, LogProxy *logProxy)
    : m_currentIndexInBatch(0),
      m_allTuplesScanned(0),
      m_tuplesProcessedInBatch(0),
      m_tuplesProcessedInFragment(0),
      m_tuplesProcessedSinceReport(0),
      m_tupleReportThreshold(LONG_OP_THRESHOLD),
      m_lastAccessedPlanNodeType(PLAN_NODE_TYPE_INVALID),
      m_currentUndoQuantum(NULL),
      m_partitionId(-1),
      m_hashinator(NULL),
      m_isActiveActiveDREnabled(false),
      m_staticParams(MAX_PARAM_COUNT),
      m_pfCount(0),
      m_currentInputDepId(-1),
      m_stringPool(16777216, 2),
      m_numResultDependencies(0),
      m_logManager(logProxy),
      m_templateSingleLongTable(NULL),
      m_topend(topend),
      m_executorContext(NULL),
      m_drPartitionedConflictStreamedTable(NULL),
      m_drReplicatedConflictStreamedTable(NULL),
      m_drStream(NULL),
      m_drReplicatedStream(NULL),
      m_compatibleDRStream(NULL),
      m_compatibleDRReplicatedStream(NULL),
      m_currExecutorVec(NULL),
      m_tuplesModifiedStack()
{
}

bool
VoltDBEngine::initialize(int32_t clusterIndex,
                         int64_t siteId,
                         int32_t partitionId,
                         int32_t sitesPerHost,
                         int32_t hostId,
                         std::string hostname,
                         int32_t drClusterId,
                         int32_t defaultDrBufferSize,
                         int64_t tempTableMemoryLimit,
                         bool createDrReplicatedStream,
                         int32_t compactionThreshold)
{
    m_clusterIndex = clusterIndex;
    m_siteId = siteId;
    m_partitionId = partitionId;
    m_tempTableMemoryLimit = tempTableMemoryLimit;
    m_compactionThreshold = compactionThreshold;

    // Instantiate our catalog - it will be populated later on by load()
    m_catalog.reset(new catalog::Catalog());

    // create the template single long (int) table
    assert (m_templateSingleLongTable == NULL);
    m_templateSingleLongTable = new char[m_templateSingleLongTableSize];
    memset(m_templateSingleLongTable, 0, m_templateSingleLongTableSize);
    m_templateSingleLongTable[7] = 43;  // size through start of data?
    m_templateSingleLongTable[11] = 23; // size of header
    m_templateSingleLongTable[13] = 0;  // status code
    m_templateSingleLongTable[14] = 1;  // number of columns
    m_templateSingleLongTable[15] = VALUE_TYPE_BIGINT; // column type
    m_templateSingleLongTable[19] = 15; // column name length:  "modified_tuples" == 15
    m_templateSingleLongTable[20] = 'm';
    m_templateSingleLongTable[21] = 'o';
    m_templateSingleLongTable[22] = 'd';
    m_templateSingleLongTable[23] = 'i';
    m_templateSingleLongTable[24] = 'f';
    m_templateSingleLongTable[25] = 'i';
    m_templateSingleLongTable[26] = 'e';
    m_templateSingleLongTable[27] = 'd';
    m_templateSingleLongTable[28] = '_';
    m_templateSingleLongTable[29] = 't';
    m_templateSingleLongTable[30] = 'u';
    m_templateSingleLongTable[31] = 'p';
    m_templateSingleLongTable[32] = 'l';
    m_templateSingleLongTable[33] = 'e';
    m_templateSingleLongTable[34] = 's';
    m_templateSingleLongTable[38] = 1; // row count
    m_templateSingleLongTable[42] = 8; // row size

    // configure DR stream and DR compatible stream
    m_drStream = new DRTupleStream(partitionId, defaultDrBufferSize);
    m_compatibleDRStream = new CompatibleDRTupleStream(partitionId, defaultDrBufferSize);
    if (createDrReplicatedStream) {
        m_drReplicatedStream = new DRTupleStream(16383, defaultDrBufferSize);
        m_compatibleDRReplicatedStream = new CompatibleDRTupleStream(16383, defaultDrBufferSize);
    }

    // set the DR version
    m_drVersion = DRTupleStream::PROTOCOL_VERSION;

    // required for catalog loading.
    m_executorContext = new ExecutorContext(siteId,
                                            m_partitionId,
                                            m_currentUndoQuantum,
                                            getTopend(),
                                            &m_stringPool,
                                            &m_staticParams,
                                            this,
                                            hostname,
                                            hostId,
                                            m_drStream,
                                            m_drReplicatedStream,
                                            drClusterId);

    // Add the engine to the global list tracking replicated tables
    pthread_mutex_lock(&sharedEngineMutex);
    if (partitionId != 16383) {
        enginesByPartitionId[partitionId] = EngineLocals();
        VOLT_DEBUG("Initializing partition %d with context %p", m_partitionId, m_executorContext);
        SynchronizedThreadLock::init(sitesPerHost);
        if (createDrReplicatedStream) {
            mpEngineLocals = EngineLocals();
            VOLT_DEBUG("Initializing mp partition with context %p", mpEngineLocal.context);
        }
    }
    pthread_mutex_unlock(&sharedEngineMutex);
    return true;
}

VoltDBEngine::~VoltDBEngine() {
    // WARNING WARNING WARNING
    // The sequence below in which objects are cleaned up/deleted is
    // fragile.  Reordering or adding additional destruction below
    // greatly increases the risk of accidentally freeing the same
    // object multiple times.  Change at your own risk.
    // --izzy 8/19/2009

    // clean up execution plans
    m_plans.reset();

    // Clear the undo log before deleting the persistent tables so
    // that the persistent table schema are still around so we can
    // actually find the memory that has been allocated to non-inlined
    // strings and deallocated it.
    m_undoLog.clear();

    // clean up memory for the template memory for the single long (int) table
    if (m_templateSingleLongTable) {
        delete[] m_templateSingleLongTable;
    }

    // Delete table delegates and release any table reference counts.
    typedef std::pair<int64_t, Table*> TID;

    if (m_partitionId != 16383) {
        //
        BOOST_FOREACH (LabeledTCD cd, m_catalogDelegates) {
            delete cd.second;
        }
    }

    BOOST_FOREACH (TID tid, m_snapshottingTables) {
        tid.second->decrementRefcount();
    }

    delete m_executorContext;

    delete m_drReplicatedStream;
    delete m_drStream;
    delete m_compatibleDRStream;
    delete m_compatibleDRReplicatedStream;

    // Add the engine to the global list tracking replicated tables
    pthread_mutex_lock(&sharedEngineMutex);
    enginesByPartitionId.erase(m_partitionId);
    bool allEnginesDestroyed = enginesByPartitionId.empty();
    pthread_mutex_unlock(&sharedEngineMutex);
    if (allEnginesDestroyed) {
        pthread_mutex_destroy(&sharedEngineMutex);
    }

    VOLT_ERROR("finished deallocate for partition %d", m_partitionId);
}

// ------------------------------------------------------------------
// OBJECT ACCESS FUNCTIONS
// ------------------------------------------------------------------
catalog::Catalog *VoltDBEngine::getCatalog() const {
    return (m_catalog.get());
}

Table* VoltDBEngine::getTable(int32_t tableId) const
{
    // Caller responsible for checking null return value.
    return findInMapOrNull(tableId, m_tables);
}

Table* VoltDBEngine::getTable(const std::string& name) const
{
    // Caller responsible for checking null return value.
    return findInMapOrNull(name, m_tablesByName);
}

TableCatalogDelegate* VoltDBEngine::getTableDelegate(const std::string& name) const
{
    // Caller responsible for checking null return value.
    return findInMapOrNull(name, m_delegatesByName);
}

catalog::Table* VoltDBEngine::getCatalogTable(const std::string& name) const {
    // iterate over all of the tables in the new catalog
    BOOST_FOREACH (LabeledTable labeledTable, m_database->tables()) {
        catalog::Table *catalogTable = labeledTable.second;
        if (catalogTable->name() == name) {
            return catalogTable;
        }
    }
    return NULL;
}

void VoltDBEngine::serializeTable(int32_t tableId, SerializeOutput& out) const
{
    // Just look in our list of tables
    Table* table = getTable(tableId);
    if ( ! table) {
        throwFatalException("Unable to find table for TableId '%d'", (int) tableId);
    }
    table->serializeTo(out);
}

// ------------------------------------------------------------------
// EXECUTION FUNCTIONS
// ------------------------------------------------------------------
/**
 * Execute the given fragments serially and in order.
 * Return 0 if there are no failures and 1 if there are
 * any failures.  Note that this is the meat of the JNI
 * call org.voltdb.jni.ExecutionEngine.nativeExecutePlanFragments.
 *
 * @param numFragments          The number of fragments to execute.
 *                              This is directly from the JNI call.
 * @param planfragmentIds       The array of fragment ids.  This is
 *                              This is indirectly from the JNI call,
 *                              but has been translated from Java to
 *                              C++.
 * @param serialize_in          A SerializeInput object containing the parameters.
 *                              The JNI call has an array of Java Objects.  These
 *                              have been serialized and stuffed into a byte buffer
 *                              which is shared between the EE and the JVM.  This
 *                              shared buffer is in the engine on the EE side, and
 *                              in a pool of ByteBuffers on the Java side.  The
 *                              Java byte buffer pools own these, but the EE can
 *                              use them.
 * @param txnId                 The transaction id.  This comes from the JNI call directly.
 * @param lastCommittedSpHandle The handle of the last committed single partition handle.
 *                              This is directly from the JNI call.
 * @param uniqueId              The unique id, taken directly from the JNI call.
 * @param undoToken             The undo token, taken directly from
 *                              the JNI call
 */
int VoltDBEngine::executePlanFragments(int32_t numFragments,
                                       int64_t planfragmentIds[],
                                       int64_t inputDependencyIds[],
                                       ReferenceSerializeInputBE &serialize_in,
                                       int64_t txnId,
                                       int64_t spHandle,
                                       int64_t lastCommittedSpHandle,
                                       int64_t uniqueId,
                                       int64_t undoToken)
{
    // count failures
    int failures = 0;

    setUndoToken(undoToken);

    // reset these at the start of each batch
    m_tuplesProcessedInBatch = 0;
    m_tuplesProcessedInFragment = 0;
    m_tuplesProcessedSinceReport = 0;

    for (m_currentIndexInBatch = 0; m_currentIndexInBatch < numFragments; ++m_currentIndexInBatch) {

        m_usedParamcnt = serialize_in.readShort();
        if (m_usedParamcnt < 0) {
            throwFatalException("parameter count is negative: %d", m_usedParamcnt);
        }
        assert (m_usedParamcnt < MAX_PARAM_COUNT);

        for (int j = 0; j < m_usedParamcnt; ++j) {
            m_staticParams[j].deserializeFromAllocateForStorage(serialize_in, &m_stringPool);
        }

        // success is 0 and error is 1.
        if (executePlanFragment(planfragmentIds[m_currentIndexInBatch],
                                inputDependencyIds ? inputDependencyIds[m_currentIndexInBatch] : -1,
                                txnId,
                                spHandle,
                                lastCommittedSpHandle,
                                uniqueId,
                                m_currentIndexInBatch == 0,
                                m_currentIndexInBatch == (numFragments - 1))) {
            ++failures;
            break;
        }

        // at the end of each frag, rollup and reset counters
        m_tuplesProcessedInBatch += m_tuplesProcessedInFragment;
        m_tuplesProcessedInFragment = 0;
        m_tuplesProcessedSinceReport = 0;

        m_stringPool.purge();
    }

    return failures;
}

int VoltDBEngine::executePlanFragment(int64_t planfragmentId,
                                      int64_t inputDependencyId,
                                      int64_t txnId,
                                      int64_t spHandle,
                                      int64_t lastCommittedSpHandle,
                                      int64_t uniqueId,
                                      bool first,
                                      bool last)
{
    assert(planfragmentId != 0);

    m_currentInputDepId = static_cast<int32_t>(inputDependencyId);

    /*
     * Reserve space in the result output buffer for the number of
     * result dependencies and for the dirty byte. Necessary for a
     * plan fragment because the number of produced depenencies may
     * not be known in advance.
     */
    if (first) {
        m_startOfResultBuffer = m_resultOutput.reserveBytes(sizeof(int32_t)
                                                            + sizeof(int8_t));
        m_dirtyFragmentBatch = false;
    }

    // In version 5.0, fragments may trigger execution of other fragments.
    // (I.e., DELETE triggered by an insert to enforce ROW LIMIT)
    // This method only executes top-level fragments.
    assert(m_tuplesModifiedStack.size() == 0);

    // set this to zero for dml operations
    m_tuplesModifiedStack.push(0);

    /*
     * Reserve space in the result output buffer for the number of
     * result dependencies generated by this particular plan fragment.
     * Necessary for a plan fragment because the
     * number of produced dependencies may not be known in advance.
     */
    m_numResultDependencies = 0;
    size_t numResultDependenciesCountOffset = m_resultOutput.reserveBytes(4);

    // configure the execution context.
    m_executorContext->setupForPlanFragments(getCurrentUndoQuantum(),
                                             txnId,
                                             spHandle,
                                             lastCommittedSpHandle,
                                             uniqueId);

    // count the number of plan fragments executed
    ++m_pfCount;

    // execution lists for planfragments are cached by planfragment id
    try {
        setExecutorVectorForFragmentId(planfragmentId);
        assert(m_currExecutorVec);
        // Launch the target plan through its top-most executor list.
        m_executorContext->executeExecutors(0);
        m_executorContext->cleanupAllExecutors();
    }
    catch (const SerializableEEException &e) {
        serializeException(e);
        resetExecutionMetadata();
        return ENGINE_ERRORCODE_ERROR;
    }

    int64_t tuplesModified = m_tuplesModifiedStack.top();
    resetExecutionMetadata();

    // assume this is sendless dml
    if (m_numResultDependencies == 0) {
        // put the number of tuples modified into our simple table
        uint64_t changedCount = htonll(tuplesModified);
        memcpy(m_templateSingleLongTable + m_templateSingleLongTableSize - 8, &changedCount, sizeof(changedCount));
        m_resultOutput.writeBytes(m_templateSingleLongTable, m_templateSingleLongTableSize);
        m_numResultDependencies++;
    }

    //Write the number of result dependencies if necessary.
    m_resultOutput.writeIntAt(numResultDependenciesCountOffset, m_numResultDependencies);

    // if a fragment modifies any tuples, the whole batch is dirty
    if (tuplesModified > 0) {
        m_dirtyFragmentBatch = true;
    }

    // write dirty-ness of the batch and number of dependencies output to the FRONT of
    // the result buffer
    if (last) {
        m_resultOutput.writeIntAt(m_startOfResultBuffer, static_cast<int32_t>(m_resultOutput.position() - m_startOfResultBuffer) - sizeof(int32_t) - sizeof(int8_t));
        m_resultOutput.writeBoolAt(m_startOfResultBuffer + sizeof(int32_t), m_dirtyFragmentBatch);
    }

    VOLT_DEBUG("Finished executing.");
    return ENGINE_ERRORCODE_SUCCESS;
}

void VoltDBEngine::resetExecutionMetadata() {

    if (m_tuplesModifiedStack.size() != 0) {
        m_tuplesModifiedStack.pop();
    }
    assert (m_tuplesModifiedStack.size() == 0);

    // set this back to -1 for error handling
    m_currentInputDepId = -1;

    if (m_currExecutorVec == NULL) {
        // This is usually the result of some planner error producing an
        // invalid plan that can not be converted into plan nodes / executors.
        return;
    }

    // If we get here, we've completed execution successfully, or
    // recovered after an error.  In any case, we should be able to
    // assert that temp tables are now cleared.
    DEBUG_ASSERT_OR_THROW_OR_CRASH(m_executorContext->allOutputTempTablesAreEmpty(),
                                   "Output temp tables not cleaned up after execution");

    m_currExecutorVec->resetLimitStats();
    m_currExecutorVec = NULL;
}

void VoltDBEngine::serializeException(const SerializableEEException& e) {
    resetReusedResultOutputBuffer();
    e.serialize(getExceptionOutputSerializer());
}

// -------------------------------------------------
// RESULT FUNCTIONS
// -------------------------------------------------
bool VoltDBEngine::send(Table* dependency) {
    VOLT_DEBUG("Sending Dependency from C++");
    m_resultOutput.writeInt(-1); // legacy placeholder for old output id
    if (!dependency->serializeTo(m_resultOutput))
        return false;
    m_numResultDependencies++;
    return true;
}

int VoltDBEngine::loadNextDependency(Table* destination) {
    return m_topend->loadNextDependency(m_currentInputDepId, &m_stringPool, destination);
}

// -------------------------------------------------
// Catalog Functions
// -------------------------------------------------
bool VoltDBEngine::updateCatalogDatabaseReference() {
    catalog::Cluster *cluster = m_catalog->clusters().get("cluster");
    if (!cluster) {
        VOLT_ERROR("Unable to find cluster catalog information");
        return false;
    }

    m_database = cluster->databases().get("database");
    if (!m_database) {
        VOLT_ERROR("Unable to find database catalog information");
        return false;
    }
    m_isActiveActiveDREnabled = m_database->isActiveActiveDRed();

    return true;
}

<<<<<<< HEAD
=======
void VoltDBEngine::signalLastSiteFinished(EngineLocals* originalContext) {
    ExecutorContext::assignThreadLocals(*originalContext);
    pthread_mutex_lock(&sharedEngineMutex);
    globalTxnEndCountdownLatch++;
    while (globalTxnEndCountdownLatch != SITES_PER_HOST) {
        pthread_mutex_unlock(&sharedEngineMutex);
#ifdef __linux__
        pthread_yield();
#else
        sched_yield();
#endif
        pthread_mutex_lock(&sharedEngineMutex);
    }
    // We now know all other threads are waiting to be signaled
    globalTxnEndCountdownLatch = 0;
    globalTxnStartCountdownLatch = SITES_PER_HOST;
    pthread_cond_broadcast(&sharedEngineCondition);
    pthread_mutex_unlock(&sharedEngineMutex);
}

void VoltDBEngine::waitForLastSiteFinished() {
    pthread_mutex_lock(&sharedEngineMutex);
    globalTxnEndCountdownLatch++;
    pthread_cond_wait(&sharedEngineCondition, &sharedEngineMutex);
    pthread_mutex_unlock(&sharedEngineMutex);
}

>>>>>>> a3746d56
bool VoltDBEngine::loadCatalog(const int64_t timestamp, const std::string &catalogPayload) {
    assert(m_executorContext != NULL);
    ExecutorContext* executorContext = ExecutorContext::getExecutorContext();
    if (executorContext == NULL) {
        VOLT_DEBUG("Rebinding EC (%ld) to new thread", (long)m_executorContext);
        // It is the thread-hopping VoltDBEngine's responsibility to re-establish the EC for each new thread it runs on.
        m_executorContext->bindToThread();
    }

    if (m_partitionId == 16383) {
        // Don't allocate tables on the MP thread because the last SP thread will do that
        return true;
    }
    assert(m_catalog != NULL);
    VOLT_DEBUG("Loading catalog...");


    m_catalog->execute(catalogPayload);


    if (updateCatalogDatabaseReference() == false) {
        return false;
    }

    // Set DR flag based on current catalog state
    catalog::Cluster* catalogCluster = m_catalog->clusters().get("cluster");
    m_executorContext->drStream()->m_enabled = catalogCluster->drProducerEnabled();
    m_executorContext->drStream()->m_flushInterval = catalogCluster->drFlushInterval();
    if (m_executorContext->drReplicatedStream()) {
        m_executorContext->drReplicatedStream()->m_enabled = m_executorContext->drStream()->m_enabled;
        m_executorContext->drReplicatedStream()->m_flushInterval = m_executorContext->drStream()->m_flushInterval;
    }

    if (SynchronizedThreadLock::countDownGlobalTxnStartCount()) {
        VOLT_ERROR("loading replicated parts of catalog from partition %d", m_partitionId);
        EngineLocals* ourEngineLocals = &enginesByPartitionId[m_partitionId];
        VoltDBEngine* mpEngine = mpEngineLocals.context->getContextEngine();
        ExecutorContext::assignThreadLocals(mpEngineLocals);

        // load up all the tables, adding all tables
        if (mpEngine->processCatalogAdditions(timestamp, true) == false) {
            return false;
        }

        mpEngine->rebuildTableCollections(true);

        // load up all the materialized views
        // and limit delete statements.
        //
        // This must be done after loading all the tables.
        mpEngine->initMaterializedViewsAndLimitDeletePlans(true);

        // Assign the correct pool back to this thread
<<<<<<< HEAD
        ExecutorContext::assignThreadLocals(*ourEngineLocals);
        SynchronizedThreadLock::signalLastSiteFinished();
=======
        signalLastSiteFinished(ourEngineLocals);
>>>>>>> a3746d56
    }
    else {
        // Unfortunately the site thread calls getStats() before all the tables are created so we need to
        // block the site thread until the replicated tables have been applied in all partitions
        SynchronizedThreadLock::waitForLastSiteFinished();
    }

    // load up all the tables, adding all tables
    if (processCatalogAdditions(timestamp, false) == false) {
        return false;
    }

    rebuildTableCollections(false);

    // load up all the materialized views
    // and limit delete statements.
    //
    // This must be done after loading all the tables.
    initMaterializedViewsAndLimitDeletePlans(false);

    typedef std::pair<CatalogId, Table*> CatToTable;
    BOOST_FOREACH (CatToTable tablePair, m_tables) {
        VOLT_ERROR("Partition %d loaded table %d at address %p", m_partitionId, tablePair.first, tablePair.second);
    }

    VOLT_DEBUG("Loaded catalog from partition...");
    return true;
}

/*
 * Obtain the recent deletion list from the catalog.  For any item in
 * that list with a corresponding table delegate, process a deletion.
 *
 * TODO: This should be extended to find the parent delegate if the
 * deletion isn't a top-level object .. and delegates should have a
 * deleteChildCommand() intrface.
 *
 * Note, this only deletes tables, indexes are deleted in
 * processCatalogAdditions(..) for dumb reasons.
 */
void
VoltDBEngine::processCatalogDeletes(int64_t timestamp, bool updateReplicated)
{
    std::vector<std::string> deletion_vector;
    m_catalog->getDeletedPaths(deletion_vector);
    std::set<std::string> deletions(deletion_vector.begin(), deletion_vector.end());

    // delete any empty persistent tables, forcing them to be rebuilt
    // (Unless the are actually being deleted -- then this does nothing)

    BOOST_FOREACH (LabeledTCD delegatePair, m_catalogDelegates) {
        TableCatalogDelegate *tcd = delegatePair.second;
        Table* table = tcd->getTable();

        // skip export tables for now
        StreamedTable *streamedtable = dynamic_cast<StreamedTable*>(table);
        if (streamedtable) {
            continue;
        }

        // identify empty tables and mark for deletion
        if (table->activeTupleCount() == 0) {
            deletions.insert(delegatePair.first);
        }
    }

    // delete tables in the set
    BOOST_FOREACH (std::string path, deletions) {
        VOLT_TRACE("delete path:");

        std::map<std::string, TableCatalogDelegate*>::iterator pos = m_catalogDelegates.find(path);
        if (pos == m_catalogDelegates.end()) {
           continue;
        }
        TableCatalogDelegate *tcd = pos->second;
        /*
         * Instruct the table to flush all export data
         * Then tell it about the new export generation/catalog txnid
         * which will cause it to notify the topend export data source
         * that no more data is coming for the previous generation
         */
        assert(tcd);
        if (tcd) {
            Table *table = tcd->getTable();
            m_delegatesByName.erase(table->name());
            StreamedTable *streamedtable = dynamic_cast<StreamedTable*>(table);
            if (streamedtable) {
                const std::string signature = tcd->signature();
                streamedtable->setSignatureAndGeneration(signature, timestamp);
                m_exportingTables.erase(signature);
            }
            delete tcd;
        }
        m_catalogDelegates.erase(pos);
    }
}

static bool haveDifferentSchema(catalog::Table *t1, voltdb::PersistentTable *t2)
{
    // covers column count
    if (t1->columns().size() != t2->columnCount()) {
        return true;
    }

    if (t1->isDRed() != t2->isDREnabled()) {
        return true;
    }

    // make sure each column has same metadata
    std::map<std::string, catalog::Column*>::const_iterator outerIter;
    for (outerIter = t1->columns().begin();
         outerIter != t1->columns().end();
         outerIter++) {
        int index = outerIter->second->index();
        int size = outerIter->second->size();
        int32_t type = outerIter->second->type();
        std::string name = outerIter->second->name();
        bool nullable = outerIter->second->nullable();
        bool inBytes = outerIter->second->inbytes();

        if (t2->columnName(index).compare(name)) {
            return true;
        }

        const TupleSchema::ColumnInfo *columnInfo = t2->schema()->getColumnInfo(index);

        if (columnInfo->allowNull != nullable) {
            return true;
        }

        if (columnInfo->getVoltType() != type) {
            return true;
        }

        // check the size of types where size matters
        if ((type == VALUE_TYPE_VARCHAR) || (type == VALUE_TYPE_VARBINARY)) {
            if (columnInfo->length != size) {
                return true;
            }
            if (columnInfo->inBytes != inBytes) {
                assert(type == VALUE_TYPE_VARCHAR);
                return true;
            }
        }
    }

    return false;
}

/*
 * Create catalog delegates for new catalog tables.
 * Create the tables themselves when new tables are needed.
 * Add and remove indexes if indexes are added or removed from an
 * existing table.
 * Use the txnId of the catalog update as the generation for export
 * data.
 */
bool
VoltDBEngine::processCatalogAdditions(int64_t timestamp, bool updateReplicated)
{
    // iterate over all of the tables in the new catalog
    BOOST_FOREACH (LabeledTable labeledTable, m_database->tables()) {
        // get the catalog's table object
        catalog::Table *catalogTable = labeledTable.second;

        // get the delegate for the table... add the table if it's null
        TableCatalogDelegate* tcd = findInMapOrNull(catalogTable->path(), m_catalogDelegates);
        if (!tcd) {
            VOLT_TRACE("add a completely new table or rebuild an empty table...");

            //////////////////////////////////////////
            // add a completely new table
            //////////////////////////////////////////

            if (catalogTable->isreplicated()) {
                if (updateReplicated) {
                    tcd = new TableCatalogDelegate(catalogTable->signature(),
                                                   m_compactionThreshold, this);
                    // use the delegate to init the table and create indexes n' stuff
                    tcd->init(*m_database, *catalogTable);
                    const std::string& tableName = tcd->getTable()->name();
                    BOOST_FOREACH (const SharedEngineLocalsType::value_type& enginePair, enginesByPartitionId) {
                        VoltDBEngine* currEngine = enginePair.second.context->getContextEngine();
                        currEngine->m_catalogDelegates[catalogTable->path()] = tcd;
                        currEngine->m_delegatesByName[tableName] = tcd;
                    }
                }
                continue;
            }
            else {
                tcd = new TableCatalogDelegate(catalogTable->signature(),
                                               m_compactionThreshold, this);
                // use the delegate to init the table and create indexes n' stuff
                tcd->init(*m_database, *catalogTable);
                m_catalogDelegates[catalogTable->path()] = tcd;
                Table* table = tcd->getTable();
                m_delegatesByName[table->name()] = tcd;
            }
            // set export info on the new table
            StreamedTable *streamedtable = tcd->getStreamedTable();
            if (streamedtable) {
                streamedtable->setSignatureAndGeneration(catalogTable->signature(), timestamp);
                m_exportingTables[catalogTable->signature()] = streamedtable;

                std::vector<catalog::MaterializedViewInfo*> survivingInfos;
                std::vector<MaterializedViewTriggerForStreamInsert*> survivingViews;
                std::vector<MaterializedViewTriggerForStreamInsert*> obsoleteViews;

                const catalog::CatalogMap<catalog::MaterializedViewInfo> & views = catalogTable->views();

                MaterializedViewTriggerForStreamInsert::segregateMaterializedViews(streamedtable->views(),
                        views.begin(), views.end(),
                        survivingInfos, survivingViews, obsoleteViews);

                for (int ii = 0; ii < survivingInfos.size(); ++ii) {
                    catalog::MaterializedViewInfo * currInfo = survivingInfos[ii];
                    PersistentTable* oldTargetTable = survivingViews[ii]->targetTable();
                    // Use the now-current definition of the target table, to be updated later, if needed.
                    TableCatalogDelegate* targetDelegate =
                        dynamic_cast<TableCatalogDelegate*>(findInMapOrNull(oldTargetTable->name(),
                                                                            m_delegatesByName));
                    PersistentTable* targetTable = oldTargetTable; // fallback value if not (yet) redefined.
                    if (targetDelegate) {
                        PersistentTable* newTargetTable =
                            dynamic_cast<PersistentTable*>(targetDelegate->getTable());
                        if (newTargetTable) {
                            targetTable = newTargetTable;
                        }
                    }
                    // This guards its targetTable from accidental deletion with a refcount bump.
                    MaterializedViewTriggerForStreamInsert::build(streamedtable, targetTable, currInfo);
                    obsoleteViews.push_back(survivingViews[ii]);
                }

                BOOST_FOREACH (MaterializedViewTriggerForStreamInsert* toDrop, obsoleteViews) {
                    streamedtable->dropMaterializedView(toDrop);
                }

            }
        }
        else {
            if (catalogTable->isreplicated() ^ updateReplicated) {
                // replicated tables should only be processed once for the entire cluster
                continue;
            }

            //////////////////////////////////////////////
            // update the export info for existing tables
            //
            // add/modify/remove indexes that have changed
            //  in the catalog
            //////////////////////////////////////////////

            /*
             * Instruct the table that was not added but is being retained to flush
             * Then tell it about the new export generation/catalog txnid
             * which will cause it to notify the topend export data source
             * that no more data is coming for the previous generation
             */
            StreamedTable *streamedTable = tcd->getStreamedTable();
            if (streamedTable) {
                streamedTable->setSignatureAndGeneration(catalogTable->signature(), timestamp);
                if (!tcd->exportEnabled()) {
                    // Evaluate export enabled or not and cache it on the tcd.
                    tcd->evaluateExport(*m_database, *catalogTable);
                    // If enabled hook up streamer
                    if (tcd->exportEnabled() && streamedTable->enableStream()) {
                        //Reset generation after stream wrapper is created.
                        streamedTable->setSignatureAndGeneration(catalogTable->signature(), timestamp);
                        m_exportingTables[catalogTable->signature()] = streamedTable;
                    }
                }

                // Deal with views
                std::vector<catalog::MaterializedViewInfo*> survivingInfos;
                std::vector<MaterializedViewTriggerForStreamInsert*> survivingViews;
                std::vector<MaterializedViewTriggerForStreamInsert*> obsoleteViews;

                const catalog::CatalogMap<catalog::MaterializedViewInfo> & views = catalogTable->views();

                MaterializedViewTriggerForStreamInsert::segregateMaterializedViews(streamedTable->views(),
                        views.begin(), views.end(),
                        survivingInfos, survivingViews, obsoleteViews);

                for (int ii = 0; ii < survivingInfos.size(); ++ii) {
                    catalog::MaterializedViewInfo * currInfo = survivingInfos[ii];
                    PersistentTable* oldTargetTable = survivingViews[ii]->targetTable();
                    // Use the now-current definiton of the target table, to be updated later, if needed.
                    TableCatalogDelegate* targetDelegate =
                        dynamic_cast<TableCatalogDelegate*>(findInMapOrNull(oldTargetTable->name(),
                                                                            m_delegatesByName));
                    PersistentTable* targetTable = oldTargetTable; // fallback value if not (yet) redefined.
                    if (targetDelegate) {
                        PersistentTable* newTargetTable =
                            dynamic_cast<PersistentTable*>(targetDelegate->getTable());
                        if (newTargetTable) {
                            targetTable = newTargetTable;
                        }
                    }
                    // This is not a leak -- the view metadata is self-installing into the new table.
                    // Also, it guards its targetTable from accidental deletion with a refcount bump.
                    MaterializedViewTriggerForStreamInsert::build(streamedTable, targetTable, currInfo);
                    obsoleteViews.push_back(survivingViews[ii]);
                }

                BOOST_FOREACH (MaterializedViewTriggerForStreamInsert * toDrop, obsoleteViews) {
                    streamedTable->dropMaterializedView(toDrop);
                }
                // note, this is the end of the line for export tables for now,
                // don't allow them to change schema yet
                continue;
            }

            PersistentTable *persistentTable = tcd->getPersistentTable();

            //////////////////////////////////////////
            // if the table schema has changed, build a new
            // table and migrate tuples over to it, repopulating
            // indexes as we go
            //////////////////////////////////////////

            if (haveDifferentSchema(catalogTable, persistentTable)) {
                char msg[512];
                snprintf(msg, sizeof(msg), "Table %s has changed schema and will be rebuilt.",
                         catalogTable->name().c_str());
                LogManager::getThreadLogger(LOGGERID_HOST)->log(LOGLEVEL_DEBUG, msg);

                tcd->processSchemaChanges(*m_database, *catalogTable, m_delegatesByName);

                snprintf(msg, sizeof(msg), "Table %s was successfully rebuilt with new schema.",
                         catalogTable->name().c_str());
                LogManager::getThreadLogger(LOGGERID_HOST)->log(LOGLEVEL_DEBUG, msg);

                // don't continue on to modify/add/remove indexes, because the
                // call above should rebuild them all anyway
                continue;
            }

            //
            // Same schema, but TUPLE_LIMIT may change.
            // Because there is no table rebuilt work next, no special need to take care of
            // the new tuple limit.
            //
            persistentTable->setTupleLimit(catalogTable->tuplelimit());

            //////////////////////////////////////////
            // find all of the indexes to add
            //////////////////////////////////////////

            const std::vector<TableIndex*> currentIndexes = persistentTable->allIndexes();

            // iterate over indexes for this table in the catalog
            BOOST_FOREACH (LabeledIndex labeledIndex, catalogTable->indexes()) {
                catalog::Index* foundIndex = labeledIndex.second;
                std::string indexName = foundIndex->name();
                std::string catalogIndexId = TableCatalogDelegate::getIndexIdString(*foundIndex);

                // Look for an index on the table to match the catalog index
                bool found = false;
                BOOST_FOREACH (TableIndex* currIndex, currentIndexes) {
                    std::string currentIndexId = currIndex->getId();
                    if (catalogIndexId == currentIndexId) {
                        // rename the index if needed (or even if not)
                        currIndex->rename(indexName);
                        found = true;
                        break;
                    }
                }

                if (!found) {
                    VOLT_TRACE("create and add the index...");
                    // create and add the index
                    TableIndexScheme scheme;
                    bool success = TableCatalogDelegate::getIndexScheme(*catalogTable,
                                                                        *foundIndex,
                                                                        persistentTable->schema(),
                                                                        &scheme);
                    if (!success) {
                        VOLT_ERROR("Failed to initialize index '%s' from catalog",
                                   foundIndex->name().c_str());
                        return false;
                    }

                    TableIndex *index = TableIndexFactory::getInstance(scheme);
                    assert(index);

                    // all of the data should be added here
                    persistentTable->addIndex(index);

                    // add the index to the stats source
                    index->getIndexStats()->configure(index->getName() + " stats",
                                                      persistentTable->name());
                }
            }

            //////////////////////////////////////////
            // now find all of the indexes to remove
            //////////////////////////////////////////

            // iterate through all of the existing indexes
            BOOST_FOREACH (TableIndex* currIndex, currentIndexes) {
                std::string currentIndexId = currIndex->getId();

                bool found = false;
                // iterate through all of the catalog indexes,
                //  looking for a match.
                BOOST_FOREACH (LabeledIndex labeledIndex, catalogTable->indexes()) {
                    std::string catalogIndexId =
                        TableCatalogDelegate::getIndexIdString(*(labeledIndex.second));
                    if (catalogIndexId == currentIndexId) {
                        found = true;
                        break;
                    }
                }

                // if the table has an index that the catalog doesn't,
                // then remove the index
                if (!found) {
                    persistentTable->removeIndex(currIndex);
                }
            }

            ///////////////////////////////////////////////////
            // now find all of the materialized views to remove
            ///////////////////////////////////////////////////

            std::vector<catalog::MaterializedViewInfo*> survivingInfos;
            std::vector<MaterializedViewTriggerForWrite*> survivingViews;
            std::vector<MaterializedViewTriggerForWrite*> obsoleteViews;

            const catalog::CatalogMap<catalog::MaterializedViewInfo> & views = catalogTable->views();
            MaterializedViewTriggerForWrite::segregateMaterializedViews(persistentTable->views(),
                    views.begin(), views.end(),
                    survivingInfos, survivingViews, obsoleteViews);

            // This process temporarily duplicates the materialized view definitions and their
            // target table reference counts for all the right materialized view tables,
            // leaving the others to go away with the existingTable.
            // Since this is happening "mid-stream" in the redefinition of all of the source and target tables,
            // there needs to be a way to handle cases where the target table HAS been redefined already and
            // cases where it HAS NOT YET been redefined (and cases where it just survives intact).
            // At this point, the materialized view makes a best effort to use the
            // current/latest version of the table -- particularly, because it will have made off with the
            // "old" version's primary key index, which is used in the MaterializedView*Trigger constructor.
            // Once ALL tables have been added/(re)defined, any materialized view definitions that still use
            // an obsolete target table needs to be brought forward to reference the replacement table.
            // See initMaterializedViewsAndLimitDeletePlans

            for (int ii = 0; ii < survivingInfos.size(); ++ii) {
                catalog::MaterializedViewInfo * currInfo = survivingInfos[ii];
                PersistentTable* oldTargetTable = survivingViews[ii]->targetTable();
                // Use the now-current definiton of the target table, to be updated later, if needed.
                TableCatalogDelegate* targetDelegate = getTableDelegate(oldTargetTable->name());
                PersistentTable* targetTable = oldTargetTable; // fallback value if not (yet) redefined.
                if (targetDelegate) {
                    PersistentTable* newTargetTable =
                        dynamic_cast<PersistentTable*>(targetDelegate->getTable());
                    if (newTargetTable) {
                        targetTable = newTargetTable;
                    }
                }
                // This guards its targetTable from accidental deletion with a refcount bump.
                MaterializedViewTriggerForWrite::build(persistentTable, targetTable, currInfo);
                obsoleteViews.push_back(survivingViews[ii]);
            }

            BOOST_FOREACH (MaterializedViewTriggerForWrite* toDrop, obsoleteViews) {
                persistentTable->dropMaterializedView(toDrop);
            }
        }
    }

    // new plan fragments are handled differently.
    return true;
}


/*
 * Accept a list of catalog commands expressing a diff between the
 * current and the desired catalog. Execute those commands and create,
 * delete or modify the corresponding exectution engine objects.
 */
bool
VoltDBEngine::updateCatalog(const int64_t timestamp, const std::string &catalogPayload)
{
    // clean up execution plans when the tables underneath might change
    if (m_plans) {
        m_plans->clear();
    }

    assert(m_catalog != NULL); // the engine must be initialized

    VOLT_DEBUG("Updating catalog...");

    // apply the diff commands to the existing catalog
    // throws SerializeEEExceptions on error.
    m_catalog->execute(catalogPayload);

    // Set DR flag based on current catalog state
    catalog::Cluster* catalogCluster = m_catalog->clusters().get("cluster");
    m_executorContext->drStream()->m_enabled = catalogCluster->drProducerEnabled();
    m_executorContext->drStream()->m_flushInterval = catalogCluster->drFlushInterval();
    if (m_executorContext->drReplicatedStream()) {
        m_executorContext->drReplicatedStream()->m_enabled = m_executorContext->drStream()->m_enabled;
        m_executorContext->drReplicatedStream()->m_flushInterval = m_executorContext->drStream()->m_flushInterval;
    }

    if (updateCatalogDatabaseReference() == false) {
        VOLT_ERROR("Error re-caching catalog references.");
        return false;
    }

    if (SynchronizedThreadLock::countDownGlobalTxnStartCount()) {
        VOLT_ERROR("updating catalog from partition %d", m_partitionId);
        EngineLocals* ourEngineLocals = &enginesByPartitionId[m_partitionId];
        VoltDBEngine* mpEngine = mpEngineLocals.context->getContextEngine();
        ExecutorContext::assignThreadLocals(mpEngineLocals);

        mpEngine->processCatalogDeletes(timestamp, true);

        // load up all the tables, adding all tables
        if (mpEngine->processCatalogAdditions(timestamp, true) == false) {
            return false;
        }

        mpEngine->rebuildTableCollections(true);

        mpEngine->initMaterializedViewsAndLimitDeletePlans(true);

<<<<<<< HEAD
        globalTxnStartCountdownLatch = SITES_PER_HOST;
        ExecutorContext::assignThreadLocals(*ourEngineLocals);
        SynchronizedThreadLock::signalLastSiteFinished();
=======
        signalLastSiteFinished(ourEngineLocals);
>>>>>>> a3746d56
    }
    else {
        // Unfortunately the site thread calls getStats() before all the tables are created so we need to
        // block the site thread until the replicated tables have been applied in all partitions
        SynchronizedThreadLock::waitForLastSiteFinished();
    }

    processCatalogDeletes(timestamp, false);

    if (processCatalogAdditions(timestamp, false) == false) {
        VOLT_ERROR("Error processing catalog additions.");
        return false;
    }

    rebuildTableCollections(false);

    initMaterializedViewsAndLimitDeletePlans(false);

    m_catalog->purgeDeletions();

    VOLT_DEBUG("Updated catalog...");
    return true;
}

bool
VoltDBEngine::loadTable(int32_t tableId,
                        ReferenceSerializeInputBE &serializeIn,
                        int64_t txnId, int64_t spHandle, int64_t lastCommittedSpHandle,
                        int64_t uniqueId,
                        bool returnUniqueViolations,
                        bool shouldDRStream)
{
    //Not going to thread the unique id through.
    //The spHandle and lastCommittedSpHandle aren't really used in load table
    //since their only purpose as of writing this (1/2013) they are only used
    //for export data and we don't technically support loading into an export table
    m_executorContext->setupForPlanFragments(getCurrentUndoQuantum(),
                                             txnId,
                                             spHandle,
                                             lastCommittedSpHandle,
                                             uniqueId);

    Table* ret = getTable(tableId);
    if (ret == NULL) {
        VOLT_ERROR("Table ID %d doesn't exist. Could not load data",
                   (int) tableId);
        return false;
    }

    PersistentTable* table = dynamic_cast<PersistentTable*>(ret);
    if (table == NULL) {
        VOLT_ERROR("Table ID %d(name '%s') is not a persistent table."
                   " Could not load data",
                   (int) tableId, ret->name().c_str());
        return false;
    }

    try {
        table->loadTuplesFrom(serializeIn, NULL, returnUniqueViolations ? &m_resultOutput : NULL, shouldDRStream);
    }
    catch (const SerializableEEException &e) {
        throwFatalException("%s", e.message().c_str());
    }
    return true;
}

/*
 * Delete and rebuild id based table collections. Does not affect
 * any currently stored tuples.
 */
void VoltDBEngine::rebuildTableCollections(bool updateReplicated)
{
    // 1. See header comments explaining m_snapshottingTables.
    // 2. Don't clear m_exportTables. They are still exporting, even if deleted.
    // 3. Clear everything else.
    if (updateReplicated) {
        BOOST_FOREACH (const SharedEngineLocalsType::value_type& enginePair, enginesByPartitionId) {
            VoltDBEngine* currEngine = enginePair.second.context->getContextEngine();
            currEngine->m_tables.clear();
            currEngine->m_tablesByName.clear();
            currEngine->m_tablesBySignatureHash.clear();

            // need to re-map all the table ids / indexes
            currEngine->getStatsManager().unregisterStatsSource(STATISTICS_SELECTOR_TYPE_TABLE);
            currEngine->getStatsManager().unregisterStatsSource(STATISTICS_SELECTOR_TYPE_INDEX);
        }
    }

    // walk the table delegates and update local table collections
    BOOST_FOREACH (LabeledTCD cd, m_catalogDelegates) {
        TableCatalogDelegate *tcd = cd.second;
        assert(tcd);
        if (!tcd) {
            continue;
        }
        Table* localTable = tcd->getTable();
        assert(localTable);
        if (!localTable) {
            VOLT_ERROR("DEBUG-NULL");//:%s", cd.first.c_str());
            std::cout << "DEBUG-NULL:" << cd.first << std::endl;
            continue;
        }
        assert(m_database);
        catalog::Table *catTable = m_database->tables().get(localTable->name());
        int32_t relativeIndexOfTable = catTable->relativeIndex();
        const std::string& tableName = tcd->getTable()->name();
        if (catTable->isreplicated()) {
            if (updateReplicated) {
                BOOST_FOREACH (const SharedEngineLocalsType::value_type& enginePair, enginesByPartitionId) {
                    VoltDBEngine* currEngine = enginePair.second.context->getContextEngine();
                    currEngine->m_tables[relativeIndexOfTable] = localTable;
                    currEngine->m_tablesByName[tableName] = localTable;
                }
            }
            else {
                continue;
            }
        }
        else {
            if (updateReplicated) {
                continue;
            }
            m_tables[relativeIndexOfTable] = localTable;
            m_tablesByName[tableName] = localTable;
        }
        TableStats* stats;
        PersistentTable* persistentTable = tcd->getPersistentTable();
        if (persistentTable) {
            stats = persistentTable->getTableStats();
            if (!tcd->materialized()) {
                int64_t hash = *reinterpret_cast<const int64_t*>(tcd->signatureHash());
                if (catTable->isreplicated()) {
                    assert(updateReplicated);
                    BOOST_FOREACH (const SharedEngineLocalsType::value_type& enginePair, enginesByPartitionId) {
                        VoltDBEngine* currEngine = enginePair.second.context->getContextEngine();
                        currEngine->m_tablesBySignatureHash[hash] = persistentTable;
                    }
                }
                else {
                    m_tablesBySignatureHash[hash] = persistentTable;
                }
            }

            // add all of the indexes to the stats source
            const std::vector<TableIndex*>& tindexes = persistentTable->allIndexes();
            BOOST_FOREACH (TableIndex *index, tindexes) {
                getStatsManager().registerStatsSource(STATISTICS_SELECTOR_TYPE_INDEX,
                                                      relativeIndexOfTable,
                                                      index->getIndexStats());
            }
        }
        else {
            stats = tcd->getStreamedTable()->getTableStats();
        }
        getStatsManager().registerStatsSource(STATISTICS_SELECTOR_TYPE_TABLE,
                                              relativeIndexOfTable,
                                              stats);

    }
    resetDRConflictStreamedTables();
}

void VoltDBEngine::resetDRConflictStreamedTables()
{
    if (getIsActiveActiveDREnabled()) {
        // These tables that go by well-known names SHOULD exist in an active-active
        // catalog except perhaps in some test scenarios with specialized (stubbed)
        // VoltDBEngine implementations, so avoid asserting that they exist.
        // DO assert that if the well-known streamed table exists, it has the right type.
        Table* wellKnownTable = getTable(DR_PARTITIONED_CONFLICT_TABLE_NAME);
        m_drPartitionedConflictStreamedTable =
            dynamic_cast<StreamedTable*>(wellKnownTable);
        assert(m_drPartitionedConflictStreamedTable == wellKnownTable);
        wellKnownTable = getTable(DR_REPLICATED_CONFLICT_TABLE_NAME);
        m_drReplicatedConflictStreamedTable =
            dynamic_cast<StreamedTable*>(wellKnownTable);
        assert(m_drReplicatedConflictStreamedTable == wellKnownTable);
    }
    else {
        m_drPartitionedConflictStreamedTable = NULL;
        m_drReplicatedConflictStreamedTable = NULL;
    }
}

void VoltDBEngine::setExecutorVectorForFragmentId(int64_t fragId)
{
    if (m_plans) {
        PlanSet& existing_plans = *m_plans;
        PlanSet::nth_index<1>::type::iterator iter = existing_plans.get<1>().find(fragId);

        // found it, move it to the front
        if (iter != existing_plans.get<1>().end()) {
            // move it to the front of the list
            PlanSet::iterator iter2 = existing_plans.project<0>(iter);
            existing_plans.get<0>().relocate(existing_plans.begin(), iter2);
            m_currExecutorVec = (*iter).get();
            // update the context
            m_currExecutorVec->setupContext(m_executorContext);
            return;
        }
    }
    else {
        m_plans.reset(new EnginePlanSet());
    }

    PlanSet& plans = *m_plans;
    std::string plan = m_topend->planForFragmentId(fragId);
    if (plan.length() == 0) {
        char msg[1024];
        snprintf(msg, 1024, "Fetched empty plan from frontend for PlanFragment '%jd'",
                 (intmax_t)fragId);
        VOLT_ERROR("%s", msg);
        throw SerializableEEException(VOLT_EE_EXCEPTION_TYPE_EEEXCEPTION, msg);
    }

    boost::shared_ptr<ExecutorVector> ev_guard = ExecutorVector::fromJsonPlan(this, plan, fragId);

    // add the plan to the back
    //
    // (Why to the back?  Shouldn't it be at the front with the
    // most recently used items?  See ENG-7244)
    plans.get<0>().push_back(ev_guard);

    // remove a plan from the front if the cache is full
    if (plans.size() > PLAN_CACHE_SIZE) {
        PlanSet::iterator iter = plans.get<0>().begin();
        plans.erase(iter);
    }

    m_currExecutorVec = ev_guard.get();
    assert(m_currExecutorVec);
    // update the context
    m_currExecutorVec->setupContext(m_executorContext);
}

// -------------------------------------------------
// Initialization Functions
// -------------------------------------------------
// Parameter MATVIEW is the materialized view class,
// either MaterializedViewTriggerForStreamInsert for views on streams or
// MaterializedViewTriggerForWrite for views on persistent tables.
template <class MATVIEW>
static bool updateMaterializedViewTargetTable(std::vector<MATVIEW*> & views,
                                              PersistentTable* target,
                                              catalog::MaterializedViewInfo* targetMvInfo)
{
    std::string targetName = target->name();

    // find the materialized view that uses the table or its precursor (by the same name).
    BOOST_FOREACH(MATVIEW* currView, views) {
        PersistentTable* currTarget = currView->targetTable();
        std::string currName = currTarget->name();
        if (currName != targetName) {
            continue;
        }
        // Found the current view whose target table has the matching name.
        // Update it as needed to the latest target table and view definition.
        currView->updateDefinition(target, targetMvInfo);
        return true;
    }
    return false;
}


// Parameter TABLE is the table class for the source table on which
// a view can be defined, StreamedTable or PersistentTable.
// Currently, these correspond one to one with MATVIEW types via
// their MatViewType member typedefs, but this may need to change
// in the future if there are different view types with different
// triggered behavior defined on the same class of table.
template<class TABLE> static void initMaterializedViews(catalog::Table *srcCatalogTable,
                                                        TABLE* srcTable,
                                                        std::map<CatalogId, Table*> tables)
{
    // walk views
    BOOST_FOREACH (LabeledView labeledView, srcCatalogTable->views()) {
        catalog::MaterializedViewInfo *catalogView = labeledView.second;
        const catalog::Table *destCatalogTable = catalogView->dest();
        int32_t catalogIndex = destCatalogTable->relativeIndex();
        PersistentTable *destTable = static_cast<PersistentTable*>(tables[catalogIndex]);
        assert(destTable);
        assert(destTable == dynamic_cast<PersistentTable*>(tables[catalogIndex]));
        // Ensure that the materialized view controlling the existing
        // target table by the same name is using the latest version of
        // the table and view definition.
        // OR create a new materialized view link to connect the tables
        // if there is not one already with a matching target table name.
        if ( ! updateMaterializedViewTargetTable(srcTable->views(),
                                                 destTable,
                                                 catalogView)) {
            // This is a new view, a connection needs to be made using a new MaterializedViewTrigger..
            TABLE::MatViewType::build(srcTable, destTable, catalogView);
        }

    }
}

/*
 * Iterate catalog tables looking for tables that are materialized
 * view sources.  When found, construct a materialized view metadata
 * object that connects the source and destination tables, and assign
 * that object to the source table.
 *
 * Assumes all tables (sources and destinations) have been constructed.
 */
void VoltDBEngine::initMaterializedViewsAndLimitDeletePlans(bool updateReplicated) {
    // walk tables
    BOOST_FOREACH (LabeledTable labeledTable, m_database->tables()) {
        catalog::Table *srcCatalogTable = labeledTable.second;
        if (srcCatalogTable->isreplicated() ^ updateReplicated) {
            continue;
        }
        Table *srcTable = m_tables[srcCatalogTable->relativeIndex()];
        PersistentTable *srcPTable = dynamic_cast<PersistentTable*>(srcTable);
        if (srcPTable != NULL) {
            initMaterializedViews(srcCatalogTable, srcPTable, m_tables);
            if (srcCatalogTable->tuplelimitDeleteStmt().size() > 0) {
                catalog::Statement* stmt = srcCatalogTable->tuplelimitDeleteStmt().begin()->second;
                const std::string b64String = stmt->fragments().begin()->second->plannodetree();
                std::string jsonPlan = getTopend()->decodeBase64AndDecompress(b64String);
                srcPTable->swapPurgeExecutorVector(ExecutorVector::fromJsonPlan(this,
                                                                                jsonPlan,
                                                                                -1));
            }
            else {
                // get rid of the purge fragment from the persistent
                // table if it has been removed from the catalog
                boost::shared_ptr<ExecutorVector> nullPtr;
                srcPTable->swapPurgeExecutorVector(nullPtr);
            }
        }
        else {
            StreamedTable *srcStreamedTable = dynamic_cast<StreamedTable*>(srcTable);
            assert(srcStreamedTable);
            initMaterializedViews(srcCatalogTable, srcStreamedTable, m_tables);
        }
    }
}

int VoltDBEngine::getResultsSize() const {
    return static_cast<int>(m_resultOutput.size());
}

void VoltDBEngine::setBuffers(char *parameterBuffer, int parameterBuffercapacity,
        char *resultBuffer, int resultBufferCapacity,
        char *exceptionBuffer, int exceptionBufferCapacity) {
    m_parameterBuffer = parameterBuffer;
    m_parameterBufferCapacity = parameterBuffercapacity;

    m_reusedResultBuffer = resultBuffer;
    m_reusedResultCapacity = resultBufferCapacity;

    m_exceptionBuffer = exceptionBuffer;
    m_exceptionBufferCapacity = exceptionBufferCapacity;
}

// -------------------------------------------------
// MISC FUNCTIONS
// -------------------------------------------------

bool VoltDBEngine::isLocalSite(const NValue& value) const
{
    int32_t index = m_hashinator->hashinate(value);
    return index == m_partitionId;
}

int32_t VoltDBEngine::getPartitionForPkHash(const int32_t pkHash) const
{
    return m_hashinator->partitionForToken(pkHash);
}

bool VoltDBEngine::isLocalSite(const int32_t pkHash) const
{
    return getPartitionForPkHash(pkHash) == m_partitionId;
}

typedef std::pair<std::string, StreamedTable*> LabeledStream;

/** Perform once per second, non-transactional work. */
void VoltDBEngine::tick(int64_t timeInMillis, int64_t lastCommittedSpHandle) {
    m_executorContext->setupForTick(lastCommittedSpHandle);
    BOOST_FOREACH (LabeledStream table, m_exportingTables) {
        table.second->flushOldTuples(timeInMillis);
    }
    m_executorContext->drStream()->periodicFlush(timeInMillis, lastCommittedSpHandle);
    if (m_executorContext->drReplicatedStream()) {
        m_executorContext->drReplicatedStream()->periodicFlush(timeInMillis, lastCommittedSpHandle);
    }
}

/** Bring the Export and DR system to a steady state with no pending committed data */
void VoltDBEngine::quiesce(int64_t lastCommittedSpHandle) {
    m_executorContext->setupForQuiesce(lastCommittedSpHandle);
    BOOST_FOREACH (LabeledStream table, m_exportingTables) {
        table.second->flushOldTuples(-1L);
    }
    m_executorContext->drStream()->periodicFlush(-1L, lastCommittedSpHandle);
    if (m_executorContext->drReplicatedStream()) {
        m_executorContext->drReplicatedStream()->periodicFlush(-1L, lastCommittedSpHandle);
    }
}

std::string VoltDBEngine::debug(void) const
{
    if ( ! m_plans) {
        return "";
    }
    PlanSet& plans = *m_plans;
    std::ostringstream output;

    BOOST_FOREACH (boost::shared_ptr<ExecutorVector> ev_guard, plans) {
        ev_guard->debug();
    }

    return output.str();
}

/**
 * Retrieve a set of statistics and place them into the result buffer as a set
 * of VoltTables.
 *
 * @param selector StatisticsSelectorType indicating what set of statistics
 *                 should be retrieved
 * @param locators Integer identifiers specifying what subset of possible
 *                 statistical sources should be polled. Probably a CatalogId
 *                 Can be NULL in which case all possible sources for the
 *                 selector should be included.
 * @param numLocators Size of locators array.
 * @param interval Whether to return counters since the beginning or since the
 *                 last time this was called
 * @param Timestamp to embed in each row
 * @return Number of result tables, 0 on no results, -1 on failure.
 */
int VoltDBEngine::getStats(int selector, int locators[], int numLocators,
                           bool interval, int64_t now)
{
    Table *resultTable = NULL;
    std::vector<CatalogId> locatorIds;

    for (int ii = 0; ii < numLocators; ii++) {
        CatalogId locator = static_cast<CatalogId>(locators[ii]);
        locatorIds.push_back(locator);
    }
    size_t lengthPosition = m_resultOutput.reserveBytes(sizeof(int32_t));

    try {
        switch (selector) {
        case STATISTICS_SELECTOR_TYPE_TABLE:
            for (int ii = 0; ii < numLocators; ii++) {
                CatalogId locator = static_cast<CatalogId>(locators[ii]);
                if ( ! getTable(locator)) {
                    char message[256];
                    snprintf(message, 256,  "getStats() called with selector %d, and"
                            " an invalid locator %d that does not correspond to"
                            " a table", selector, locator);
                    throw SerializableEEException(VOLT_EE_EXCEPTION_TYPE_EEEXCEPTION,
                                                  message);
                }
            }

            resultTable = m_statsManager.getStats(
                (StatisticsSelectorType) selector,
                locatorIds, interval, now);
            break;
        case STATISTICS_SELECTOR_TYPE_INDEX:
            for (int ii = 0; ii < numLocators; ii++) {
                CatalogId locator = static_cast<CatalogId>(locators[ii]);
                if ( ! getTable(locator)) {
                    char message[256];
                    snprintf(message, 256,  "getStats() called with selector %d, and"
                            " an invalid locator %d that does not correspond to"
                            " a table", selector, locator);
                    throw SerializableEEException(VOLT_EE_EXCEPTION_TYPE_EEEXCEPTION,
                                                  message);
                }
            }

            resultTable = m_statsManager.getStats(
                (StatisticsSelectorType) selector,
                locatorIds, interval, now);
            break;
        default:
            char message[256];
            snprintf(message, 256, "getStats() called with an unrecognized selector"
                    " %d", selector);
            throw SerializableEEException(VOLT_EE_EXCEPTION_TYPE_EEEXCEPTION,
                                          message);
        }
    }
    catch (const SerializableEEException &e) {
        serializeException(e);
        return -1;
    }

    if (resultTable != NULL) {
        resultTable->serializeTo(m_resultOutput);
        m_resultOutput.writeIntAt(lengthPosition,
                                  static_cast<int32_t>(m_resultOutput.size()
                                                       - sizeof(int32_t)));
        return 1;
    }
    return 0;
}


void VoltDBEngine::setCurrentUndoQuantum(voltdb::UndoQuantum* undoQuantum)
{
    m_currentUndoQuantum = undoQuantum;
    m_executorContext->setupForPlanFragments(m_currentUndoQuantum);
}


/*
 * Exists to transition pre-existing unit test cases.
 */
void VoltDBEngine::updateExecutorContextUndoQuantumForTest()
{
    m_executorContext->setupForPlanFragments(m_currentUndoQuantum);
}

/**
 * Activate a table stream for the specified table
 * Serialized data:
 *  int: predicate count
 *  string: predicate #1
 *  string: predicate #2
 *  ...
 */
bool VoltDBEngine::activateTableStream(
        const CatalogId tableId,
        TableStreamType streamType,
        int64_t undoToken,
        ReferenceSerializeInputBE &serializeIn) {
    Table* found = getTable(tableId);
    if (! found) {
        return false;
    }

    PersistentTable *table = dynamic_cast<PersistentTable*>(found);
    if (table == NULL) {
        assert(table != NULL);
        return false;
    }
    setUndoToken(undoToken);

    // Crank up the necessary persistent table streaming mechanism(s).
    if (!table->activateStream(m_tupleSerializer, streamType, m_partitionId, tableId, serializeIn)) {
        return false;
    }

    // keep track of snapshotting tables. a table already in cow mode
    // can not be re-activated for cow mode.
    if (tableStreamTypeIsSnapshot(streamType)) {
        if (m_snapshottingTables.find(tableId) != m_snapshottingTables.end()) {
            assert(false);
            return false;
        }

        table->incrementRefcount();
        m_snapshottingTables[tableId] = table;
    }

    return true;
}

/**
 * Serialize tuples to output streams from a table in COW mode.
 * Overload that serializes a stream position array.
 * Return remaining tuple count, 0 if done, or TABLE_STREAM_SERIALIZATION_ERROR on error.
 */
int64_t VoltDBEngine::tableStreamSerializeMore(const CatalogId tableId,
                                               const TableStreamType streamType,
                                               ReferenceSerializeInputBE &serialize_in)
{
    int64_t remaining = TABLE_STREAM_SERIALIZATION_ERROR;
    try {
        std::vector<int> positions;
        remaining = tableStreamSerializeMore(tableId, streamType, serialize_in, positions);
        if (remaining >= 0) {
            char *resultBuffer = getReusedResultBuffer();
            assert(resultBuffer != NULL);
            int resultBufferCapacity = getReusedResultBufferCapacity();
            if (resultBufferCapacity < sizeof(jint) * positions.size()) {
                throwFatalException("tableStreamSerializeMore: result buffer not large enough");
            }
            ReferenceSerializeOutput results(resultBuffer, resultBufferCapacity);
            // Write the array size as a regular integer.
            assert(positions.size() <= std::numeric_limits<int32_t>::max());
            results.writeInt((int32_t)positions.size());
            // Copy the position vector's contiguous storage to the returned results buffer.
            BOOST_FOREACH (int ipos, positions) {
                results.writeInt(ipos);
            }
        }
        VOLT_DEBUG("tableStreamSerializeMore: deserialized %d buffers, %ld remaining",
                   (int)positions.size(), (long)remaining);
    }
    catch (SerializableEEException &e) {
        serializeException(e);
        remaining = TABLE_STREAM_SERIALIZATION_ERROR;
    }

    return remaining;
}

/**
 * Serialize tuples to output streams from a table in COW mode.
 * Overload that populates a position vector provided by the caller.
 * Return remaining tuple count, 0 if done, or TABLE_STREAM_SERIALIZATION_ERROR on error.
 */
int64_t VoltDBEngine::tableStreamSerializeMore(
        const CatalogId tableId,
        const TableStreamType streamType,
        ReferenceSerializeInputBE &serializeIn,
        std::vector<int> &retPositions)
{
    // Deserialize the output buffer ptr/offset/length values into a COWStreamProcessor.
    int nBuffers = serializeIn.readInt();
    if (nBuffers <= 0) {
        throwFatalException(
                "Expected at least one output stream in tableStreamSerializeMore(), received %d",
                nBuffers);
    }

    if (!tableStreamTypeIsValid(streamType)) {
        // Failure
        return TABLE_STREAM_SERIALIZATION_ERROR;
    }

    TupleOutputStreamProcessor outputStreams(nBuffers);
    for (int iBuffer = 0; iBuffer < nBuffers; iBuffer++) {
        char *ptr = reinterpret_cast<char*>(serializeIn.readLong());
        int offset = serializeIn.readInt();
        int length = serializeIn.readInt();
        outputStreams.add(ptr + offset, length);
    }
    retPositions.reserve(nBuffers);

    // Find the table based on what kind of stream we have.
    // If a completed table is polled, return remaining==-1. The
    // Java engine will always poll a fully serialized table one more
    // time (it doesn't see the hasMore return code).
    int64_t remaining = TABLE_STREAM_SERIALIZATION_ERROR;
    PersistentTable *table = NULL;

    if (tableStreamTypeIsSnapshot(streamType)) {
        // If a completed table is polled, return 0 bytes serialized. The
        // Java engine will always poll a fully serialized table one more
        // time (it doesn't see the hasMore return code).  Note that the
        // dynamic cast was already verified in activateCopyOnWrite.
        table = findInMapOrNull(tableId, m_snapshottingTables);
        if (table == NULL) {
            return TABLE_STREAM_SERIALIZATION_ERROR;
        }

        remaining = table->streamMore(outputStreams, streamType, retPositions);
        if (remaining <= 0) {
            m_snapshottingTables.erase(tableId);
            table->decrementRefcount();
        }
    }
    else if (tableStreamTypeAppliesToPreTruncateTable(streamType)) {
        Table* found = getTable(tableId);
        if (found == NULL) {
            return TABLE_STREAM_SERIALIZATION_ERROR;
        }

        PersistentTable * currentTable = dynamic_cast<PersistentTable*>(found);
        assert(currentTable != NULL);
        // The ongoing TABLE STREAM needs the original table from the first table truncate.
        PersistentTable * originalTable = currentTable->currentPreTruncateTable();

        VOLT_DEBUG("tableStreamSerializeMore: type %s, rewinds to the table before the first truncate",
                tableStreamTypeToString(streamType).c_str());

        remaining = originalTable->streamMore(outputStreams, streamType, retPositions);
        if (remaining <= 0) {
            // The on going TABLE STREAM of the original table before the first table truncate has finished.
            // Reset all the previous table pointers to be NULL.
            currentTable->unsetPreTruncateTable();
            VOLT_DEBUG("tableStreamSerializeMore: type %s, null the previous truncate table pointer",
                    tableStreamTypeToString(streamType).c_str());
        }
    }
    else {
        Table* found = getTable(tableId);
        if (found == NULL) {
            return TABLE_STREAM_SERIALIZATION_ERROR;
        }

        table = dynamic_cast<PersistentTable*>(found);
        remaining = table->streamMore(outputStreams, streamType, retPositions);
    }

    return remaining;
}

/*
 * Apply the updates in a recovery message.
 */
void VoltDBEngine::processRecoveryMessage(RecoveryProtoMsg *message) {
    CatalogId tableId = message->tableId();
    Table* found = getTable(tableId);
    if (! found) {
        throwFatalException(
                "Attempted to process recovery message for tableId %d but the table could not be found", tableId);
    }
    PersistentTable *table = dynamic_cast<PersistentTable*>(found);
    assert(table);
    table->processRecoveryMessage(message, NULL);
}

int64_t
VoltDBEngine::exportAction(bool syncAction, int64_t ackOffset, int64_t seqNo, std::string tableSignature)
{
    std::map<std::string, StreamedTable*>::iterator pos = m_exportingTables.find(tableSignature);

    // return no data and polled offset for unavailable tables.
    if (pos == m_exportingTables.end()) {
        // ignore trying to sync a non-exported table
        if (syncAction) {
            return 0;
        }

        m_resultOutput.writeInt(0);
        if (ackOffset < 0) {
            return 0;
        }
        else {
            return ackOffset;
        }
    }

    Table *table_for_el = pos->second;
    if (syncAction) {
        table_for_el->setExportStreamPositions(seqNo, (size_t) ackOffset);
    }
    return 0;
}

void VoltDBEngine::getUSOForExportTable(size_t &ackOffset, int64_t &seqNo, std::string tableSignature) {

    // defaults mean failure
    ackOffset = 0;
    seqNo = -1;

    std::map<std::string, StreamedTable*>::iterator pos = m_exportingTables.find(tableSignature);

    // return no data and polled offset for unavailable tables.
    if (pos == m_exportingTables.end()) {
        return;
    }

    Table *table_for_el = pos->second;
    table_for_el->getExportStreamPositions(seqNo, ackOffset);
    return;
}

size_t VoltDBEngine::tableHashCode(int32_t tableId) {
    Table* found = getTable(tableId);
    if (! found) {
        throwFatalException("Tried to calculate a hash code for a table that doesn't exist with id %d\n", tableId);
    }

    PersistentTable *table = dynamic_cast<PersistentTable*>(found);
    if (table == NULL) {
        throwFatalException(
                "Tried to calculate a hash code for a table that is not a persistent table id %d\n",
                tableId);
    }
    return table->hashCode();
}

void VoltDBEngine::setHashinator(TheHashinator* hashinator) {
    m_hashinator.reset(hashinator);
}

void VoltDBEngine::updateHashinator(HashinatorType type, const char *config, int32_t *configPtr, uint32_t numTokens) {
    switch (type) {
    case HASHINATOR_LEGACY:
        setHashinator(LegacyHashinator::newInstance(config));
        break;
    case HASHINATOR_ELASTIC:
        setHashinator(ElasticHashinator::newInstance(config, configPtr, numTokens));
        break;
    default:
        throwFatalException("Unknown hashinator type %d", type);
        break;
    }
}

void VoltDBEngine::dispatchValidatePartitioningTask(ReferenceSerializeInputBE &taskInfo) {
    std::vector<CatalogId> tableIds;
    const int32_t numTables = taskInfo.readInt();
    for (int ii = 0; ii < numTables; ii++) {
        tableIds.push_back(static_cast<int32_t>(taskInfo.readLong()));
    }

    HashinatorType type = static_cast<HashinatorType>(taskInfo.readInt());
    const char *config = taskInfo.getRawPointer();
    TheHashinator* hashinator;
    switch(type) {
        case HASHINATOR_LEGACY:
            hashinator = LegacyHashinator::newInstance(config);
            break;
        case HASHINATOR_ELASTIC:
            hashinator = ElasticHashinator::newInstance(config, NULL, 0);
            break;
        default:
            throwFatalException("Unknown hashinator type %d", type);
            break;
    }
    // Delete at earliest convenience
    boost::scoped_ptr<TheHashinator> hashinator_guard(hashinator);

    std::vector<int64_t> mispartitionedRowCounts;

    BOOST_FOREACH (CatalogId tableId, tableIds) {
        std::map<CatalogId, Table*>::iterator table = m_tables.find(tableId);
        if (table == m_tables.end()) {
            throwFatalException("Unknown table id %d", tableId);
        }
        Table* found = table->second;
        mispartitionedRowCounts.push_back(found->validatePartitioning(hashinator, m_partitionId));
    }

    m_resultOutput.writeInt(static_cast<int32_t>(sizeof(int64_t) * numTables));

    BOOST_FOREACH (int64_t mispartitionedRowCount, mispartitionedRowCounts) {
        m_resultOutput.writeLong(mispartitionedRowCount);
    }
}

void VoltDBEngine::collectDRTupleStreamStateInfo() {
    std::size_t size = 3 * sizeof(int64_t) + 4 /*drVersion*/ + 1 /*hasReplicatedStream*/;
    if (m_executorContext->drReplicatedStream()) {
        size += 3 * sizeof(int64_t);
    }
    m_resultOutput.writeInt(static_cast<int32_t>(size));
    DRCommittedInfo drInfo = m_executorContext->drStream()->getLastCommittedSequenceNumberAndUniqueIds();
    m_resultOutput.writeLong(drInfo.seqNum);
    m_resultOutput.writeLong(drInfo.spUniqueId);
    m_resultOutput.writeLong(drInfo.mpUniqueId);
    m_resultOutput.writeInt(m_drVersion);
    if (m_executorContext->drReplicatedStream()) {
        m_resultOutput.writeByte(static_cast<int8_t>(1));
        drInfo = m_executorContext->drReplicatedStream()->getLastCommittedSequenceNumberAndUniqueIds();
        m_resultOutput.writeLong(drInfo.seqNum);
        m_resultOutput.writeLong(drInfo.spUniqueId);
        m_resultOutput.writeLong(drInfo.mpUniqueId);
    }
    else {
        m_resultOutput.writeByte(static_cast<int8_t>(0));
    }
}

int64_t VoltDBEngine::applyBinaryLog(int64_t txnId,
                                  int64_t spHandle,
                                  int64_t lastCommittedSpHandle,
                                  int64_t uniqueId,
                                  int32_t remoteClusterId,
                                  int64_t undoToken,
                                  const char *log) {
    DRTupleStreamDisableGuard guard(m_executorContext, !m_isActiveActiveDREnabled);
    setUndoToken(undoToken);
    m_executorContext->setupForPlanFragments(getCurrentUndoQuantum(),
                                             txnId,
                                             spHandle,
                                             lastCommittedSpHandle,
                                             uniqueId);

    int64_t rowCount = m_wrapper.apply(log, m_tablesBySignatureHash, &m_stringPool, this, remoteClusterId);
    return rowCount;
}

void VoltDBEngine::executeTask(TaskType taskType, ReferenceSerializeInputBE &taskInfo) {
    switch (taskType) {
    case TASK_TYPE_VALIDATE_PARTITIONING:
        dispatchValidatePartitioningTask(taskInfo);
        break;
    case TASK_TYPE_GET_DR_TUPLESTREAM_STATE:
        collectDRTupleStreamStateInfo();
        break;
    case TASK_TYPE_SET_DR_SEQUENCE_NUMBERS: {
        int64_t partitionSequenceNumber = taskInfo.readLong();
        int64_t mpSequenceNumber = taskInfo.readLong();
        if (partitionSequenceNumber >= 0) {
            m_executorContext->drStream()->setLastCommittedSequenceNumber(partitionSequenceNumber);
        }
        if (m_executorContext->drReplicatedStream() && mpSequenceNumber >= 0) {
            m_executorContext->drReplicatedStream()->setLastCommittedSequenceNumber(mpSequenceNumber);
        }
        m_resultOutput.writeInt(0);
        break;
    }
    case TASK_TYPE_SET_DR_PROTOCOL_VERSION: {
        uint32_t drVersion = taskInfo.readInt();
        if (drVersion != DRTupleStream::PROTOCOL_VERSION) {
            m_executorContext->setDrStream(m_compatibleDRStream);
            if (m_compatibleDRReplicatedStream) {
                m_executorContext->setDrReplicatedStream(m_compatibleDRReplicatedStream);
            }
        }
        else {
            m_executorContext->setDrStream(m_drStream);
            if (m_drReplicatedStream) {
                m_executorContext->setDrReplicatedStream(m_drReplicatedStream);
            }
        }
        m_drVersion = drVersion;
        m_resultOutput.writeInt(0);
        break;
    }
    case TASK_TYPE_GENERATE_DR_EVENT: {
        // we start using in-band CATALOG_UPDATE at version 5
        if (m_drVersion >= 5) {
            DREventType type = (DREventType)taskInfo.readInt();
            int64_t uniqueId = taskInfo.readLong();
            int64_t lastCommittedSpHandle = taskInfo.readLong();
            int64_t spHandle = taskInfo.readLong();
            ByteArray payloads = taskInfo.readBinaryString();

            m_executorContext->drStream()->generateDREvent(type, lastCommittedSpHandle,
                    spHandle, uniqueId, payloads);
            if (m_executorContext->drReplicatedStream()) {
                m_executorContext->drReplicatedStream()->generateDREvent(type, lastCommittedSpHandle,
                        spHandle, uniqueId, payloads);
            }
        }
        break;
    }
    default:
        throwFatalException("Unknown task type %d", taskType);
    }
}

void VoltDBEngine::executePurgeFragment(PersistentTable* table) {
    boost::shared_ptr<ExecutorVector> pev = table->getPurgeExecutorVector();

    // Push a new frame onto the stack for this executor vector
    // to report its tuples modified.  We don't want to actually
    // send this count back to the client---too confusing.  Just
    // throw it away.
    m_tuplesModifiedStack.push(0);
    pev->setupContext(m_executorContext);

    try {
        m_executorContext->executeExecutors(0);
    }
    catch (const SerializableEEException &e) {
        // restore original DML statement state.
        m_currExecutorVec->setupContext(m_executorContext);
        m_tuplesModifiedStack.pop();
        throw;
    }
    m_executorContext->cleanupAllExecutors();
    // restore original DML statement state.
    m_currExecutorVec->setupContext(m_executorContext);
    m_tuplesModifiedStack.pop();
}

static std::string dummy_last_accessed_plan_node_name("no plan node in progress");

void VoltDBEngine::reportProgressToTopend() {
    assert(m_currExecutorVec);

    //Update stats in java and let java determine if we should cancel this query.
    m_tuplesProcessedInFragment += m_tuplesProcessedSinceReport;
    int64_t tupleReportThreshold = m_topend->fragmentProgressUpdate(m_currentIndexInBatch,
                                        m_lastAccessedPlanNodeType,
                                        m_tuplesProcessedInBatch + m_tuplesProcessedInFragment,
                                        m_currExecutorVec->limits().getAllocated(),
                                        m_currExecutorVec->limits().getPeakMemoryInBytes());
    m_tuplesProcessedSinceReport = 0;

    if (tupleReportThreshold < 0) {
        VOLT_DEBUG("Interrupt query.");
        char buff[100];
        snprintf(buff, 100,
                "A SQL query was terminated after %.03f seconds because it exceeded the",
                static_cast<double>(tupleReportThreshold) / -1000.0);

        throw InterruptException(std::string(buff));
    }
    m_tupleReportThreshold = tupleReportThreshold;
}

void VoltDBEngine::addToTuplesModified(int64_t amount) {
    assert(m_tuplesModifiedStack.size() > 0);
    m_tuplesModifiedStack.top() += amount;
}

} // namespace voltdb<|MERGE_RESOLUTION|>--- conflicted
+++ resolved
@@ -613,36 +613,6 @@
     return true;
 }
 
-<<<<<<< HEAD
-=======
-void VoltDBEngine::signalLastSiteFinished(EngineLocals* originalContext) {
-    ExecutorContext::assignThreadLocals(*originalContext);
-    pthread_mutex_lock(&sharedEngineMutex);
-    globalTxnEndCountdownLatch++;
-    while (globalTxnEndCountdownLatch != SITES_PER_HOST) {
-        pthread_mutex_unlock(&sharedEngineMutex);
-#ifdef __linux__
-        pthread_yield();
-#else
-        sched_yield();
-#endif
-        pthread_mutex_lock(&sharedEngineMutex);
-    }
-    // We now know all other threads are waiting to be signaled
-    globalTxnEndCountdownLatch = 0;
-    globalTxnStartCountdownLatch = SITES_PER_HOST;
-    pthread_cond_broadcast(&sharedEngineCondition);
-    pthread_mutex_unlock(&sharedEngineMutex);
-}
-
-void VoltDBEngine::waitForLastSiteFinished() {
-    pthread_mutex_lock(&sharedEngineMutex);
-    globalTxnEndCountdownLatch++;
-    pthread_cond_wait(&sharedEngineCondition, &sharedEngineMutex);
-    pthread_mutex_unlock(&sharedEngineMutex);
-}
-
->>>>>>> a3746d56
 bool VoltDBEngine::loadCatalog(const int64_t timestamp, const std::string &catalogPayload) {
     assert(m_executorContext != NULL);
     ExecutorContext* executorContext = ExecutorContext::getExecutorContext();
@@ -696,12 +666,8 @@
         mpEngine->initMaterializedViewsAndLimitDeletePlans(true);
 
         // Assign the correct pool back to this thread
-<<<<<<< HEAD
         ExecutorContext::assignThreadLocals(*ourEngineLocals);
         SynchronizedThreadLock::signalLastSiteFinished();
-=======
-        signalLastSiteFinished(ourEngineLocals);
->>>>>>> a3746d56
     }
     else {
         // Unfortunately the site thread calls getStats() before all the tables are created so we need to
@@ -1231,13 +1197,8 @@
 
         mpEngine->initMaterializedViewsAndLimitDeletePlans(true);
 
-<<<<<<< HEAD
-        globalTxnStartCountdownLatch = SITES_PER_HOST;
         ExecutorContext::assignThreadLocals(*ourEngineLocals);
         SynchronizedThreadLock::signalLastSiteFinished();
-=======
-        signalLastSiteFinished(ourEngineLocals);
->>>>>>> a3746d56
     }
     else {
         // Unfortunately the site thread calls getStats() before all the tables are created so we need to
