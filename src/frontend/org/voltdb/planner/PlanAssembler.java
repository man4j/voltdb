/* This file is part of VoltDB.
 * Copyright (C) 2008-2013 VoltDB Inc.
 *
 * This program is free software: you can redistribute it and/or modify
 * it under the terms of the GNU Affero General Public License as
 * published by the Free Software Foundation, either version 3 of the
 * License, or (at your option) any later version.
 *
 * This program is distributed in the hope that it will be useful,
 * but WITHOUT ANY WARRANTY; without even the implied warranty of
 * MERCHANTABILITY or FITNESS FOR A PARTICULAR PURPOSE.  See the
 * GNU Affero General Public License for more details.
 *
 * You should have received a copy of the GNU Affero General Public License
 * along with VoltDB.  If not, see <http://www.gnu.org/licenses/>.
 */

package org.voltdb.planner;

import java.util.ArrayList;
import java.util.HashMap;
import java.util.HashSet;
import java.util.List;
import java.util.Map;
import java.util.Map.Entry;
import java.util.Set;

import org.json_voltpatches.JSONException;
import org.voltdb.VoltType;
import org.voltdb.catalog.CatalogMap;
import org.voltdb.catalog.Cluster;
import org.voltdb.catalog.Column;
import org.voltdb.catalog.ColumnRef;
import org.voltdb.catalog.Connector;
import org.voltdb.catalog.ConnectorTableInfo;
import org.voltdb.catalog.Database;
import org.voltdb.catalog.Index;
import org.voltdb.catalog.Table;
import org.voltdb.expressions.AbstractExpression;
import org.voltdb.expressions.AggregateExpression;
import org.voltdb.expressions.ConstantValueExpression;
import org.voltdb.expressions.ExpressionUtil;
import org.voltdb.expressions.OperatorExpression;
import org.voltdb.expressions.TupleAddressExpression;
import org.voltdb.expressions.TupleValueExpression;
import org.voltdb.planner.ParsedSelectStmt.ParsedColInfo;
import org.voltdb.plannodes.AbstractPlanNode;
import org.voltdb.plannodes.AbstractScanPlanNode;
import org.voltdb.plannodes.AggregatePlanNode;
import org.voltdb.plannodes.DeletePlanNode;
import org.voltdb.plannodes.DistinctPlanNode;
import org.voltdb.plannodes.HashAggregatePlanNode;
import org.voltdb.plannodes.IndexScanPlanNode;
import org.voltdb.plannodes.InsertPlanNode;
import org.voltdb.plannodes.LimitPlanNode;
import org.voltdb.plannodes.MaterializePlanNode;
import org.voltdb.plannodes.NodeSchema;
import org.voltdb.plannodes.OrderByPlanNode;
import org.voltdb.plannodes.ProjectionPlanNode;
import org.voltdb.plannodes.ReceivePlanNode;
import org.voltdb.plannodes.SchemaColumn;
import org.voltdb.plannodes.SendPlanNode;
import org.voltdb.plannodes.SeqScanPlanNode;
import org.voltdb.plannodes.UpdatePlanNode;
import org.voltdb.types.ExpressionType;
import org.voltdb.types.PlanNodeType;
import org.voltdb.types.SortDirectionType;
import org.voltdb.utils.CatalogUtil;

/**
 * The query planner accepts catalog data, SQL statements from the catalog, then
 * outputs a set of complete and correct query plans. It will output MANY plans
 * and some of them will be stupid. The best plan will be selected by computing
 * resource usage statistics for the plans, then using those statistics to
 * compute the cost of a specific plan. The plan with the lowest cost wins.
 *
 */
public class PlanAssembler {

    /** convenience pointer to the cluster object in the catalog */
    final Cluster m_catalogCluster;
    /** convenience pointer to the database object in the catalog */
    final Database m_catalogDb;

    /** parsed statement for an insert */
    ParsedInsertStmt m_parsedInsert = null;
    /** parsed statement for an update */
    ParsedUpdateStmt m_parsedUpdate = null;
    /** parsed statement for an delete */
    ParsedDeleteStmt m_parsedDelete = null;
    /** parsed statement for an select */
    ParsedSelectStmt m_parsedSelect = null;
    /** parsed statement for an union */
    ParsedUnionStmt m_parsedUnion = null;

    /** plan selector */
    PlanSelector m_planSelector;

    /** Describes the specified and inferred partition context. */
    private final PartitioningForStatement m_partitioning;

    /** Error message */
    String m_recentErrorMsg;

    /**
     * Used to generate the table-touching parts of a plan. All join-order and
     * access path selection stuff is done by the SelectSubPlanAssember.
     */
    SubPlanAssembler subAssembler = null;

    /**
     * Counter for the number of plans generated to date for a single statement.
     */
    boolean m_insertPlanWasGenerated = false;

    /**
     * Whenever a parameter has its type changed during compilation, the new type is stored
     * here, indexed by parameter index.
     */
    Map<Integer, VoltType> m_paramTypeOverrideMap = new HashMap<Integer, VoltType>();

    /**
     *
     * @param catalogCluster
     *            Catalog info about the physical layout of the cluster.
     * @param catalogDb
     *            Catalog info about schema, metadata and procedures.
     * @param partitioning
     *            Describes the specified and inferred partition context.
     */
    PlanAssembler(Cluster catalogCluster, Database catalogDb, PartitioningForStatement partitioning, PlanSelector planSelector) {
        m_catalogCluster = catalogCluster;
        m_catalogDb = catalogDb;
        m_partitioning = partitioning;
        m_planSelector = planSelector;
    }

    String getSQLText() {
        if (m_parsedDelete != null) {
            return m_parsedDelete.sql;
        }
        else if (m_parsedInsert != null) {
            return m_parsedInsert.sql;
        }
        else if (m_parsedUpdate != null) {
            return m_parsedUpdate.sql;
        }
        else if (m_parsedSelect != null) {
            return m_parsedSelect.sql;
        }
        assert(false);
        return null;
    }

    /**
     * Return true if tableList includes at least one matview.
     */
    private boolean tableListIncludesView(List<Table> tableList) {
        for (Table table : tableList) {
            if (table.getMaterializer() != null) {
                return true;
            }
        }
        return false;
    }

    /**
     * Return true if tableList includes at least one export table.
     */
    private boolean tableListIncludesExportOnly(List<Table> tableList) {
        // the single well-known connector
        Connector connector = m_catalogDb.getConnectors().get("0");

        // no export tables with out a connector
        if (connector == null) {
            return false;
        }

        CatalogMap<ConnectorTableInfo> tableinfo = connector.getTableinfo();

        // this loop is O(number-of-joins * number-of-export-tables)
        // which seems acceptable if not great. Probably faster than
        // re-hashing the export only tables for faster lookup.
        for (Table table : tableList) {
            for (ConnectorTableInfo ti : tableinfo) {
                if (ti.getAppendonly() &&
                    ti.getTable().getTypeName().equalsIgnoreCase(table.getTypeName()))
                {
                    return true;
                }
            }
        }

        return false;
    }

    /**
     * Clear any old state and get ready to plan a new plan. The next call to
     * getNextPlan() will return the first candidate plan for these parameters.
     *
     */
    void setupForNewPlans(AbstractParsedStmt parsedStmt) {
        m_insertPlanWasGenerated = false;
        int countOfPartitionedTables = 0;
        Map<String, String> partitionColumnByTable = new HashMap<String, String>();
        // Do we have a need for a distributed scan at all?
        // Iterate over the tables to collect partition columns.
        for (Table table : parsedStmt.tableList) {
            if (table.getIsreplicated()) {
                continue;
            }
            ++countOfPartitionedTables;
            String colName = null;
            Column partitionCol = table.getPartitioncolumn();
            // "(partitionCol != null)" tests around an obscure edge case.
            // The table is declared non-replicated yet specifies no partitioning column.
            // This can occur legitimately when views based on partitioned tables neglect to group by the partition column.
            // The interpretation of this edge case is that the table has "randomly distributed data".
            // In such a case, the table is valid for use by MP queries only and can only be joined with replicated tables
            // because it has no recognized partitioning join key.
            if (partitionCol != null) {
                colName = partitionCol.getTypeName(); // Note getTypeName gets the column name -- go figure.
            }

            //TODO: This map really wants to be indexed by table "alias" (the in-query table scan identifier)
            // so self-joins can be supported without ambiguity.
            String partitionedTable = table.getTypeName();
            partitionColumnByTable.put(partitionedTable, colName);
        }
        m_partitioning.setPartitionedTables(partitionColumnByTable, countOfPartitionedTables);
        if ((m_partitioning.wasSpecifiedAsSingle() == false) && m_partitioning.getCountOfPartitionedTables() > 0) {
            m_partitioning.analyzeForMultiPartitionAccess(parsedStmt.tableList, parsedStmt.valueEquivalence);
            int multiPartitionScanCount = m_partitioning.getCountOfIndependentlyPartitionedTables();
            if (multiPartitionScanCount > 1) {
                // The case of more than one independent partitioned table would result in an illegal plan with more than two fragments.
                String msg = "Join or union of multiple partitioned tables has insufficient join criteria.";
                throw new PlanningErrorException(msg);
            }
        }

        if (parsedStmt instanceof ParsedUnionStmt) {
            m_parsedUnion = (ParsedUnionStmt) parsedStmt;
            subAssembler = new UnionSubPlanAssembler(m_catalogDb, parsedStmt, m_partitioning);
        } else if (parsedStmt instanceof ParsedSelectStmt) {
            if (tableListIncludesExportOnly(parsedStmt.tableList)) {
                throw new RuntimeException(
                "Illegal to read an export table.");
            }
            m_parsedSelect = (ParsedSelectStmt) parsedStmt;
            subAssembler = new SelectSubPlanAssembler(m_catalogDb, parsedStmt, m_partitioning);
        } else {
            // check that no modification happens to views
            if (tableListIncludesView(parsedStmt.tableList)) {
                throw new RuntimeException(
                "Illegal to modify a materialized view.");
            }

            // Check that only multi-partition writes are made to replicated tables.
            // figure out which table we're updating/deleting
            assert (parsedStmt.tableList.size() == 1);
            Table targetTable = parsedStmt.tableList.get(0);
            if (targetTable.getIsreplicated()) {
                if (m_partitioning.wasSpecifiedAsSingle()) {
                    String msg = "Trying to write to replicated table '" + targetTable.getTypeName()
                                 + "' in a single-partition procedure.";
                    throw new PlanningErrorException(msg);
                }
            } else if (m_partitioning.wasSpecifiedAsSingle() == false) {
                m_partitioning.setPartitioningColumn(targetTable.getPartitioncolumn());
            }

            if (parsedStmt instanceof ParsedInsertStmt) {
                m_parsedInsert = (ParsedInsertStmt) parsedStmt;
                // The currently handled inserts are too simple to even require a subplan assembler. So, done.
                return;
            }

            if (parsedStmt instanceof ParsedUpdateStmt) {
                if (tableListIncludesExportOnly(parsedStmt.tableList)) {
                    throw new RuntimeException(
                    "Illegal to update an export table.");
                }
                m_parsedUpdate = (ParsedUpdateStmt) parsedStmt;
            } else if (parsedStmt instanceof ParsedDeleteStmt) {
                if (tableListIncludesExportOnly(parsedStmt.tableList)) {
                    throw new RuntimeException(
                    "Illegal to delete from an export table.");
                }
                m_parsedDelete = (ParsedDeleteStmt) parsedStmt;
            } else {
                throw new RuntimeException(
                        "Unknown subclass of AbstractParsedStmt.");
            }
            subAssembler = new WriterSubPlanAssembler(m_catalogDb, parsedStmt, m_partitioning);
        }
    }

    /**
     * Generate the best cost plan for the current SQL statement context.
     *
     * @param parsedStmt Current SQL statement to generate plan for
     * @return The best cost plan or null.
     */
    public CompiledPlan getBestCostPlan(AbstractParsedStmt parsedStmt) {

        // set up the plan assembler for this statement
        setupForNewPlans(parsedStmt);

        // get ready to find the plan with minimal cost
        CompiledPlan rawplan = null;

        // loop over all possible plans
        while (true) {

            try {
                rawplan = getNextPlan();
            }
            // on exception, set the error message and bail...
            catch (PlanningErrorException e) {
                m_recentErrorMsg = e.getMessage();
                return null;
            }

            // stop this while loop when no more plans are generated
            if (rawplan == null)
                break;
            // Update the best cost plan so far
            m_planSelector.considerCandidatePlan(rawplan);
        }
        return m_planSelector.m_bestPlan;
    }

    /**
     * Output the best cost plan.
     *
     */
    public void finalizeBestCostPlan() {
        m_planSelector.finalizeOutput();
    }

    /**
     * Generate a unique and correct plan for the current SQL statement context.
     * This method gets called repeatedly until it returns null, meaning there
     * are no more plans.
     *
     * @return A not-previously returned query plan or null if no more
     *         computable plans.
     */
    CompiledPlan getNextPlan() {
        // reset the plan column guids and pool
        //PlanColumn.resetAll();

        CompiledPlan retval;
        AbstractParsedStmt nextStmt = null;
        if (m_parsedUnion != null) {
            nextStmt = m_parsedUnion;
            retval = getNextUnionPlan();
        } else if (m_parsedSelect != null) {
            nextStmt = m_parsedSelect;
            retval = getNextSelectPlan();
        } else {
            retval = new CompiledPlan();
            retval.readOnly = false;
            if (m_parsedInsert != null) {
                nextStmt = m_parsedInsert;
                retval.rootPlanGraph = getNextInsertPlan();
            } else if (m_parsedUpdate != null) {
                nextStmt = m_parsedUpdate;
                retval.rootPlanGraph = getNextUpdatePlan();
                // note that for replicated tables, multi-fragment plans
                // need to divide the result by the number of partitions
            } else if (m_parsedDelete != null) {
                nextStmt = m_parsedDelete;
                retval.rootPlanGraph = getNextDeletePlan();
                // note that for replicated tables, multi-fragment plans
                // need to divide the result by the number of partitions
            } else {
                throw new RuntimeException(
                        "setupForNewPlans not called or not successfull.");
            }
            assert (nextStmt.tableList.size() == 1);
            if (nextStmt.tableList.get(0).getIsreplicated())
                retval.replicatedTableDML = true;
            retval.statementGuaranteesDeterminism(true, true); // Until we support DML w/ subqueries/limits
        }

        if (retval == null || retval.rootPlanGraph == null) {
            return null;
        }

        assert (nextStmt != null);
        addParameters(retval, nextStmt);
        retval.fullWhereClause = nextStmt.where;
        retval.fullWinnerPlan = retval.rootPlanGraph;
        retval.setPartitioningKey(m_partitioning.effectivePartitioningValue());
        return retval;
    }

    /**
     * This is a UNION specific method. Generate a unique and correct plan
     * for the current SQL UNION statement by building the best plans for each individual statements
     * within the UNION.
     *
     * @return A union plan or null.
     */
    private CompiledPlan getNextUnionPlan() {
        AbstractPlanNode subUnionRoot = subAssembler.nextPlan();
        if (subUnionRoot == null) {
            return null;
        }
        m_recentErrorMsg = null;

        ArrayList<CompiledPlan> childrenPlans = new ArrayList<CompiledPlan>();
        boolean orderIsDeterministic = true;
        boolean contentIsDeterministic = true;

        // The children plans are never final - don't need send/receive pair on top
        ArrayList<PartitioningForStatement> partitioningList = new ArrayList<PartitioningForStatement>();

        // Build best plans for the children first
        int planId = 0;
        for (AbstractParsedStmt parsedChildStmt : m_parsedUnion.m_children) {
            PartitioningForStatement partitioning = (PartitioningForStatement)m_partitioning.clone();
            PlanSelector processor = (PlanSelector) m_planSelector.clone();
            processor.m_planId = planId;
            PlanAssembler assembler = new PlanAssembler(
                    m_catalogCluster, m_catalogDb, partitioning, processor);
            CompiledPlan bestChildPlan = assembler.getBestCostPlan(parsedChildStmt);
            // make sure we got a winner
            if (bestChildPlan == null) {
                if (m_recentErrorMsg == null) {
                    m_recentErrorMsg = "Unable to plan for statement. Error unknown.";
                }
                return null;
            }
            childrenPlans.add(bestChildPlan);
            orderIsDeterministic = orderIsDeterministic && bestChildPlan.isOrderDeterministic();
            contentIsDeterministic = contentIsDeterministic && bestChildPlan.isContentDeterministic();
            partitioningList.add(partitioning);
            // Make sure that next child's plans won't override current ones.
            planId = processor.m_planId;
        }
        // need to reset plan id for the entire UNION
        m_planSelector.m_planId = planId;

        // Add and link children plans
        for (CompiledPlan selectPlan : childrenPlans) {
            subUnionRoot.addAndLinkChild(selectPlan.rootPlanGraph);
        }

        CompiledPlan retval = new CompiledPlan();
            retval.rootPlanGraph = subUnionRoot;
        retval.readOnly = true;
        retval.sql = m_planSelector.m_sql;
        retval.statementGuaranteesDeterminism(contentIsDeterministic, orderIsDeterministic);

        // compute the cost - total of all children
        retval.cost = 0.0;
        for (CompiledPlan bestChildPlan : childrenPlans) {
            retval.cost += bestChildPlan.cost;
        }
        return retval;
    }

    /**
     * @param stmt
     * @param output_schema
     */
    private void sanityCheckColumns(ParsedSelectStmt stmt, NodeSchema output_schema) {
        // Sanity-check the output NodeSchema columns against the display columns
        if (stmt.displayColumns.size() != output_schema.size())
        {
            throw new PlanningErrorException("Mismatched plan output cols " +
            "to parsed display columns");
        }
        for (ParsedColInfo display_col : stmt.displayColumns)
        {
            SchemaColumn col = output_schema.find(display_col.tableName,
                                                  display_col.columnName,
                                                  display_col.alias);
            if (col == null)
            {
                throw new PlanningErrorException("Mismatched plan output cols " +
                                                 "to parsed display columns");
            }
        }
    }

    private void addParameters(CompiledPlan plan, AbstractParsedStmt stmt) {
        plan.parameters = new VoltType[stmt.paramList.length];

        for (int i = 0; i < stmt.paramList.length; ++i) {
            VoltType override = m_paramTypeOverrideMap.get(i);
            if (override != null) {
                plan.parameters[i] = override;
            }
            else {
                plan.parameters[i] = stmt.paramList[i];
            }
        }
    }

    /**
     * @return
     */
    private CompiledPlan getNextSelectPlan() {
        assert (subAssembler != null);

        AbstractPlanNode root = subAssembler.nextPlan();
        if (root == null) {
            return null;
        }

        root = handleAggregationOperators(root);

        root = handleOrderBy(root);

        if ((root.getPlanNodeType() != PlanNodeType.AGGREGATE) &&
            (root.getPlanNodeType() != PlanNodeType.HASHAGGREGATE) &&
            (root.getPlanNodeType() != PlanNodeType.DISTINCT) &&
            (root.getPlanNodeType() != PlanNodeType.PROJECTION)) {
            root = addProjection(root);
        }

        if (m_parsedSelect.hasLimitOrOffset())
        {
            root = handleLimitOperator(root);
        }

        CompiledPlan retval = new CompiledPlan();
        retval.rootPlanGraph = root;

        boolean orderIsDeterministic = m_parsedSelect.isOrderDeterministic();
        boolean contentIsDeterministic = (m_parsedSelect.hasLimitOrOffset() == false) || orderIsDeterministic;
        retval.statementGuaranteesDeterminism(contentIsDeterministic, orderIsDeterministic);
        retval.readOnly = true;
        return retval;
    }

    private AbstractPlanNode getNextDeletePlan() {
        assert (subAssembler != null);

        // figure out which table we're deleting from
        assert (m_parsedDelete.tableList.size() == 1);
        Table targetTable = m_parsedDelete.tableList.get(0);

        AbstractPlanNode subSelectRoot = subAssembler.nextPlan();
        if (subSelectRoot == null)
            return null;

        // generate the delete node with the right target table
        DeletePlanNode deleteNode = new DeletePlanNode();
        deleteNode.setTargetTableName(targetTable.getTypeName());

        ProjectionPlanNode projectionNode = new ProjectionPlanNode();
        AbstractExpression addressExpr = new TupleAddressExpression();
        NodeSchema proj_schema = new NodeSchema();
        // This planner-created column is magic.
        proj_schema.addColumn(new SchemaColumn("VOLT_TEMP_TABLE",
                                               "tuple_address",
                                               "tuple_address",
                                               addressExpr));
        projectionNode.setOutputSchema(proj_schema);

        assert(subSelectRoot instanceof AbstractScanPlanNode);

        // If the scan matches all rows, we can throw away the scan
        // nodes and use a truncate delete node.
        // Assume all index scans have filters in this context, so only consider seq scans.
        if (m_partitioning.wasSpecifiedAsSingle() &&
                (subSelectRoot instanceof SeqScanPlanNode) &&
                (((SeqScanPlanNode) subSelectRoot).getPredicate() == null)) {
            deleteNode.setTruncate(true);
            return deleteNode;
        }

        // OPTIMIZATION: Projection Inline
        // If the root node we got back from createSelectTree() is an
        // AbstractScanNode, then
        // we put the Projection node we just created inside of it
        // When we inline this projection into the scan, we're going
        // to overwrite any original projection that we might have inlined
        // in order to simply cull the columns from the persistent table.
        subSelectRoot.addInlinePlanNode(projectionNode);
        // connect the nodes to build the graph
        deleteNode.addAndLinkChild(subSelectRoot);

        if (m_partitioning.wasSpecifiedAsSingle() || m_partitioning.hasPartitioningConstantLockedIn()) {
            return deleteNode;
        }

        // Send the local result counts to the coordinator.
        AbstractPlanNode recvNode = subAssembler.addSendReceivePair(deleteNode);
        // add a sum and send on top of the union
        return addSumToDMLNode(recvNode);
    }

    private AbstractPlanNode getNextUpdatePlan() {
        assert (subAssembler != null);

        AbstractPlanNode subSelectRoot = subAssembler.nextPlan();
        if (subSelectRoot == null)
            return null;

        UpdatePlanNode updateNode = new UpdatePlanNode();
        Table targetTable = m_parsedUpdate.tableList.get(0);
        updateNode.setTargetTableName(targetTable.getTypeName());
        // set this to false until proven otherwise
        updateNode.setUpdateIndexes(false);

        ProjectionPlanNode projectionNode = new ProjectionPlanNode();
        TupleAddressExpression tae = new TupleAddressExpression();
        NodeSchema proj_schema = new NodeSchema();
        // This planner-generated column is magic.
        proj_schema.addColumn(new SchemaColumn("VOLT_TEMP_TABLE",
                                               "tuple_address",
                                               "tuple_address",
                                               tae));

        // get the set of columns affected by indexes
        Set<String> affectedColumns = getIndexedColumnSetForTable(targetTable);

        // add the output columns we need to the projection
        //
        // Right now, the EE is going to use the original column names
        // and compare these to the persistent table column names in the
        // update executor in order to figure out which table columns get
        // updated.  We'll associate the actual values with VOLT_TEMP_TABLE
        // to avoid any false schema/column matches with the actual table.
        for (Entry<Column, AbstractExpression> col : m_parsedUpdate.columns.entrySet()) {

            // make the literal type we're going to insert match the column type
            AbstractExpression castedExpr = null;
            try {
                castedExpr = (AbstractExpression) col.getValue().clone();
                ExpressionUtil.setOutputTypeForInsertExpression(
                        castedExpr, VoltType.get((byte) col.getKey().getType()), col.getKey().getSize(), m_paramTypeOverrideMap);
            } catch (Exception e) {
                throw new PlanningErrorException(e.getMessage());
            }

            proj_schema.addColumn(new SchemaColumn("VOLT_TEMP_TABLE",
                                                   col.getKey().getTypeName(),
                                                   col.getKey().getTypeName(),
                                                   castedExpr));

            // check if this column is an indexed column
            if (affectedColumns.contains(col.getKey().getTypeName()))
            {
                updateNode.setUpdateIndexes(true);
            }
        }
        projectionNode.setOutputSchema(proj_schema);


        // add the projection inline (TODO: this will break if more than one
        // layer is below this)
        //
        // When we inline this projection into the scan, we're going
        // to overwrite any original projection that we might have inlined
        // in order to simply cull the columns from the persistent table.
        assert(subSelectRoot instanceof AbstractScanPlanNode);
        subSelectRoot.addInlinePlanNode(projectionNode);

        // connect the nodes to build the graph
        updateNode.addAndLinkChild(subSelectRoot);

        if (m_partitioning.wasSpecifiedAsSingle() || m_partitioning.hasPartitioningConstantLockedIn()) {
            return updateNode;
        }

        // Send the local result counts to the coordinator.
        AbstractPlanNode recvNode = subAssembler.addSendReceivePair(updateNode);
        // add a sum and send on top of the union
        return addSumToDMLNode(recvNode);
    }

    /**
     * Get the next (only) plan for a SQL insertion. Inserts are pretty simple
     * and this will only generate a single plan.
     *
     * @return The next plan for a given insert statement.
     */
    private AbstractPlanNode getNextInsertPlan() {
        // there's really only one way to do an insert, so just
        // do it the right way once, then return null after that
        if (m_insertPlanWasGenerated)
            return null;
        m_insertPlanWasGenerated = true;

        // figure out which table we're inserting into
        assert (m_parsedInsert.tableList.size() == 1);
        Table targetTable = m_parsedInsert.tableList.get(0);

        // the root of the insert plan is always an InsertPlanNode
        InsertPlanNode insertNode = new InsertPlanNode();
        insertNode.setTargetTableName(targetTable.getTypeName());
        insertNode.setMultiPartition(m_partitioning.wasSpecifiedAsSingle() == false);

        // the materialize node creates a tuple to insert (which is frankly not
        // always optimal)
        MaterializePlanNode materializeNode = new MaterializePlanNode();
        NodeSchema mat_schema = new NodeSchema();

        // get the ordered list of columns for the targettable using a helper
        // function they're not guaranteed to be in order in the catalog
        List<Column> columns =
            CatalogUtil.getSortedCatalogItems(targetTable.getColumns(), "index");

        // for each column in the table in order...
        for (Column column : columns) {

            // get the expression for the column
            AbstractExpression expr = m_parsedInsert.columns.get(column);

            // if there's no expression, make sure the column has
            // some supported default value
            if (expr == null) {
                // if it's not nullable or defaulted we have a problem
                if (column.getNullable() == false && column.getDefaulttype() == 0)
                {
                    throw new PlanningErrorException("Column " + column.getName()
                            + " has no default and is not nullable.");
                }
                ConstantValueExpression const_expr =
                    new ConstantValueExpression();
                expr = const_expr;
                if (column.getDefaulttype() != 0)
                {
                    const_expr.setValue(column.getDefaultvalue());
                    const_expr.setValueType(VoltType.get((byte) column.getDefaulttype()));
                }
                else
                {
                    const_expr.setValue(null);
                }
            }

            if (expr.getValueType() == VoltType.NULL) {
                ConstantValueExpression const_expr =
                    new ConstantValueExpression();
                const_expr.setValue("NULL");
            }

            // set the expression type to match the corresponding Column.
            try {
                ExpressionUtil.setOutputTypeForInsertExpression(expr, VoltType.get((byte)column.getType()), column.getSize(), m_paramTypeOverrideMap);
            } catch (Exception e) {
                throw new PlanningErrorException(e.getMessage());
            }

            // Hint that this statement can be executed SP.
            if (column.equals(m_partitioning.getColumn())) {
                String fullColumnName = targetTable.getTypeName() + "." + column.getTypeName();
                m_partitioning.addPartitioningExpression(fullColumnName, expr);
                m_partitioning.setInferredValue(ConstantValueExpression.extractPartitioningValue(expr.getValueType(), expr));
            }

            // add column to the materialize node.
            // This table name is magic.
            mat_schema.addColumn(new SchemaColumn("VOLT_TEMP_TABLE",
                                                  column.getTypeName(),
                                                  column.getTypeName(),
                                                  expr));
        }

        materializeNode.setOutputSchema(mat_schema);
        // connect the insert and the materialize nodes together
        insertNode.addAndLinkChild(materializeNode);

        if (m_partitioning.wasSpecifiedAsSingle() || m_partitioning.hasPartitioningConstantLockedIn()) {
            return insertNode;
        }

        SendPlanNode sendNode = new SendPlanNode();
        // this will make the child plan fragment be sent to all partitions
        sendNode.isMultiPartition = true;
        sendNode.addAndLinkChild(insertNode);

        AbstractPlanNode recvNode = new ReceivePlanNode();
        recvNode.addAndLinkChild(sendNode);

        // add a count and send on top of the union
        return addSumToDMLNode(recvNode);
    }

    AbstractPlanNode addSumToDMLNode(AbstractPlanNode dmlRoot)
    {
        // create the nodes being pushed on top of dmlRoot.
        AggregatePlanNode countNode = new AggregatePlanNode();

        // configure the count aggregate (sum) node to produce a single
        // output column containing the result of the sum.
        // Create a TVE that should match the tuple count input column
        // This TVE is magic.
        // really really need to make this less hard-wired
        TupleValueExpression count_tve = new TupleValueExpression();
        count_tve.setValueType(VoltType.BIGINT);
        count_tve.setValueSize(VoltType.BIGINT.getLengthInBytesForFixedTypes());
        count_tve.setColumnIndex(0);
        count_tve.setColumnName("modified_tuples");
        count_tve.setColumnAlias("modified_tuples");
        count_tve.setTableName("VOLT_TEMP_TABLE");
        countNode.addAggregate(ExpressionType.AGGREGATE_SUM, false, 0, count_tve);

        // The output column. Not really based on a TVE (it is really the
        // count expression represented by the count configured above). But
        // this is sufficient for now.  This looks identical to the above
        // TVE but it's logically different so we'll create a fresh one.
        // And yes, oh, oh, it's magic</elo>
        TupleValueExpression tve = new TupleValueExpression();
        tve.setValueType(VoltType.BIGINT);
        tve.setValueSize(VoltType.BIGINT.getLengthInBytesForFixedTypes());
        tve.setColumnIndex(0);
        tve.setColumnName("modified_tuples");
        tve.setColumnAlias("modified_tuples");
        tve.setTableName("VOLT_TEMP_TABLE");
        NodeSchema count_schema = new NodeSchema();
        SchemaColumn col = new SchemaColumn("VOLT_TEMP_TABLE",
                                            "modified_tuples",
                                            "modified_tuples",
                                            tve);
        count_schema.addColumn(col);
        countNode.setOutputSchema(count_schema);

        // connect the nodes to build the graph
        countNode.addAndLinkChild(dmlRoot);
        return countNode;
    }

    /**
     * Given a relatively complete plan-sub-graph, apply a trivial projection
     * (filter) to it. If the root node can embed the projection do so. If not,
     * add a new projection node.
     *
     * @param rootNode
     *            The root of the plan-sub-graph to add the projection to.
     * @return The new root of the plan-sub-graph (might be the same as the
     *         input).
     */
    AbstractPlanNode addProjection(AbstractPlanNode rootNode) {
        assert (m_parsedSelect != null);
        assert (m_parsedSelect.displayColumns != null);

        ProjectionPlanNode projectionNode =
            new ProjectionPlanNode();
        NodeSchema proj_schema = new NodeSchema();

        // Build the output schema for the projection based on the display columns
        for (ParsedSelectStmt.ParsedColInfo outputCol : m_parsedSelect.displayColumns)
        {
            assert(outputCol.expression != null);
            SchemaColumn col = new SchemaColumn(outputCol.tableName,
                                                outputCol.columnName,
                                                outputCol.alias,
                                                outputCol.expression);
            proj_schema.addColumn(col);
        }
        projectionNode.setOutputSchema(proj_schema);

        // if the projection can be done inline...
        if (rootNode instanceof AbstractScanPlanNode) {
            rootNode.addInlinePlanNode(projectionNode);
            return rootNode;
        } else {
            projectionNode.addAndLinkChild(rootNode);
            return projectionNode;
        }
    }

    /**
     * Create an order by node as required by the statement and make it a parent of root.
     * @param root
     * @return new orderByNode (the new root) or the original root if no orderByNode was required.
     */
    AbstractPlanNode handleOrderBy(AbstractPlanNode root) {
        assert (m_parsedSelect != null);

        // Only sort when the statement has an ORDER BY.
        if ( ! m_parsedSelect.hasOrderByColumns()) {
            return root;
        }

        // Ignore ORDER BY in cases where there can be at most one row.
        if (m_parsedSelect.guaranteesUniqueRow()) {
            return root;
        }

        // Skip the explicit ORDER BY plan step if an IndexScan is already providing the equivalent ordering.
        // Note that even tree index scans that produce values in their own "key order" only report
        // their sort direction != SortDirectionType.INVALID
        // when they enforce an ordering equivalent to the one requested in the ORDER BY clause.
        if (root.getPlanNodeType() == PlanNodeType.INDEXSCAN) {
            if (((IndexScanPlanNode) root).getSortDirection() != SortDirectionType.INVALID) {
                return root;
            }
        }

        OrderByPlanNode orderByNode = new OrderByPlanNode();
        for (ParsedSelectStmt.ParsedColInfo col : m_parsedSelect.orderColumns) {
            orderByNode.addSort(col.expression,
                                col.ascending ? SortDirectionType.ASC
                                              : SortDirectionType.DESC);
        }
        orderByNode.addAndLinkChild(root);

        // In theory, for a single-table query, there just needs to exist a uniqueness constraint (primary key or other unique index)
        // on some of the ORDER BY values regardless of whether the associated index is used in the selected plan.
        // Strictly speaking, if it was used at the top of the plan, this function would have already returned without adding an orderByNode.
        // The interesting case here, addressing issue ENG-3335, is when the index scan is in the distributed part of the plan.
        // Then, the orderByNode is required to re-order the results at the coordinator.

        // Start by eliminating joins since, in general, a join (one-to-many) may produce multiple joined rows for each unique input row.
        // TODO: In theory, it is possible to analyze the join criteria and/or projected columns
        // to determine whether the particular join preserves the uniqueness of its index-scanned input.
        if (m_parsedSelect.tableList.size() == 1) {

            Table table = m_parsedSelect.tableList.get(0);

            // get all of the columns in the sort
            List<AbstractExpression> orderExpressions = orderByNode.getSortExpressions();

            // search indexes for one that makes the order by deterministic
            for (Index index : table.getIndexes()) {
                // skip non-unique indexes
                if (!index.getUnique()) {
                    continue;
                }

                // get the list of expressions for the index
                List<AbstractExpression> indexExpressions = new ArrayList<AbstractExpression>();

                String jsonExpr = index.getExpressionsjson();
                // if this is a pure-column index...
                if (jsonExpr.isEmpty()) {
                    for (ColumnRef cref : index.getColumns()) {
                        Column col = cref.getColumn();
                        TupleValueExpression tve = new TupleValueExpression();
                        tve.setColumnIndex(col.getIndex());
                        tve.setColumnName(col.getName());
                        tve.setExpressionType(ExpressionType.VALUE_TUPLE);
                        tve.setHasAggregate(false);
                        tve.setTableName(table.getTypeName());
                        tve.setValueSize(col.getSize());
                        tve.setValueType(VoltType.get((byte) col.getType()));
                        indexExpressions.add(tve);
                    }
                }
                // if this is a fancy expression-based index...
                else {
                    try {
                        indexExpressions = AbstractExpression.fromJSONArrayString(jsonExpr, null);
                    } catch (JSONException e) {
                        e.printStackTrace(); // danger will robinson
                        assert(false);
                        return null;
                    }
                }

                // if the sort covers the index, then it's a unique sort
                if (orderExpressions.containsAll(indexExpressions)) {
                    orderByNode.setOrderingByUniqueColumns();
                }
            }
        }
        return orderByNode;
    }

    /**
     * Add a limit, pushed-down if possible, and return the new root.
     * @param root top of the original plan
     * @return new plan's root node
     */
    AbstractPlanNode handleLimitOperator(AbstractPlanNode root) {
        int limitParamIndex = m_parsedSelect.getLimitParameterIndex();
        int offsetParamIndex = m_parsedSelect.getOffsetParameterIndex();

        // The coordinator's top limit graph fragment for a MP plan.
        // If planning "order by ... limit", getNextSelectPlan()
        // will have already added an order by to the coordinator frag.
        // This is the only limit node in a SP plan
        LimitPlanNode topLimit = new LimitPlanNode();
        topLimit.setLimit((int)m_parsedSelect.limit);
        topLimit.setOffset((int) m_parsedSelect.offset);
        topLimit.setLimitParameterIndex(limitParamIndex);
        topLimit.setOffsetParameterIndex(offsetParamIndex);

        /*
         * TODO: allow push down limit with distinct (select distinct C from T limit 5)
         * or distinct in aggregates.
         */
        AbstractPlanNode sendNode = null;
        // Whether or not we can push the limit node down
        boolean canPushDown = ! m_parsedSelect.distinct;
        if (canPushDown) {
            sendNode = checkPushDownViability(root);
            if (sendNode == null) {
                canPushDown = false;
            } else {
                for (ParsedSelectStmt.ParsedColInfo col : m_parsedSelect.displayColumns) {
                    AbstractExpression rootExpr = col.expression;
                    if (rootExpr instanceof AggregateExpression) {
                        if (((AggregateExpression)rootExpr).isDistinct()) {
                            canPushDown = false;
                            break;
                        }
                    }
                }
            }
        }

        /*
         * Push down the limit plan node when possible even if offset is set. If
         * the plan is for a partitioned table, do the push down. Otherwise,
         * there is no need to do the push down work, the limit plan node will
         * be run in the partition.
         */
        if (canPushDown) {
            /*
             * For partitioned table, the pushed-down limit plan node has a limit based
             * on the combined limit and offset, which may require an expression if either of these was not a hard-coded constant.
             * The top level limit plan node remains the same, with the original limit and offset values.
             */
            LimitPlanNode distLimit = new LimitPlanNode();
            // Offset on a pushed-down limit node makes no sense, just defaults to 0
            // -- the original offset must be factored into the pushed-down limit as a pad on the limit.
            if (m_parsedSelect.limit != -1) {
                distLimit.setLimit((int) (m_parsedSelect.limit + m_parsedSelect.offset));
            }

            if (m_parsedSelect.hasLimitOrOffsetParameters()) {

                AbstractExpression left = m_parsedSelect.getOffsetExpression();
                assert (left != null);
                AbstractExpression right = m_parsedSelect.getLimitExpression();
                assert (right != null);
                OperatorExpression expr = new OperatorExpression(ExpressionType.OPERATOR_PLUS, left, right);
                expr.setValueType(VoltType.INTEGER);
                expr.setValueSize(VoltType.INTEGER.getLengthInBytesForFixedTypes());
                distLimit.setLimitExpression(expr);
            }
            // else let the parameterized forms of offset/limit default to unused/invalid.

            // Disconnect the distributed parts of the plan below the SEND node
            AbstractPlanNode distributedPlan = sendNode.getChild(0);
            distributedPlan.clearParents();
            sendNode.clearChildren();

            // If the distributed limit must be performed on ordered input,
            // ensure the order of the data on each partition.
            distributedPlan = handleOrderBy(distributedPlan);

            // Apply the distributed limit.
            distLimit.addAndLinkChild(distributedPlan);

            // Add the distributed work back to the plan
            sendNode.addAndLinkChild(distLimit);
        }

        topLimit.addAndLinkChild(root);
        return topLimit;
    }

    AbstractPlanNode handleAggregationOperators(AbstractPlanNode root) {
        boolean containsAggregateExpression = false;
        AggregatePlanNode aggNode = null;

        /* Check if any aggregate expressions are present */
        for (ParsedSelectStmt.ParsedColInfo col : m_parsedSelect.displayColumns) {
            if (col.expression.hasAnySubexpressionOfClass(AggregateExpression.class)) {
                containsAggregateExpression = true;
                break;
            }
        }

        /*
         * "Select A from T group by A" is grouped but has no aggregate operator
         * expressions. Catch that case by checking the grouped flag
         */
        if (containsAggregateExpression || m_parsedSelect.isGrouped()) {
            AggregatePlanNode topAggNode;
            // A hash is required to build up per-group aggregates in parallel vs.
            // when there is only one aggregation over the entire table OR when the
            // per-group aggregates are being built serially from the ordered output
            // of an index scan.
            // Currently, an index scan only claims to have a sort direction when its output
            // matches the order demanded by the ORDER BY clause.
            // The only way these ordered indexed columns could survive the aggregation process
            // (unaggregated) is if they are also GROUP BY columns. So an index with a valid
            // sort direction indicates that all of the ORDER BY columns are grouped, but how
            // do we know that ALL of the GROUPED columns are ordered, so we can ditch the hash?
            // TODO: There appears to be some such test missing here.

            // The way that an index scan under-claims the sorted-ness of its output can lead to cases
            // where a hash is used needlessly -- it's possible that there is no ORDER BY or that
            // the indexed columns come out sorted in some wrong direction WRT the order by.
            // In that case, we could miss the possibility that the index produces sufficient sorted-ness
            // not to interleave groups, and so we would needlessly use a hash.
            // This is the less ambitious aspect of issue ENG-4096. The more ambitious aspect
            // is that the ability to by-pass use of the hash could actually motivate selection of
            // a compatible index scan, even when one would not be motivated by a WHERE or ORDER BY clause.
            if (m_parsedSelect.isGrouped() &&
                (root.getPlanNodeType() != PlanNodeType.INDEXSCAN ||
                 ((IndexScanPlanNode) root).getSortDirection() == SortDirectionType.INVALID)) {
                aggNode = new HashAggregatePlanNode();
                topAggNode = new HashAggregatePlanNode();
            } else {
                aggNode = new AggregatePlanNode();
                topAggNode = new AggregatePlanNode();
            }

            int outputColumnIndex = 0;
            NodeSchema agg_schema = new NodeSchema();
            // TODO: Aggregates could theoretically ONLY appear in the ORDER BY clause but not the display columns, but we don't support that yet.
            for (ParsedSelectStmt.ParsedColInfo col : m_parsedSelect.displayColumns) {
                AbstractExpression rootExpr = col.expression;
                AbstractExpression agg_input_expr = null;
                SchemaColumn schema_col = null;
                if (rootExpr instanceof AggregateExpression) {
                    ExpressionType agg_expression_type = rootExpr.getExpressionType();
                    agg_input_expr = rootExpr.getLeft();
<<<<<<< HEAD
                    hasAggregates = true;

                    // count(*) hack.  we're not getting AGGREGATE_COUNT_STAR
                    // expression types from the parsing, so we have
                    // to detect the null inner expression case and do the
                    // switcharoo ourselves.
                    if (rootExpr.getExpressionType() == ExpressionType.AGGREGATE_COUNT &&
                             rootExpr.getLeft() == null)
                    {
                        agg_expression_type = ExpressionType.AGGREGATE_COUNT_STAR;

                        // Just need a random input column for now.
                        // The EE won't actually evaluate this, so we
                        // just pick something innocuous
                        // At some point we should special-case count-star so
                        // we don't go digging for TVEs
                        // XXX: Danger: according to standard SQL, if first_col has nulls, COUNT(first_col) < COUNT(*)
                        // -- consider using something non-nullable like TupleAddressExpression?
                        // TEMP FIX TO WORK AROUND deferral of generateOutputSchema -- THERE IS A BETTER ONE ON THE AGGEXEC BRANCH
                        agg_input_expr = new ConstantValueExpression(); // TEMP FIX
                        agg_input_expr.setValueType(VoltType.BIGINT); // TEMP FIX
                        agg_input_expr.setValueSize(VoltType.BIGINT.getLengthInBytesForFixedTypes()); // TEMP FIX
                    }
=======
>>>>>>> a7d6ce94

                    // A bit of a hack: ProjectionNodes after the
                    // aggregate node need the output columns here to
                    // contain TupleValueExpressions (effectively on a temp table).
                    // So we construct one based on the output of the
                    // aggregate expression, the column alias provided by HSQL,
                    // and the offset into the output table schema for the
                    // aggregate node that we're computing.
                    // Oh, oh, it's magic, you know..
                    TupleValueExpression tve = new TupleValueExpression();
                    tve.setValueType(rootExpr.getValueType());
                    tve.setValueSize(rootExpr.getValueSize());
                    tve.setColumnIndex(outputColumnIndex);
                    tve.setColumnName("");
                    tve.setColumnAlias(col.alias);
                    tve.setTableName("VOLT_TEMP_TABLE");
                    boolean is_distinct = ((AggregateExpression)rootExpr).isDistinct();
                    aggNode.addAggregate(agg_expression_type, is_distinct, outputColumnIndex, agg_input_expr);
                    schema_col = new SchemaColumn("VOLT_TEMP_TABLE", "", col.alias, tve);

                    /*
                     * Special case count(*), count(), sum(), min() and max() to
                     * push them down to each partition. It will do the
                     * push-down if the select columns only contains the listed
                     * aggregate operators and other group-by columns. If the
                     * select columns includes any other aggregates, it will not
                     * do the push-down. - nshi
                     */
                    if (topAggNode != null) {
                        ExpressionType top_expression_type = agg_expression_type;
                        /*
                         * For count(*), count() and sum(), the pushed-down
                         * aggregate node doesn't change. An extra sum()
                         * aggregate node is added to the coordinator to sum up
                         * the numbers from all the partitions. The input schema
                         * and the output schema of the sum() aggregate node is
                         * the same as the output schema of the push-down
                         * aggregate node.
                         *
                         * If DISTINCT is specified, don't do push-down for
                         * count() and sum()
                         */
                        if (agg_expression_type == ExpressionType.AGGREGATE_COUNT_STAR ||
                            agg_expression_type == ExpressionType.AGGREGATE_COUNT ||
                            agg_expression_type == ExpressionType.AGGREGATE_SUM) {
                            if (is_distinct) {
                                topAggNode = null;
                            }
                            else {
                                top_expression_type = ExpressionType.AGGREGATE_SUM;
                            }
                        }
                        /*
                         * For min() and max(), the pushed-down aggregate node
                         * doesn't change. An extra aggregate node of the same
                         * type is added to the coordinator. The input schema
                         * and the output schema of the top aggregate node is
                         * the same as the output schema of the pushed-down
                         * aggregate node.
                         */
                        else if (agg_expression_type != ExpressionType.AGGREGATE_MIN &&
                                 agg_expression_type != ExpressionType.AGGREGATE_MAX) {
                            /*
                             * Unsupported aggregate for push-down (AVG for example).
                             */
                            topAggNode = null;
                        }

                        if (topAggNode != null) {
                            /*
                             * Input column of the top aggregate node is the output column of the push-down aggregate node
                             */
                            topAggNode.addAggregate(top_expression_type, is_distinct, outputColumnIndex, tve);
                        }
                    }
                }

                // If the rootExpr is not itself an AggregateExpression but simply contains one (or more)
                // like "MAX(counter)+1" or "MAX(col)/MIN(col)" the assumptions about matching input and output
                // columns break down.
                // TODO: support expressions of aggregates by greater differentiation of display columns between the top-level
                // aggregate (potentially containing aggregate functions and expressions of aggregate functions) and the pushed-down
                // aggregate (potentially containing aggregate functions and aggregate functions of expressions).
                else if (rootExpr.hasAnySubexpressionOfClass(AggregateExpression.class)) {
                    throw new PlanningErrorException("Unsupported operation on the result of an aggregate function in a column expression");
                }
                else
                {
                    /*
                     * These columns are the pass through columns that are not being
                     * aggregated on. These are the ones from the SELECT list. They
                     * MUST already exist in the child node's output. Find them and
                     * add them to the aggregate's output.
                     */
                    schema_col = new SchemaColumn(col.tableName,
                                                  col.columnName,
                                                  col.alias,
                                                  col.expression);
                }

                agg_schema.addColumn(schema_col);
                outputColumnIndex++;
            }

            for (ParsedSelectStmt.ParsedColInfo col : m_parsedSelect.groupByColumns) {
                if (agg_schema.find(col.tableName, col.columnName, col.alias) == null) {
                    throw new PlanningErrorException("GROUP BY column " + col.alias +
                                                     " is not in the display columns." +
                                                     " Please specify " + col.alias +
                                                     " as a display column.");
                }

                aggNode.addGroupByExpression(col.expression);
                if (topAggNode != null) {
                    // This assumes that the group keys are simple columns in a fixed order as presented as input to aggNode,
                    // as projected out of aggNode as input to topAggNode, and as projected out of topAggNode.
                    // This is not likely to hold up in more general cases involving expressions.
                    topAggNode.addGroupByExpression(col.expression);
                }
            }

            aggNode.setOutputSchema(agg_schema);
            /*
             * Is there a necessary coordinator-aggregate node...
             */
            if (topAggNode != null) {
                topAggNode.setOutputSchema(agg_schema);
            }
            root = pushDownAggregate(root, aggNode, topAggNode);
        }

        if (m_parsedSelect.isGrouped()) {
            // DISTINCT is redundant with GROUP BY IFF all of the grouping columns are present in the display columns. Return early.
            if (m_parsedSelect.displayColumnsContainAllGroupByColumns()) {
                return root;
            }
        }
        // DISTINCT is redundant on a single-row result. Return early.
        else if (containsAggregateExpression) {
            return root;
        }

        // Handle DISTINCT if it is not redundant with aggregation/grouping.
        return handleDistinct(root);
    }

    /**
     * Push the given aggregate if the plan is distributed, then add the
     * coordinator node on top of the send/receive pair. If the plan
     * is not distributed, or coordNode is not provided, the distNode
     * is added at the top of the plan.
     *
     * Note: this works in part because the push-down node is also an acceptable
     * top level node if the plan is not distributed. This wouldn't be true
     * if we started pushing down something like (sum, count) to calculate
     * a distributed average.
     *
     * @param root
     *            The root node
     * @param distNode
     *            The node to push down
     * @param coordNode
     *            The top node to put on top of the send/receive pair after
     *            push-down. If this is null, no push-down will be performed.
     * @return The new root node.
     */
    AbstractPlanNode pushDownAggregate(AbstractPlanNode root,
                                       AggregatePlanNode distNode,
                                       AggregatePlanNode coordNode) {

        // remember that coordinating aggregation has a pushed-down
        // counterpart deeper in the plan. this allows other operators
        // to be pushed down past the receive as well.
        if (coordNode != null) {
            coordNode.m_isCoordinatingAggregator = true;
        }

        /*
         * Push this node down to partition if it's distributed. First remove
         * the send/receive pair, add the node, then put the send/receive pair
         * back on top of the node, followed by another top node at the
         * coordinator.
         */
        AbstractPlanNode accessPlanTemp = root;
        if (coordNode != null && root instanceof ReceivePlanNode) {
            root = root.getChild(0).getChild(0);
            root.clearParents();
        } else {
            accessPlanTemp = null;
        }

        distNode.addAndLinkChild(root);
        root = distNode;

        // Put the send/receive pair back into place
        if (accessPlanTemp != null) {
            accessPlanTemp.getChild(0).clearChildren();
            accessPlanTemp.getChild(0).addAndLinkChild(root);
            root = accessPlanTemp;

            // Add the top node
            coordNode.addAndLinkChild(root);
            root = coordNode;
        }
        return root;
    }

    /**
     * Check if we can push the limit node down.
     *
     * @param root
     * @return If we can push it down, the receive node is returned. Otherwise,
     *         it returns null.
     */
    protected AbstractPlanNode checkPushDownViability(AbstractPlanNode root) {
        AbstractPlanNode receiveNode = root;

        // Return a mid-plan send node, if one exists and can host a distributed limit node.
        // There is guaranteed to be at most a single receive/send pair.
        // Abort the search if a node that a "limit" can't be pushed past is found before its receive node.
        //
        // Can only push past:
        //   * coordinatingAggregator: a distributed aggregator a copy of which  has already been pushed down.
        //     Distributing a LIMIT to just above that aggregator is correct. (I've got some doubts that this is correct??? --paul)
        //
        //   * order by: if the plan requires a sort, getNextSelectPlan()  will have already added an ORDER BY.
        //     A distributed LIMIT will be added above a copy of that ORDER BY node.
        //
        //   * projection: these have no effect on the application of limits.
        //
        // Return null if the plan is single-partition or if its "coordinator" part contains a push-blocking node type.

        while (!(receiveNode instanceof ReceivePlanNode)) {

            // Limitation: can only push past some nodes (see above comment)
            if (!(receiveNode instanceof AggregatePlanNode) &&
                !(receiveNode instanceof OrderByPlanNode) &&
                !(receiveNode instanceof ProjectionPlanNode)) {
                return null;
            }

            // Limitation: can only push past coordinating aggregation nodes
            if (receiveNode instanceof AggregatePlanNode &&
                !((AggregatePlanNode)receiveNode).m_isCoordinatingAggregator) {
                return null;
            }

            if (receiveNode instanceof OrderByPlanNode) {
                for (ParsedSelectStmt.ParsedColInfo col : m_parsedSelect.orderByColumns()) {
                    AbstractExpression rootExpr = col.expression;
                    // Fix ENG-3487: can't push down limits when results are ordered by aggregate values.
                    if (rootExpr instanceof TupleValueExpression) {
                        if  (((TupleValueExpression) rootExpr).hasAggregate()) {
                            return null;
                        }
                    }
                }
            }

            // Traverse...
            if (receiveNode.getChildCount() == 0) {
                return null;
            }

            // nothing that allows pushing past has multiple inputs
            assert(receiveNode.getChildCount() == 1);
            receiveNode = receiveNode.getChild(0);
        }
        return receiveNode.getChild(0);
    }

    /**
     * Handle select distinct a from t
     *
     * @param root
     * @return
     */
    AbstractPlanNode handleDistinct(AbstractPlanNode root) {
        if (m_parsedSelect.distinct) {
            // We currently can't handle DISTINCT of multiple columns.
            // Throw a planner error if this is attempted.
            //if (m_parsedSelect.displayColumns.size() > 1)
            //{
            //    throw new PlanningErrorException("Multiple DISTINCT columns currently unsupported");
            //}
            AbstractExpression distinctExpr = null;
            AbstractExpression nextExpr = null;
            for (ParsedSelectStmt.ParsedColInfo col : m_parsedSelect.displayColumns) {
                // Distinct can in theory handle any expression now, but it's
                // untested so we'll balk on anything other than a TVE here
                // --izzy
                if (col.expression instanceof TupleValueExpression)
                {
                    // Add distinct node(s) to the plan
                    if (distinctExpr == null) {
                        distinctExpr = col.expression;
                        nextExpr = distinctExpr;
                    } else {
                        nextExpr.setRight(col.expression);
                        nextExpr = nextExpr.getRight();
                    }
                 }
                else
                {
                    throw new PlanningErrorException("DISTINCT of an expression currently unsupported");
                }
            }
            // Add distinct node(s) to the plan
            root = addDistinctNodes(root, distinctExpr);
            // aggregate handlers are expected to produce the required projection.
            // the other aggregates do this inherently but distinct may need a
            // projection node.
            root = addProjection(root);

        }

        return root;
    }

    /**
     * If plan is distributed than add distinct nodes to each partition and the coordinator.
     * Otherwise simply add the distinct node on top of the current root
     *
     * @param root The root node
     * @param expr The distinct expression
     * @return The new root node.
     */
    AbstractPlanNode addDistinctNodes(AbstractPlanNode root, AbstractExpression expr)
    {
        assert(root != null);
        AbstractPlanNode accessPlanTemp = root;
        if (root instanceof ReceivePlanNode) {
            // Temporarily strip send/receive pair
            accessPlanTemp = root.getChild(0).getChild(0);
            accessPlanTemp.clearParents();
            root.getChild(0).unlinkChild(accessPlanTemp);

            // Add new distinct node to each partition
            AbstractPlanNode distinctNode = addDistinctNode(accessPlanTemp, expr);
            // Add send/receive pair back
            root.getChild(0).addAndLinkChild(distinctNode);
        }

        // Add new distinct node to the coordinator
        root = addDistinctNode(root, expr);
        return root;
    }

    /**
     * Build new distinct node and put it on top of the current root
     *
     * @param root The root node
     * @param expr The distinct expression
     * @return The new root node.
     */
    AbstractPlanNode addDistinctNode(AbstractPlanNode root, AbstractExpression expr)
    {
        DistinctPlanNode distinctNode = new DistinctPlanNode();
        distinctNode.setDistinctExpression(expr);
        distinctNode.addAndLinkChild(root);
        return distinctNode;
    }

    /**
     * Get the unique set of names of all columns that are part of an index on
     * the given table.
     *
     * @param table
     *            The table to build the list of index-affected columns with.
     * @return The set of column names affected by indexes with duplicates
     *         removed.
     */
    public Set<String> getIndexedColumnSetForTable(Table table) {
        HashSet<String> columns = new HashSet<String>();

        for (Index index : table.getIndexes()) {
            for (ColumnRef colRef : index.getColumns()) {
                columns.add(colRef.getColumn().getTypeName());
            }
        }

        return columns;
    }

    public String getErrorMessage() {
        return m_recentErrorMsg;
    }

}<|MERGE_RESOLUTION|>--- conflicted
+++ resolved
@@ -1119,32 +1119,6 @@
                 if (rootExpr instanceof AggregateExpression) {
                     ExpressionType agg_expression_type = rootExpr.getExpressionType();
                     agg_input_expr = rootExpr.getLeft();
-<<<<<<< HEAD
-                    hasAggregates = true;
-
-                    // count(*) hack.  we're not getting AGGREGATE_COUNT_STAR
-                    // expression types from the parsing, so we have
-                    // to detect the null inner expression case and do the
-                    // switcharoo ourselves.
-                    if (rootExpr.getExpressionType() == ExpressionType.AGGREGATE_COUNT &&
-                             rootExpr.getLeft() == null)
-                    {
-                        agg_expression_type = ExpressionType.AGGREGATE_COUNT_STAR;
-
-                        // Just need a random input column for now.
-                        // The EE won't actually evaluate this, so we
-                        // just pick something innocuous
-                        // At some point we should special-case count-star so
-                        // we don't go digging for TVEs
-                        // XXX: Danger: according to standard SQL, if first_col has nulls, COUNT(first_col) < COUNT(*)
-                        // -- consider using something non-nullable like TupleAddressExpression?
-                        // TEMP FIX TO WORK AROUND deferral of generateOutputSchema -- THERE IS A BETTER ONE ON THE AGGEXEC BRANCH
-                        agg_input_expr = new ConstantValueExpression(); // TEMP FIX
-                        agg_input_expr.setValueType(VoltType.BIGINT); // TEMP FIX
-                        agg_input_expr.setValueSize(VoltType.BIGINT.getLengthInBytesForFixedTypes()); // TEMP FIX
-                    }
-=======
->>>>>>> a7d6ce94
 
                     // A bit of a hack: ProjectionNodes after the
                     // aggregate node need the output columns here to
