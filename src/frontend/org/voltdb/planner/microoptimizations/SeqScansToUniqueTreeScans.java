--- conflicted
+++ resolved
@@ -107,24 +107,15 @@
         }
         SeqScanPlanNode scanNode = (SeqScanPlanNode) plan;
 
-<<<<<<< HEAD
-        if (scanNode.isSubQuery() == true) {
-=======
         if (scanNode.isSubQuery()) {
->>>>>>> 2244ddbc
             // This is a sub-query and can't have indexes
             return plan;
         }
 
         // got here? we're got ourselves a sequential scan over a real table
         assert (scanNode.getChildCount() == 0);
-<<<<<<< HEAD
-        String tableName = scanNode.getTargetTableName();
-        Table table = db.getTables().get(tableName);
-=======
         StmtTableScan tableScan = scanNode.getTableScan();
         assert(tableScan != null);
->>>>>>> 2244ddbc
 
         Index indexToScan = null;
 
