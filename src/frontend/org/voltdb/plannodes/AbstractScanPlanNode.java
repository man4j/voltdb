/* This file is part of VoltDB.
 * Copyright (C) 2008-2012 VoltDB Inc.
 *
 * VoltDB is free software: you can redistribute it and/or modify
 * it under the terms of the GNU General Public License as published by
 * the Free Software Foundation, either version 3 of the License, or
 * (at your option) any later version.
 *
 * VoltDB is distributed in the hope that it will be useful,
 * but WITHOUT ANY WARRANTY; without even the implied warranty of
 * MERCHANTABILITY or FITNESS FOR A PARTICULAR PURPOSE.  See the
 * GNU General Public License for more details.
 *
 * You should have received a copy of the GNU General Public License
 * along with VoltDB.  If not, see <http://www.gnu.org/licenses/>.
 */

package org.voltdb.plannodes;

import java.util.ArrayList;
import java.util.List;

import org.json_voltpatches.JSONException;
import org.json_voltpatches.JSONObject;
import org.json_voltpatches.JSONStringer;
import org.voltdb.VoltType;
import org.voltdb.catalog.CatalogMap;
import org.voltdb.catalog.Column;
import org.voltdb.catalog.Database;
import org.voltdb.expressions.AbstractExpression;
import org.voltdb.expressions.ExpressionUtil;
import org.voltdb.expressions.TupleValueExpression;
import org.voltdb.types.PlanNodeType;
import org.voltdb.utils.CatalogUtil;

public abstract class AbstractScanPlanNode extends AbstractPlanNode {

    public enum Members {
        PREDICATE,
        TARGET_TABLE_NAME;
    }

    // Store the columns from the table as an internal NodeSchema
    // for consistency of interface
    protected NodeSchema m_tableSchema = null;
    // Store the columns we use from this table as an internal schema
    protected NodeSchema m_tableScanSchema = new NodeSchema();
    protected AbstractExpression m_predicate;

    // The target table is the table that the plannode wants to perform some operation on.
    protected String m_targetTableName = "";
    protected String m_targetTableAlias = null;

    protected AbstractScanPlanNode() {
        super();
    }

    @Override
    public void validate() throws Exception {
        super.validate();
        //
        // TargetTableId
        //
        if (m_targetTableName == null) {
            throw new Exception("ERROR: TargetTableName is null for PlanNode '" + toString() + "'");
        }
        //
        // Filter Expression
        // It is allowed to be null, but we need to check that it's valid
        //
        if (m_predicate != null) {
            m_predicate.validate();
        }
        // All the schema columns better reference this table
        for (SchemaColumn col : m_tableScanSchema.getColumns())
        {
            if (!m_targetTableName.equals(col.getTableName()))
            {
                throw new Exception("ERROR: The scan column: " + col.getColumnName() +
                        " in table: " + m_targetTableName + " refers to " +
                        " table: " + col.getTableName());
            }
        }
    }

    /**
     * Does the plan guarantee an identical result/effect
     * when "replayed" against the same database state, such as during replication or CL recovery.
     * @return true unless the scan has an inline limit and no particular order.
     */
    @Override
    public boolean isContentDeterministic() {
        AbstractPlanNode limit = this.getInlinePlanNode(PlanNodeType.LIMIT);
        if ((limit == null) || isOrderDeterministic()) {
            return true;
        } else {
            m_nondeterminismDetail = "a limit on an unordered scan may return different rows";
            return false;
        }
    }

    /**
     * @return the target_table_name
     */
    public String getTargetTableName() {
        return m_targetTableName;
    }

    /**
     * @param name
     */
    public void setTargetTableName(String name) {
        m_targetTableName = name;
    }

    /**
     * @return the target_table_alias
     */
    public String getTargetTableAlias() {
        return m_targetTableAlias;
    }

    /**
     * @param alias
     */
    public void setTargetTableAlias(String alias) {
        m_targetTableAlias = alias;
    }

    /**
     * @return the predicate
     */
    public AbstractExpression getPredicate() {
        return m_predicate;
    }

    /**
     * @param predicate the predicate to set
     *
     */
    public void setPredicate(AbstractExpression predicate) {
        if (predicate != null)
        {
            // PlanNodes all need private deep copies of expressions
            // so that the resolveColumnIndexes results
            // don't get bashed by other nodes or subsequent planner runs
            try
            {
                m_predicate = (AbstractExpression) predicate.clone();
            }
            catch (CloneNotSupportedException e)
            {
                // This shouldn't ever happen
                e.printStackTrace();
                throw new RuntimeException(e.getMessage());
            }
        }
    }

    public void setScanColumns(ArrayList<SchemaColumn> scanColumns)
    {
        if (scanColumns != null)
        {
            for (SchemaColumn col : scanColumns)
            {
                m_tableScanSchema.addColumn(col.clone());
            }
        }
    }

    NodeSchema getTableSchema()
    {
        return m_tableSchema;
    }

    @Override
    public void generateOutputSchema(Database db)
    {
        // fill in the table schema if we haven't already
        if (m_tableSchema == null)
        {
            m_tableSchema = new NodeSchema();
            CatalogMap<Column> cols =
                    db.getTables().getIgnoreCase(m_targetTableName).getColumns();
            // you don't strictly need to sort this, but it makes diff-ing easier
            for (Column col : CatalogUtil.getSortedCatalogItems(cols, "index"))
            {
                // must produce a tuple value expression for this column.
                TupleValueExpression tve = new TupleValueExpression();
                tve.setValueType(VoltType.get((byte)col.getType()));
                tve.setValueSize(col.getSize());
                tve.setColumnIndex(col.getIndex());
                tve.setTableName(m_targetTableName);
                tve.setColumnAlias(col.getTypeName());
                tve.setColumnName(col.getTypeName());
                m_tableSchema.addColumn(new SchemaColumn(m_targetTableName,
                        col.getTypeName(),
                        col.getTypeName(),
                        tve));
            }
        }

        // Until the scan has an implicit projection rather than an explicitly
        // inlined one, the output schema generation is going to be a bit odd.
        // It will depend on two bits of state: whether any scan columns were
        // specified for this table and whether or not there is an inlined
        // projection.
        //
        // If there is an inlined projection, then we'll just steal that
        // output schema as our own.
        // If there is no inlined projection, then, if there are no scan columns
        // specified, use the entire table's schema as the output schema.
        // Otherwise add an inline projection that projects the scan columns
        // and then take that output schema as our own.
        // These have the effect of repeatably generating the correct output
        // schema if called again and again, but also allowing the planner
        // to overwrite the inline projection and still have the right thing
        // happen
        ProjectionPlanNode proj =
                (ProjectionPlanNode)getInlinePlanNode(PlanNodeType.PROJECTION);
        if (proj != null)
        {
            // Does this operation needs to change complex expressions
            // into tuple value expressions with an column alias?
            // Is this always true for clone?  Or do we need a new method?
            m_outputSchema = proj.getOutputSchema().copyAndReplaceWithTVE();
        }
        else
        {
            if (m_tableScanSchema.size() != 0)
            {
                // Order the scan columns according to the table schema
                // before we stick them in the projection output
                List<TupleValueExpression> scan_tves =
                        new ArrayList<TupleValueExpression>();
                for (SchemaColumn col : m_tableScanSchema.getColumns())
                {
                    assert(col.getExpression() instanceof TupleValueExpression);
                    scan_tves.addAll(ExpressionUtil.getTupleValueExpressions(col.getExpression()));
                }
                // and update their indexes against the table schema
                for (TupleValueExpression tve : scan_tves)
                {
                    int index = m_tableSchema.getIndexOfTve(tve);
                    tve.setColumnIndex(index);
                }
                m_tableScanSchema.sortByTveIndex();
                // Create inline projection to map table outputs to scan outputs
                ProjectionPlanNode map = new ProjectionPlanNode();
                map.setOutputSchema(m_tableScanSchema);
                addInlinePlanNode(map);
                // a bit redundant but logically consistent
                m_outputSchema = map.getOutputSchema().copyAndReplaceWithTVE();
            }
            else
            {
                // just fill m_outputSchema with the table's columns
                m_outputSchema = m_tableSchema.clone();
            }
        }
    }

    @Override
    public void resolveColumnIndexes()
    {
        // The following applies to both seq and index scan.  Index scan has
        // some additional expressions that need to be handled as well

        // predicate expression
        List<TupleValueExpression> predicate_tves =
                ExpressionUtil.getTupleValueExpressions(m_predicate);
        for (TupleValueExpression tve : predicate_tves)
        {
            int index = m_tableSchema.getIndexOfTve(tve);
            tve.setColumnIndex(index);
        }

        // inline projection
        ProjectionPlanNode proj =
                (ProjectionPlanNode)getInlinePlanNode(PlanNodeType.PROJECTION);
        if (proj != null)
        {
            proj.resolveColumnIndexesUsingSchema(m_tableSchema);
            m_outputSchema = proj.getOutputSchema().clone();
        }
        else
        {
            // output columns
            // if there was an inline projection we will have copied these already
            // otherwise we need to iterate through the output schema TVEs
            // and sort them by table schema index order.

            for (SchemaColumn col : m_outputSchema.getColumns())
            {
                // At this point, they'd better all be TVEs.
                assert(col.getExpression() instanceof TupleValueExpression);
                TupleValueExpression tve = (TupleValueExpression)col.getExpression();
                int index = m_tableSchema.getIndexOfTve(tve);
                tve.setColumnIndex(index);
            }
            m_outputSchema.sortByTveIndex();
        }
    }

    @Override
    public void toJSONString(JSONStringer stringer) throws JSONException {
        super.toJSONString(stringer);

        stringer.key(Members.PREDICATE.name());
        stringer.value(m_predicate);
        stringer.key(Members.TARGET_TABLE_NAME.name()).value(m_targetTableName);
    }

    @Override
    public void loadFromJSONObject( JSONObject jobj, Database db ) {
        super.loadFromJSONObject(jobj, db);
        try {
            this.m_targetTableName = jobj.getString( Members.TARGET_TABLE_NAME.name() );
            JSONObject jobj1 = jobj.getJSONObject( Members.PREDICATE.name() );
            if( jobj1 != null ) {
                this.m_predicate.fromJSONObject(jobj1, db);
            }
        } catch (JSONException e) {
            //better to do nothing
        }
    }
<<<<<<< HEAD

=======
>>>>>>> d501b69d
}<|MERGE_RESOLUTION|>--- conflicted
+++ resolved
@@ -77,8 +77,8 @@
             if (!m_targetTableName.equals(col.getTableName()))
             {
                 throw new Exception("ERROR: The scan column: " + col.getColumnName() +
-                        " in table: " + m_targetTableName + " refers to " +
-                        " table: " + col.getTableName());
+                                    " in table: " + m_targetTableName + " refers to " +
+                                    " table: " + col.getTableName());
             }
         }
     }
@@ -181,7 +181,7 @@
         {
             m_tableSchema = new NodeSchema();
             CatalogMap<Column> cols =
-                    db.getTables().getIgnoreCase(m_targetTableName).getColumns();
+                db.getTables().getIgnoreCase(m_targetTableName).getColumns();
             // you don't strictly need to sort this, but it makes diff-ing easier
             for (Column col : CatalogUtil.getSortedCatalogItems(cols, "index"))
             {
@@ -194,9 +194,9 @@
                 tve.setColumnAlias(col.getTypeName());
                 tve.setColumnName(col.getTypeName());
                 m_tableSchema.addColumn(new SchemaColumn(m_targetTableName,
-                        col.getTypeName(),
-                        col.getTypeName(),
-                        tve));
+                                                         col.getTypeName(),
+                                                         col.getTypeName(),
+                                                         tve));
             }
         }
 
@@ -217,7 +217,7 @@
         // to overwrite the inline projection and still have the right thing
         // happen
         ProjectionPlanNode proj =
-                (ProjectionPlanNode)getInlinePlanNode(PlanNodeType.PROJECTION);
+            (ProjectionPlanNode)getInlinePlanNode(PlanNodeType.PROJECTION);
         if (proj != null)
         {
             // Does this operation needs to change complex expressions
@@ -232,7 +232,7 @@
                 // Order the scan columns according to the table schema
                 // before we stick them in the projection output
                 List<TupleValueExpression> scan_tves =
-                        new ArrayList<TupleValueExpression>();
+                    new ArrayList<TupleValueExpression>();
                 for (SchemaColumn col : m_tableScanSchema.getColumns())
                 {
                     assert(col.getExpression() instanceof TupleValueExpression);
@@ -268,7 +268,7 @@
 
         // predicate expression
         List<TupleValueExpression> predicate_tves =
-                ExpressionUtil.getTupleValueExpressions(m_predicate);
+            ExpressionUtil.getTupleValueExpressions(m_predicate);
         for (TupleValueExpression tve : predicate_tves)
         {
             int index = m_tableSchema.getIndexOfTve(tve);
@@ -277,7 +277,7 @@
 
         // inline projection
         ProjectionPlanNode proj =
-                (ProjectionPlanNode)getInlinePlanNode(PlanNodeType.PROJECTION);
+            (ProjectionPlanNode)getInlinePlanNode(PlanNodeType.PROJECTION);
         if (proj != null)
         {
             proj.resolveColumnIndexesUsingSchema(m_tableSchema);
@@ -324,8 +324,4 @@
             //better to do nothing
         }
     }
-<<<<<<< HEAD
-
-=======
->>>>>>> d501b69d
 }