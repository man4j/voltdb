--- conflicted
+++ resolved
@@ -17,9 +17,6 @@
 
 package org.voltdb.plannodes;
 
-import org.json_voltpatches.JSONException;
-import org.json_voltpatches.JSONObject;
-import org.voltdb.catalog.Database;
 import org.voltdb.types.PlanNodeType;
 
 /**
@@ -36,12 +33,4 @@
         return PlanNodeType.HASHAGGREGATE;
     }
 
-<<<<<<< HEAD
-    // TODO:Members not loaded
-    @Override
-    public void loadFromJSONObject( JSONObject jobj, Database db ) throws JSONException {
-        super.loadFromJSONObject(jobj, db);
-    }
-=======
->>>>>>> ca877e0a
 }