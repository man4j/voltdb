--- conflicted
+++ resolved
@@ -146,11 +146,7 @@
         String nonce = jsonObj.getString("nonce");
         boolean truncation = jsonObj.getBoolean("isTruncation");
 
-<<<<<<< HEAD
-        if (totalNodes == totalNodesFinished) {
-=======
         if (hosts.length() == totalNodesFinished) {
->>>>>>> e10664da
             Iterator<SnapshotCompletionInterest> iter = m_interests.iterator();
             while (iter.hasNext()) {
                 SnapshotCompletionInterest interest = iter.next();
