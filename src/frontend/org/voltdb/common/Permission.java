/* This file is part of VoltDB.
 * Copyright (C) 2008-2014 VoltDB Inc.
 *
 * This program is free software: you can redistribute it and/or modify
 * it under the terms of the GNU Affero General Public License as
 * published by the Free Software Foundation, either version 3 of the
 * License, or (at your option) any later version.
 *
 * This program is distributed in the hope that it will be useful,
 * but WITHOUT ANY WARRANTY; without even the implied warranty of
 * MERCHANTABILITY or FITNESS FOR A PARTICULAR PURPOSE.  See the
 * GNU Affero General Public License for more details.
 *
 * You should have received a copy of the GNU Affero General Public License
 * along with VoltDB.  If not, see <http://www.gnu.org/licenses/>.
 */

package org.voltdb.common;

import java.util.Arrays;
import java.util.Collection;
import java.util.EnumSet;
import org.voltdb.catalog.Group;

//If you add a permission here add a boolean in spec.txt and update getPermissionSetForGroup method
public enum Permission {
    //These enums maps to specific boolean in spec.txt

    ADMIN,           // aliased by SYSPROC
    ALLPROC,
    DEFAULTPROC,
    DEFAULTPROCREAD,
    SQL,             // aliased by ADHOC
    SQLREAD;

    public static final String toListString() {
        return Arrays.asList(values()).toString();
    }

    /**
     * Get the Permission enum by its name or alias
     */
    public static final Permission valueOfFromAlias(String name) throws IllegalArgumentException {
        try {
            return valueOf(name);
        } catch (IllegalArgumentException e) {
            // Put the aliases here
            if (name.equalsIgnoreCase("SYSPROC")) {
                return ADMIN;
            } else if (name.equalsIgnoreCase("ADHOC")) {
                return SQL;
            } else {
                throw e;
            }
        }
    }

    /**
     * This is there so that bools in spec are converted to enums in one place.
     * @param catGroup defined in catalog
     * @return permissions as <code>EnumSet&ltPermission&gt</code>
     */
    public static final EnumSet<Permission> getPermissionSetForGroup(Group catGroup) {
        EnumSet<Permission> perms;
        if (catGroup.getAdmin()) {
            perms = EnumSet.allOf(Permission.class);
        } else {
            perms = EnumSet.noneOf(Permission.class);
            if (catGroup.getSql()) perms.add(Permission.SQL);
            if (catGroup.getSqlread()) perms.add(Permission.SQLREAD);
            if (catGroup.getDefaultproc()) perms.add(Permission.DEFAULTPROC);
            if (catGroup.getDefaultprocread()) perms.add(Permission.DEFAULTPROCREAD);
            if (catGroup.getAllproc()) perms.add(Permission.ALLPROC);
        }
        return perms;
    }

    /**
     * Construct a permissions set from a collection of aliases.
     * @throws java.lang.IllegalArgumentException If the alias is not valid. The message is the alias name.
     */
    public static final EnumSet<Permission> getPermissionsFromAliases(Collection<String> aliases)
    throws IllegalArgumentException {
        EnumSet<Permission> permissions = EnumSet.noneOf(Permission.class);
        for (String alias : aliases) {
            try {
                final Permission perm = Permission.valueOfFromAlias(alias.trim().toUpperCase());
                if (perm == ADMIN) {
                    permissions = EnumSet.allOf(Permission.class);
                    break;
                } else {
                    permissions.add(perm);
                }
            } catch (IllegalArgumentException e) {
                throw new IllegalArgumentException(alias.trim().toUpperCase());
            }
        }
        return permissions;
    }

    /**
     * Set the boolean flags in the catalog group based on the given permissions.
     * If a flag is set in the catalog group but the corresponding permission is not
     * present in the permissions set, the flag will NOT be flipped.
     *
     * @param group          The catalog group
     * @param permissions    Permissions to set in the group
     */
    public static final void setPermissionsInGroup(Group group, EnumSet<Permission> permissions) {
        for (Permission p : permissions) {
            switch(p) {
            case ADMIN:
                group.setAdmin(true);
                break;
            case DEFAULTPROC:
                group.setDefaultproc(true);
                break;
            case DEFAULTPROCREAD:
                group.setDefaultprocread(true);
                break;
<<<<<<< HEAD
            case SQL:
                group.setSql(true);
                break;
            case SQLREAD:
                group.setSqlread(true);
=======
            case ALLPROC:
                group.setAllproc(true);
>>>>>>> c263b5e0
                break;
            }
        }
    }
}<|MERGE_RESOLUTION|>--- conflicted
+++ resolved
@@ -118,16 +118,13 @@
             case DEFAULTPROCREAD:
                 group.setDefaultprocread(true);
                 break;
-<<<<<<< HEAD
             case SQL:
                 group.setSql(true);
                 break;
             case SQLREAD:
                 group.setSqlread(true);
-=======
             case ALLPROC:
                 group.setAllproc(true);
->>>>>>> c263b5e0
                 break;
             }
         }
