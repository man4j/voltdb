--- conflicted
+++ resolved
@@ -325,10 +325,7 @@
             "\\A" +                             // (start statement)
             "DROP\\s+ROLE\\s+" +                // DROP ROLE
             "([\\w.$]+)" +                      // (1) <role name>
-<<<<<<< HEAD
-=======
             "(\\s+IF EXISTS)?" +                // (2) <optional IF EXISTS>
->>>>>>> 3e50f553
             ";\\z"                              // (end statement)
             );
 
@@ -998,13 +995,6 @@
         statementMatcher = dropRolePattern.matcher(statement);
         if (statementMatcher.matches()) {
             String roleName = statementMatcher.group(1).toUpperCase();
-<<<<<<< HEAD
-            CatalogMap<Group> groupMap = db.getGroups();
-            if (groupMap.get(roleName) == null) {
-                throw m_compiler.new VoltCompilerException(String.format(
-                            "Role name \"%s\" in DROP ROLE statement does not exist.",
-                            roleName));
-=======
             boolean ifExists = (statementMatcher.group(2) != null);
             CatalogMap<Group> groupMap = db.getGroups();
             if (groupMap.get(roleName) == null) {
@@ -1016,7 +1006,6 @@
                 else {
                     return true;
                 }
->>>>>>> 3e50f553
             }
             else {
                 // Hand-check against the two default roles which shall not be
