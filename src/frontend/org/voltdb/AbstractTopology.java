--- conflicted
+++ resolved
@@ -1364,7 +1364,6 @@
         return partition.k;
     }
 
-<<<<<<< HEAD
     public boolean hasMissingPartitions() {
         Set<Partition> partitions = Sets.newHashSet();
         for (Host host : hostsById.values()) {
@@ -1397,91 +1396,10 @@
             mutableHostMap.put(host.id, mutableHost);
         }
 
-=======
-    /**
-     * Sort all nodes in reverse hostGroup distance order, then group by rack-aware group, local host id is excluded.
-     * @param hostId the local host id
-     * @param hostGroups a host id to group map
-     * @return sorted grouped host ids from farthest to nearest
-     */
-    @SuppressWarnings("unchecked")
-    public static List<Collection<Integer>> sortHostIdByHGDistance(int hostId, Map<Integer, String> hostGroups) {
-        String localHostGroup = hostGroups.get(hostId);
-        Preconditions.checkArgument(localHostGroup != null);
-
-        // Memorize the distance, map the distance to host ids.
-        Multimap<Integer, Integer> distanceMap = LinkedListMultimap.create();
-        for (Map.Entry<Integer, String> entry : hostGroups.entrySet()) {
-            if (hostId == entry.getKey()) continue;
-            distanceMap.put(computeHADistance(localHostGroup, entry.getValue()), entry.getKey());
-        }
-
-        //sort the multipmap of distance to host ids by the distances in descending order
-        //and collect the host ids in lists.For example, if the distance map contains
-        //1=[0.2.3], 3=[1,4] 4=[5,6,7]. The results will be [5,6,7], [1,4], [0,2,3]
-        List<Collection<Integer>> result = distanceMap.asMap().entrySet().stream()
-                .sorted(Comparator.comparingInt(k->((Entry<Integer, Integer>) k).getKey()).reversed())
-                .map(x->x.getValue())
-                .collect(Collectors.toList());
-
-        return result;
-    }
-    /**
-     * Best effort to find the matching host on the existing topology from ZK
-     * Use the placement group of the recovering host to match a lost node in the topology
-     * @param topology The topology
-     * @param liveHosts The live host ids
-     * @param localHostId The rejoining host id
-     * @param placementGroup The rejoining placement group
-     * @return recovered topology if a matching node is found
-     */
-    public static AbstractTopology mutateRecoverTopology(AbstractTopology topology,
-            Set<Integer> liveHosts, int localHostId, String placementGroup) {
-
-        Map<Integer, MutableHost> mutableHostMap = new TreeMap<>();
-        Map<Integer, MutablePartition> mutablePartitionMap = new TreeMap<>();
-
-        // create mutable hosts without partitions
-        int recoveredHostId = -1;
-        Map<String, Set<Integer>> haGroupMaps = Maps.newHashMap();
-        for (Host host : topology.hostsById.values()) {
-            int hostId = host.id;
-            //recover from the 1st none-living node in the same placement group
-            if (host.haGroup.token.equalsIgnoreCase(placementGroup) &&
-                    !liveHosts.contains(hostId) && recoveredHostId < 0) {
-                recoveredHostId = host.id;
-                hostId = localHostId;
-            }
-            Set<Integer> groupHostIds = haGroupMaps.get(host.haGroup.token);
-            if (groupHostIds == null) {
-                groupHostIds = Sets.newHashSet();
-                haGroupMaps.put(host.haGroup.token, groupHostIds);
-            }
-            groupHostIds.add(hostId);
-            final MutableHost mutableHost = new MutableHost(hostId, host.targetSiteCount, null);
-            mutableHostMap.put(hostId, mutableHost);
-        }
-        //no matching candidate found.
-        if (recoveredHostId < 0) {
-            return null;
-        }
-
-        //update placement groups with recovering host
-        for (Map.Entry<String, Set<Integer>> entry : haGroupMaps.entrySet()) {
-            HAGroup haGroup = new HAGroup(entry.getKey(), entry.getValue().stream().mapToInt(Number::intValue).toArray());
-            for (Integer hostId : entry.getValue()) {
-                final MutableHost mutableHost = mutableHostMap.get(hostId);
-                mutableHost.haGroup = haGroup;
-            }
-        }
-
-        //move partitions to host
->>>>>>> 9f34cec9
         for (Partition partition : topology.partitionsById.values()) {
             MutablePartition mp = new MutablePartition(partition.id, partition.k);
             mutablePartitionMap.put(mp.id, mp);
             for (Integer hId : partition.hostIds) {
-<<<<<<< HEAD
                 final MutableHost mutableHost = mutableHostMap.get(hId);
                 mp.hosts.add(mutableHost);
                 mutableHost.partitions.add(mp);
@@ -1500,7 +1418,92 @@
                 }
             }
             mp.leader = mutableHostMap.get(leaderId);
-=======
+        }
+        return convertMutablesToTopology(topology.version, mutableHostMap, mutablePartitionMap);
+    }
+
+    /**
+     * Sort all nodes in reverse hostGroup distance order, then group by rack-aware group, local host id is excluded.
+     * @param hostId the local host id
+     * @param hostGroups a host id to group map
+     * @return sorted grouped host ids from farthest to nearest
+     */
+    @SuppressWarnings("unchecked")
+    public static List<Collection<Integer>> sortHostIdByHGDistance(int hostId, Map<Integer, String> hostGroups) {
+        String localHostGroup = hostGroups.get(hostId);
+        Preconditions.checkArgument(localHostGroup != null);
+
+        // Memorize the distance, map the distance to host ids.
+        Multimap<Integer, Integer> distanceMap = LinkedListMultimap.create();
+        for (Map.Entry<Integer, String> entry : hostGroups.entrySet()) {
+            if (hostId == entry.getKey()) continue;
+            distanceMap.put(computeHADistance(localHostGroup, entry.getValue()), entry.getKey());
+        }
+
+        //sort the multipmap of distance to host ids by the distances in descending order
+        //and collect the host ids in lists.For example, if the distance map contains
+        //1=[0.2.3], 3=[1,4] 4=[5,6,7]. The results will be [5,6,7], [1,4], [0,2,3]
+        List<Collection<Integer>> result = distanceMap.asMap().entrySet().stream()
+                .sorted(Comparator.comparingInt(k->((Entry<Integer, Integer>) k).getKey()).reversed())
+                .map(x->x.getValue())
+                .collect(Collectors.toList());
+
+        return result;
+    }
+    /**
+     * Best effort to find the matching host on the existing topology from ZK
+     * Use the placement group of the recovering host to match a lost node in the topology
+     * @param topology The topology
+     * @param liveHosts The live host ids
+     * @param localHostId The rejoining host id
+     * @param placementGroup The rejoining placement group
+     * @return recovered topology if a matching node is found
+     */
+    public static AbstractTopology mutateRecoverTopology(AbstractTopology topology,
+            Set<Integer> liveHosts, int localHostId, String placementGroup) {
+
+        Map<Integer, MutableHost> mutableHostMap = new TreeMap<>();
+        Map<Integer, MutablePartition> mutablePartitionMap = new TreeMap<>();
+
+        // create mutable hosts without partitions
+        int recoveredHostId = -1;
+        Map<String, Set<Integer>> haGroupMaps = Maps.newHashMap();
+        for (Host host : topology.hostsById.values()) {
+            int hostId = host.id;
+            //recover from the 1st none-living node in the same placement group
+            if (host.haGroup.token.equalsIgnoreCase(placementGroup) &&
+                    !liveHosts.contains(hostId) && recoveredHostId < 0) {
+                recoveredHostId = host.id;
+                hostId = localHostId;
+            }
+            Set<Integer> groupHostIds = haGroupMaps.get(host.haGroup.token);
+            if (groupHostIds == null) {
+                groupHostIds = Sets.newHashSet();
+                haGroupMaps.put(host.haGroup.token, groupHostIds);
+            }
+            groupHostIds.add(hostId);
+            final MutableHost mutableHost = new MutableHost(hostId, host.targetSiteCount, null);
+            mutableHostMap.put(hostId, mutableHost);
+        }
+        //no matching candidate found.
+        if (recoveredHostId < 0) {
+            return null;
+        }
+
+        //update placement groups with recovering host
+        for (Map.Entry<String, Set<Integer>> entry : haGroupMaps.entrySet()) {
+            HAGroup haGroup = new HAGroup(entry.getKey(), entry.getValue().stream().mapToInt(Number::intValue).toArray());
+            for (Integer hostId : entry.getValue()) {
+                final MutableHost mutableHost = mutableHostMap.get(hostId);
+                mutableHost.haGroup = haGroup;
+            }
+        }
+
+        //move partitions to host
+        for (Partition partition : topology.partitionsById.values()) {
+            MutablePartition mp = new MutablePartition(partition.id, partition.k);
+            mutablePartitionMap.put(mp.id, mp);
+            for (Integer hId : partition.hostIds) {
                 int hostId = (hId == recoveredHostId) ? localHostId : hId;
                 final MutableHost mutableHost = mutableHostMap.get(hostId);
                 mp.hosts.add(mutableHost);
@@ -1508,7 +1511,6 @@
             }
             int leader = (partition.leaderHostId == recoveredHostId) ? localHostId : partition.leaderHostId;
             mp.leader = mutableHostMap.get(leader);
->>>>>>> 9f34cec9
         }
         return convertMutablesToTopology(topology.version, mutableHostMap, mutablePartitionMap);
     }
