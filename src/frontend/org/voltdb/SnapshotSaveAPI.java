--- conflicted
+++ resolved
@@ -360,15 +360,14 @@
 
                 final List<Table> tables = SnapshotUtil.getTablesToSave(context.getDatabase());
 
-<<<<<<< HEAD
                 if (format.isFileBased()) {
                     Runnable completionTask = SnapshotUtil.writeSnapshotDigest(
                                                   txnId,
-                                                  context.getExecutionSite().m_context.getCatalogCRC(),
+                                                  context.getCatalogCRC(),
                                                   file_path,
                                                   file_nonce,
                                                   tables,
-                                                  context.getExecutionSite().getCorrespondingHostId(),
+                                                  context.getHostId(),
                                                   SnapshotSiteProcessor.getExportSequenceNumbers());
                     if (completionTask != null) {
                         SnapshotSiteProcessor.m_tasksOnSnapshotCompletion.offer(completionTask);
@@ -377,22 +376,6 @@
                     if (completionTask != null) {
                         SnapshotSiteProcessor.m_tasksOnSnapshotCompletion.offer(completionTask);
                     }
-=======
-                Runnable completionTask = SnapshotUtil.writeSnapshotDigest(
-                        txnId,
-                        context.getCatalogCRC(),
-                        file_path,
-                        file_nonce,
-                        tables,
-                        context.getHostId(),
-                        SnapshotSiteProcessor.getExportSequenceNumbers());
-                if (completionTask != null) {
-                    SnapshotSiteProcessor.m_tasksOnSnapshotCompletion.offer(completionTask);
-                }
-                completionTask = SnapshotUtil.writeSnapshotCatalog(file_path, file_nonce);
-                if (completionTask != null) {
-                    SnapshotSiteProcessor.m_tasksOnSnapshotCompletion.offer(completionTask);
->>>>>>> d09535bc
                 }
 
                 final AtomicInteger numTables = new AtomicInteger(tables.size());
@@ -509,14 +492,7 @@
                         sdt.setOnCloseHandler(onClose);
 
                         List<SnapshotDataFilter> filters = new ArrayList<SnapshotDataFilter>();
-<<<<<<< HEAD
                         if (format == SnapshotFormat.CSV) {
-                            filters.add(
-                                    new PartitionProjectionSnapshotFilter(
-                                            Ints.toArray(partitionsToInclude),
-                                            0));
-=======
-                        if (csv) {
                             /*
                              * Don't need to do filtering on a replicated table.
                              */
@@ -526,7 +502,6 @@
                                                 Ints.toArray(partitionsToInclude),
                                                 0));
                             }
->>>>>>> d09535bc
                             filters.add(new CSVSnapshotFilter(CatalogUtil.getVoltTable(table), ',', null));
                         }
                         final SnapshotTableTask task =
