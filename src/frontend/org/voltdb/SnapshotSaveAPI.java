--- conflicted
+++ resolved
@@ -166,12 +166,8 @@
                             hostname,
                             result,
                             exportSequenceNumbers,
-<<<<<<< HEAD
-                            st,
+                            context.getSiteTrackerForSnapshot(),
                             hashinatorData,
-=======
-                            context.getSiteTrackerForSnapshot(),
->>>>>>> 1cce4803
                             timestamp);
                 }
             });
