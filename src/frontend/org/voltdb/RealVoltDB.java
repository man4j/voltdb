/* This file is part of VoltDB.
 * Copyright (C) 2008-2016 VoltDB Inc.
 *
 * This program is free software: you can redistribute it and/or modify
 * it under the terms of the GNU Affero General Public License as
 * published by the Free Software Foundation, either version 3 of the
 * License, or (at your option) any later version.
 *
 * This program is distributed in the hope that it will be useful,
 * but WITHOUT ANY WARRANTY; without even the implied warranty of
 * MERCHANTABILITY or FITNESS FOR A PARTICULAR PURPOSE.  See the
 * GNU Affero General Public License for more details.
 *
 * You should have received a copy of the GNU Affero General Public License
 * along with VoltDB.  If not, see <http://www.gnu.org/licenses/>.
 */

package org.voltdb;

import java.io.BufferedReader;
import java.io.BufferedWriter;
import java.io.ByteArrayInputStream;
import java.io.File;
import java.io.FileFilter;
import java.io.FileInputStream;
import java.io.FileOutputStream;
import java.io.FileReader;
import java.io.FileWriter;
import java.io.IOException;
import java.io.InputStream;
import java.io.PrintStream;
import java.io.PrintWriter;
import java.io.UnsupportedEncodingException;
import java.lang.management.ManagementFactory;
import java.lang.reflect.Constructor;
import java.lang.reflect.Field;
import java.net.Inet4Address;
import java.net.Inet6Address;
import java.net.InetAddress;
import java.net.NetworkInterface;
import java.net.SocketException;
import java.text.SimpleDateFormat;
import java.util.ArrayList;
import java.util.Arrays;
import java.util.Collection;
import java.util.Date;
import java.util.Enumeration;
import java.util.HashMap;
import java.util.HashSet;
import java.util.LinkedList;
import java.util.List;
import java.util.Map;
import java.util.Map.Entry;
import java.util.Random;
import java.util.Set;
import java.util.SortedMap;
import java.util.TreeMap;
import java.util.concurrent.Callable;
import java.util.concurrent.ExecutionException;
import java.util.concurrent.Future;
import java.util.concurrent.ScheduledExecutorService;
import java.util.concurrent.ScheduledFuture;
import java.util.concurrent.ScheduledThreadPoolExecutor;
import java.util.concurrent.Semaphore;
import java.util.concurrent.TimeUnit;
import java.util.concurrent.atomic.AtomicBoolean;

import org.aeonbits.owner.ConfigFactory;
import org.apache.cassandra_voltpatches.GCInspector;
import org.apache.log4j.Appender;
import org.apache.log4j.DailyRollingFileAppender;
import org.apache.log4j.FileAppender;
import org.apache.log4j.Logger;
import org.apache.zookeeper_voltpatches.CreateMode;
import org.apache.zookeeper_voltpatches.KeeperException;
import org.apache.zookeeper_voltpatches.WatchedEvent;
import org.apache.zookeeper_voltpatches.Watcher;
import org.apache.zookeeper_voltpatches.ZooDefs.Ids;
import org.apache.zookeeper_voltpatches.ZooKeeper;
import org.apache.zookeeper_voltpatches.data.Stat;
import org.json_voltpatches.JSONException;
import org.json_voltpatches.JSONObject;
import org.json_voltpatches.JSONStringer;
import org.voltcore.logging.Level;
import org.voltcore.logging.VoltLogger;
import org.voltcore.messaging.HostMessenger;
import org.voltcore.messaging.SiteMailbox;
import org.voltcore.utils.CoreUtils;
import org.voltcore.utils.OnDemandBinaryLogger;
import org.voltcore.utils.Pair;
import org.voltcore.utils.ShutdownHooks;
import org.voltcore.utils.VersionChecker;
import org.voltcore.zk.CoreZK;
import org.voltcore.zk.ZKCountdownLatch;
import org.voltcore.zk.ZKUtil;
import org.voltdb.TheHashinator.HashinatorType;
import org.voltdb.VoltDB.Configuration;
import org.voltdb.catalog.Catalog;
import org.voltdb.catalog.Cluster;
import org.voltdb.catalog.Deployment;
import org.voltdb.catalog.SnapshotSchedule;
import org.voltdb.catalog.Systemsettings;
import org.voltdb.common.Constants;
import org.voltdb.common.NodeState;
import org.voltdb.compiler.AdHocCompilerCache;
import org.voltdb.compiler.AsyncCompilerAgent;
<<<<<<< HEAD
import org.voltdb.compiler.ClusterConfig;
import org.voltdb.compiler.ClusterConfig.ExtensibleGroupTag;
=======
>>>>>>> a067756b
import org.voltdb.compiler.deploymentfile.ClusterType;
import org.voltdb.compiler.deploymentfile.ConsistencyType;
import org.voltdb.compiler.deploymentfile.DeploymentType;
import org.voltdb.compiler.deploymentfile.HeartbeatType;
import org.voltdb.compiler.deploymentfile.PartitionDetectionType;
import org.voltdb.compiler.deploymentfile.PathsType;
import org.voltdb.compiler.deploymentfile.SystemSettingsType;
import org.voltdb.dtxn.InitiatorStats;
import org.voltdb.dtxn.LatencyHistogramStats;
import org.voltdb.dtxn.LatencyStats;
import org.voltdb.dtxn.SiteTracker;
import org.voltdb.export.ExportManager;
import org.voltdb.importer.ImportManager;
import org.voltdb.iv2.BaseInitiator;
import org.voltdb.iv2.Cartographer;
import org.voltdb.iv2.Initiator;
import org.voltdb.iv2.KSafetyStats;
import org.voltdb.iv2.LeaderAppointer;
import org.voltdb.iv2.MpInitiator;
import org.voltdb.iv2.SpInitiator;
import org.voltdb.iv2.SpScheduler.DurableUniqueIdListener;
import org.voltdb.iv2.TxnEgo;
import org.voltdb.jni.ExecutionEngine;
import org.voltdb.join.BalancePartitionsStatistics;
import org.voltdb.join.ElasticJoinService;
import org.voltdb.licensetool.LicenseApi;
import org.voltdb.messaging.VoltDbMessageFactory;
import org.voltdb.modular.ModuleManager;
import org.voltdb.planner.ActivePlanRepository;
import org.voltdb.probe.MeshProber;
import org.voltdb.processtools.ShellTools;
import org.voltdb.rejoin.Iv2RejoinCoordinator;
import org.voltdb.rejoin.JoinCoordinator;
import org.voltdb.settings.ClusterSettings;
import org.voltdb.settings.ClusterSettingsRef;
import org.voltdb.settings.DbSettings;
import org.voltdb.settings.NodeSettings;
import org.voltdb.settings.Settings;
import org.voltdb.settings.SettingsException;
import org.voltdb.sysprocs.saverestore.SnapshotPathType;
import org.voltdb.sysprocs.saverestore.SnapshotUtil;
import org.voltdb.sysprocs.saverestore.SnapshotUtil.Snapshot;
import org.voltdb.utils.CLibrary;
import org.voltdb.utils.CatalogUtil;
import org.voltdb.utils.CatalogUtil.CatalogAndIds;
import org.voltdb.utils.Encoder;
import org.voltdb.utils.HTTPAdminListener;
import org.voltdb.utils.LogKeys;
import org.voltdb.utils.MiscUtils;
import org.voltdb.utils.PlatformProperties;
import org.voltdb.utils.SystemStatsCollector;
import org.voltdb.utils.TopologyZKUtils;
import org.voltdb.utils.VoltFile;
import org.voltdb.utils.VoltSampler;

import com.google_voltpatches.common.base.Charsets;
import com.google_voltpatches.common.base.Joiner;
import com.google_voltpatches.common.base.Preconditions;
import com.google_voltpatches.common.base.Supplier;
import com.google_voltpatches.common.base.Suppliers;
import com.google_voltpatches.common.base.Throwables;
import com.google_voltpatches.common.collect.ImmutableList;
import com.google_voltpatches.common.collect.ImmutableMap;
<<<<<<< HEAD
import com.google_voltpatches.common.collect.Lists;
import com.google_voltpatches.common.collect.Multimap;
=======
import com.google_voltpatches.common.collect.Sets;
>>>>>>> a067756b
import com.google_voltpatches.common.net.HostAndPort;
import com.google_voltpatches.common.util.concurrent.ListenableFuture;
import com.google_voltpatches.common.util.concurrent.ListeningExecutorService;
import com.google_voltpatches.common.util.concurrent.SettableFuture;

/**
 * RealVoltDB initializes global server components, like the messaging
 * layer, ExecutionSite(s), and ClientInterface. It provides accessors
 * or references to those global objects. It is basically the global
 * namespace. A lot of the global namespace is described by VoltDBInterface
 * to allow test mocking.
 */
public class RealVoltDB implements VoltDBInterface, RestoreAgent.Callback, HostMessenger.HostWatcher {
    private static final boolean DISABLE_JMX = Boolean.valueOf(System.getProperty("DISABLE_JMX", "true"));

    /** Default deployment file contents if path to deployment is null */
    private static final String[] defaultDeploymentXML = {
        "<?xml version=\"1.0\"?>",
        "<!-- This file is an auto-generated default deployment configuration. -->",
        "<deployment>",
        "    <cluster hostcount=\"1\" />",
        "    <httpd enabled=\"true\">",
        "        <jsonapi enabled=\"true\" />",
        "    </httpd>",
        "</deployment>"
    };

    private final VoltLogger hostLog = new VoltLogger("HOST");
    private final VoltLogger consoleLog = new VoltLogger("CONSOLE");

    private VoltDB.Configuration m_config = new VoltDB.Configuration();
    int m_configuredNumberOfPartitions;
    int m_configuredReplicationFactor;
    // CatalogContext is immutable, just make sure that accessors see a consistent version
    volatile CatalogContext m_catalogContext;
    // Managed voltdb directories settings
    volatile NodeSettings m_nodeSettings;
    // Cluster settings reference and supplier
    final ClusterSettingsRef m_clusterSettings = new ClusterSettingsRef();
    private String m_buildString;
    static final String m_defaultVersionString = "6.8";
    // by default set the version to only be compatible with itself
    static final String m_defaultHotfixableRegexPattern = "^\\Q6.8\\E\\z";
    // these next two are non-static because they can be overrriden on the CLI for test
    private String m_versionString = m_defaultVersionString;
    private String m_hotfixableRegexPattern = m_defaultHotfixableRegexPattern;
    HostMessenger m_messenger = null;
    private ClientInterface m_clientInterface = null;
    HTTPAdminListener m_adminListener;
    private OpsRegistrar m_opsRegistrar = new OpsRegistrar();

    private AsyncCompilerAgent m_asyncCompilerAgent = null;
    public AsyncCompilerAgent getAsyncCompilerAgent() { return m_asyncCompilerAgent; }
    private PartitionCountStats m_partitionCountStats = null;
    private IOStats m_ioStats = null;
    private MemoryStats m_memoryStats = null;
    private CpuStats m_cpuStats = null;
    private CommandLogStats m_commandLogStats = null;
    private StatsManager m_statsManager = null;
    private SnapshotCompletionMonitor m_snapshotCompletionMonitor;
    // These are unused locally, but they need to be registered with the StatsAgent so they're
    // globally available
    @SuppressWarnings("unused")
    private InitiatorStats m_initiatorStats;
    private LiveClientsStats m_liveClientsStats = null;
    int m_myHostId;
    String m_httpPortExtraLogMessage = null;
    boolean m_jsonEnabled;

    // IV2 things
    TreeMap<Integer, Initiator> m_iv2Initiators = new TreeMap<>();
    Cartographer m_cartographer = null;
    LeaderAppointer m_leaderAppointer = null;
    GlobalServiceElector m_globalServiceElector = null;
    MpInitiator m_MPI = null;
    Map<Integer, Long> m_iv2InitiatorStartingTxnIds = new HashMap<>();
    private ScheduledFuture<?> resMonitorWork;


    private NodeStateTracker m_statusTracker;
    // Should the execution sites be started in recovery mode
    // (used for joining a node to an existing cluster)
    // If CL is enabled this will be set to true
    // by the CL when the truncation snapshot completes
    // and this node is viable for replay
    volatile boolean m_rejoining = false;
    // Need to separate the concepts of rejoin data transfer and rejoin
    // completion.  This boolean tracks whether or not the data transfer
    // process is done.  CL truncation snapshots will not flip the all-complete
    // boolean until no mode data is pending.
    // Yes, this is fragile having two booleans.  We could aggregate them into
    // some rejoining state enum at some point.
    volatile boolean m_rejoinDataPending = false;
    // Since m_rejoinDataPending is set asynchronously, sites could have inconsistent
    // view of what the value is during the execution of a sysproc. Use this and
    // m_safeMpTxnId to prevent the race. The m_safeMpTxnId is updated once in the
    // lifetime of the node to reflect the first MP txn that witnessed the flip of
    // m_rejoinDataPending.
    private final Object m_safeMpTxnIdLock = new Object();
    private long m_lastSeenMpTxnId = Long.MIN_VALUE;
    private long m_safeMpTxnId = Long.MAX_VALUE;
    String m_rejoinTruncationReqId = null;

    // Are we adding the node to the cluster instead of rejoining?
    volatile boolean m_joining = false;
    private boolean m_shuttingdown = false;

    long m_clusterCreateTime;
    AtomicBoolean m_replicationActive = new AtomicBoolean(false);
    private ProducerDRGateway m_producerDRGateway = null;
    private ConsumerDRGateway m_consumerDRGateway = null;

    //Only restrict recovery completion during test
    static Semaphore m_testBlockRecoveryCompletion = new Semaphore(Integer.MAX_VALUE);
    private long m_executionSiteRecoveryFinish;
    private long m_executionSiteRecoveryTransferred;

    // Rejoin coordinator
    private JoinCoordinator m_joinCoordinator = null;
    private ElasticJoinService m_elasticJoinService = null;

    // Snapshot IO agent
    private SnapshotIOAgent m_snapshotIOAgent = null;

    // id of the leader, or the host restore planner says has the catalog
    int m_hostIdWithStartupCatalog;
    String m_pathToStartupCatalog;

    // Synchronize initialize and shutdown
    private final Object m_startAndStopLock = new Object();

    // Synchronize updates of catalog contexts across the multiple sites on this host.
    // Ensure that the first site to reach catalogUpdate() does all the work and that no
    // others enter until that's finished.  CatalogContext is immutable and volatile, accessors
    // should be able to always get a valid context without needing this lock.
    private final Object m_catalogUpdateLock = new Object();

    // add a random number to the sampler output to make it likely to be unique for this process.
    private final VoltSampler m_sampler = new VoltSampler(10, "sample" + String.valueOf(new Random().nextInt() % 10000) + ".txt");
    private final AtomicBoolean m_hasStartedSampler = new AtomicBoolean(false);

    List<Integer> m_partitionsToSitesAtStartupForExportInit;

    RestoreAgent m_restoreAgent = null;

    private final ListeningExecutorService m_es = CoreUtils.getCachedSingleThreadExecutor("StartAction ZK Watcher", 15000);

    private volatile boolean m_isRunning = false;
    private boolean m_isRunningWithOldVerb = true;
    private boolean m_isBare = false;

    /**
     * Startup snapshot nonce taken on shutdown --save
     */
    String m_terminusNonce = null;

    private int m_maxThreadsCount;

    @Override
    public boolean isRunningWithOldVerbs() {
        return m_isRunningWithOldVerb;
     };

    @Override
    public boolean isShuttingdown() {
        return m_shuttingdown;
    }
    @Override
    public void setShuttingdown(boolean shuttingdown) {
        m_shuttingdown = shuttingdown;
    }

    @Override
    public boolean rejoining() {
        return m_rejoining;
    }

    @Override
    public boolean rejoinDataPending() {
        return m_rejoinDataPending;
    }

    @Override
    public boolean isMpSysprocSafeToExecute(long txnId)
    {
        synchronized (m_safeMpTxnIdLock) {
            if (txnId >= m_safeMpTxnId) {
                return true;
            }

            if (txnId > m_lastSeenMpTxnId) {
                m_lastSeenMpTxnId = txnId;
                if (!rejoinDataPending() && m_safeMpTxnId == Long.MAX_VALUE) {
                    m_safeMpTxnId = txnId;
                }
            }

            return txnId >= m_safeMpTxnId;
        }
    }

    private long m_recoveryStartTime;

    CommandLog m_commandLog;

    private volatile OperationMode m_mode = OperationMode.INITIALIZING;
    private OperationMode m_startMode = null;

    volatile String m_localMetadata = "";

    private ListeningExecutorService m_computationService;

    private Thread m_configLogger;

    // methods accessed via the singleton
    @Override
    public void startSampler() {
        if (m_hasStartedSampler.compareAndSet(false, true)) {
            m_sampler.start();
        }
    }

    private ScheduledThreadPoolExecutor m_periodicWorkThread;
    private ScheduledThreadPoolExecutor m_periodicPriorityWorkThread;

    // The configured license api: use to decide enterprise/community edition feature enablement
    LicenseApi m_licenseApi;
    String m_licenseInformation = "";
    private LatencyStats m_latencyStats;

    private LatencyHistogramStats m_latencyHistogramStats;

    private File getConfigDirectory() {
        return getConfigDirectory(m_config);
    }

    private File getConfigDirectory(Configuration config) {
        return getConfigDirectory(config.m_voltdbRoot);
    }

    private File getConfigDirectory(File voltdbroot) {
        return new VoltFile(voltdbroot, Constants.CONFIG_DIR);
    }

    private File getConfigLogDeployment() {
        return getConfigLogDeployment(m_config);
    }

    private File getConfigLogDeployment(Configuration config) {
        return new VoltFile(getConfigDirectory(config), "deployment.xml");
    }

    @Override
    public LicenseApi getLicenseApi() {
        return m_licenseApi;
    }

    @Override
    public String getLicenseInformation() {
        return m_licenseInformation;
    }

    @Override
    public String getVoltDBRootPath(PathsType.Voltdbroot path) {
        if (isRunningWithOldVerbs()) {
           return path.getPath();
        }
        return m_nodeSettings.getVoltDBRoot().getPath();
    }

    @Override
    public String getCommandLogPath(PathsType.Commandlog path) {
        if (isRunningWithOldVerbs()) {
           return path.getPath();
        }
        return m_nodeSettings.resolve(m_nodeSettings.getCommandLog()).getPath();
    }

    @Override
    public String getCommandLogSnapshotPath(PathsType.Commandlogsnapshot path) {
        if (isRunningWithOldVerbs()) {
           return path.getPath();
        }
        return m_nodeSettings.resolve(m_nodeSettings.getCommandLogSnapshot()).getPath();
    }

    @Override
    public String getSnapshotPath(PathsType.Snapshots path) {
        if (isRunningWithOldVerbs()) {
           return path.getPath();
        }
        return m_nodeSettings.resolve(m_nodeSettings.getSnapshoth()).getPath();
    }

    @Override
    public String getExportOverflowPath(PathsType.Exportoverflow path) {
        if (isRunningWithOldVerbs()) {
           return path.getPath();
        }
        return m_nodeSettings.resolve(m_nodeSettings.getExportOverflow()).getPath();
    }

    @Override
    public String getDROverflowPath(PathsType.Droverflow path) {
        if (isRunningWithOldVerbs()) {
           return path.getPath();
        }
        return m_nodeSettings.resolve(m_nodeSettings.getDROverflow()).getPath();
    }

    @Override
    public String getVoltDBRootPath() {
        return m_nodeSettings.getVoltDBRoot().getPath();
    }

    @Override
    public String getCommandLogPath() {
        return m_nodeSettings.resolve(m_nodeSettings.getCommandLog()).getPath();
    }

    @Override
    public String getCommandLogSnapshotPath() {
        return m_nodeSettings.resolve(m_nodeSettings.getCommandLogSnapshot()).getPath();
    }

    @Override
    public String getSnapshotPath() {
        return m_nodeSettings.resolve(m_nodeSettings.getSnapshoth()).getPath();
    }

    @Override
    public String getExportOverflowPath() {
        return m_nodeSettings.resolve(m_nodeSettings.getExportOverflow()).getPath();
    }

    @Override
    public String getDROverflowPath() {
        return m_nodeSettings.resolve(m_nodeSettings.getDROverflow()).getPath();
    }

    private String managedPathEmptyCheck(String voltDbRoot, String path) {
        VoltFile managedPath;
        if (new File(path).isAbsolute())
            managedPath = new VoltFile(path);
        else
            managedPath = new VoltFile(voltDbRoot, path);
        if (managedPath.exists() && managedPath.list().length > 0)
            return managedPath.getAbsolutePath();
        return null;
    }

    private void managedPathsEmptyCheck(Configuration config) {
        List<String> nonEmptyPaths = managedPathsWithFiles(config, m_catalogContext.getDeployment());
        if (!nonEmptyPaths.isEmpty()) {
            StringBuilder crashMessage =
                    new StringBuilder("Files from a previous database session exist in the managed directories:");
            for (String nonEmptyPath : nonEmptyPaths) {
                crashMessage.append("\n  - " + nonEmptyPath);
            }
            crashMessage.append("\nUse the recover command to restore the previous database or use create --force" +
                " to start a new database session overwriting existing files.");
            VoltDB.crashLocalVoltDB(crashMessage.toString());
        }
    }

    private List<String> managedPathsWithFiles(Configuration config, DeploymentType deployment) {
        ImmutableList.Builder<String> nonEmptyPaths = ImmutableList.builder();
        if (!config.m_isEnterprise) {
            return nonEmptyPaths.build();
        }
        PathsType paths = deployment.getPaths();
        String voltDbRoot = getVoltDBRootPath(paths.getVoltdbroot());
        String path;
        if ((path = managedPathEmptyCheck(voltDbRoot, getSnapshotPath(paths.getSnapshots()))) != null)
            nonEmptyPaths.add(path);
        if ((path = managedPathEmptyCheck(voltDbRoot, getExportOverflowPath(paths.getExportoverflow()))) != null)
            nonEmptyPaths.add(path);
        if ((path = managedPathEmptyCheck(voltDbRoot, getDROverflowPath(paths.getDroverflow()))) != null)
            nonEmptyPaths.add(path);
        if ((path = managedPathEmptyCheck(voltDbRoot, getCommandLogPath(paths.getCommandlog()))) != null)
            nonEmptyPaths.add(path);
        if ((path = managedPathEmptyCheck(voltDbRoot, getCommandLogSnapshotPath(paths.getCommandlogsnapshot()))) != null)
            nonEmptyPaths.add(path);
        return nonEmptyPaths.build();
    }

    private final List<String> pathsWithRecoverableArtifacts(DeploymentType deployment) {
        ImmutableList.Builder<String> nonEmptyPaths = ImmutableList.builder();
        if (!MiscUtils.isPro()) {
            return nonEmptyPaths.build();
        }
        PathsType paths = deployment.getPaths();
        String voltDbRoot = getVoltDBRootPath(paths.getVoltdbroot());
        String path;
        if ((path = managedPathEmptyCheck(voltDbRoot, getSnapshotPath(paths.getSnapshots()))) != null)
            nonEmptyPaths.add(path);
        if ((path = managedPathEmptyCheck(voltDbRoot, getCommandLogPath(paths.getCommandlog()))) != null)
            nonEmptyPaths.add(path);
        if ((path = managedPathEmptyCheck(voltDbRoot, getCommandLogSnapshotPath(paths.getCommandlogsnapshot()))) != null)
            nonEmptyPaths.add(path);
        return nonEmptyPaths.build();
    }

    /**
     * Initialize all the global components, then initialize all the m_sites.
     * @param config configuration that gets passed in from commandline.
     */
    @Override
    public void initialize(Configuration config) {
        ShutdownHooks.enableServerStopLogging();
        synchronized(m_startAndStopLock) {
            // Handle multiple invocations of server thread in the same JVM.
            // by clearing static variables/properties which ModuleManager,
            // and Settings depend on
            ConfigFactory.clearProperty(Settings.CONFIG_DIR);
            ModuleManager.resetCacheRoot();

            m_isRunningWithOldVerb = config.m_startAction.isLegacy();

            // check that this is a 64 bit VM
            if (System.getProperty("java.vm.name").contains("64") == false) {
                hostLog.fatal("You are running on an unsupported (probably 32 bit) JVM. Exiting.");
                System.exit(-1);
            }

            m_isRunningWithOldVerb = config.m_startAction.isLegacy();
            readBuildInfo(config.m_isEnterprise ? "Enterprise Edition" : "Community Edition");

            // Replay command line args that we can see
            StringBuilder sb = new StringBuilder(2048).append("Command line arguments: ");
            sb.append(System.getProperty("sun.java.command", "[not available]"));
            hostLog.info(sb.toString());

            List<String> iargs = ManagementFactory.getRuntimeMXBean().getInputArguments();
            sb.delete(0, sb.length()).append("Command line JVM arguments:");
            for (String iarg : iargs)
                sb.append(" ").append(iarg);
            if (iargs.size() > 0) hostLog.info(sb.toString());
            else hostLog.info("No JVM command line args known.");

            sb.delete(0, sb.length()).append("Command line JVM classpath: ");
            sb.append(System.getProperty("java.class.path", "[not available]"));
            hostLog.info(sb.toString());

            // config UUID is part of the status tracker that is slated to be an
            // Information source for an http admun endpoint
            m_statusTracker = new NodeStateTracker();

            consoleLog.l7dlog( Level.INFO, LogKeys.host_VoltDB_StartupString.name(), null);

            if (config.m_startAction == StartAction.INITIALIZE) {
                if (config.m_forceVoltdbCreate) {
                    deleteInitializationMarkers(config);
                }
            }

            // If there's no deployment provide a default and put it under voltdbroot.
            if (config.m_pathToDeployment == null) {
                try {
                    config.m_pathToDeployment = setupDefaultDeployment(hostLog, config.m_voltdbRoot);
                    config.m_deploymentDefault = true;
                } catch (IOException e) {
                    VoltDB.crashLocalVoltDB("Failed to write default deployment.", false, null);
                    return;
                }
            }

            ReadDeploymentResults readDepl = readPrimedDeployment(config);

            if (config.m_startAction == StartAction.INITIALIZE) {
                if (config.m_forceVoltdbCreate && m_nodeSettings.clean()) {
                    String msg = "Archived previous snapshot directory to " + m_nodeSettings.getSnapshoth() + ".1";
                    consoleLog.info(msg);
                    hostLog.info(msg);
                }
                stageDeploymemtFileForInitialize(config, readDepl.deployment);
                stageInitializedMarker(config);
                hostLog.info("Initialized VoltDB root directory " + config.m_voltdbRoot.getPath());
                consoleLog.info("Initialized VoltDB root directory " + config.m_voltdbRoot.getPath());
                VoltDB.exit(0);
            }

            if (config.m_startAction.isLegacy()) {
                File rootFH = CatalogUtil.getVoltDbRoot(readDepl.deployment.getPaths());
                File inzFH = new VoltFile(rootFH, VoltDB.INITIALIZED_MARKER);
                if (inzFH.exists()) {
                    VoltDB.crashLocalVoltDB("Cannot use legacy start action "
                            + config.m_startAction + " on voltdbroot "
                            + rootFH + " that was initialized with the init command");
                    return;
                }
                //Case where you give primed deployment with -d look in ../../ for initialized marker.
                //Also check if parents are config and voltdbroot
                File cfile = (new File(config.m_pathToDeployment)).getParentFile();
                if (cfile != null) {
                    rootFH = cfile.getParentFile();
                    if ("config".equals(cfile.getName()) && VoltDB.DBROOT.equals(rootFH.getName())) {
                        inzFH = new VoltFile(rootFH, VoltDB.INITIALIZED_MARKER);
                        if (inzFH.exists()) {
                            VoltDB.crashLocalVoltDB("Can not use legacy start action "
                                    + config.m_startAction + " on voltdbroot "
                                    + rootFH + " that was initialized with the init command");
                            return;
                        }
                    }
                }
            }

            List<String> failed = m_nodeSettings.ensureDirectoriesExist();
            if (!failed.isEmpty()) {
                String msg = "Unable to access or create the following directories:\n  - " +
                        Joiner.on("\n  - ").join(failed);
                VoltDB.crashLocalVoltDB(msg);
                return;
            }

            if (config.m_hostCount == VoltDB.UNDEFINED) {
                config.m_hostCount = readDepl.deployment.getCluster().getHostcount();
            }

            // set the mode first thing
            m_mode = OperationMode.INITIALIZING;
            m_config = config;
            m_startMode = null;

            // set a bunch of things to null/empty/new for tests
            // which reusue the process
            m_safeMpTxnId = Long.MAX_VALUE;
            m_lastSeenMpTxnId = Long.MIN_VALUE;
            m_clientInterface = null;
            m_adminListener = null;
            m_commandLog = new DummyCommandLog();
            m_messenger = null;
            m_opsRegistrar = new OpsRegistrar();
            m_asyncCompilerAgent = null;
            m_snapshotCompletionMonitor = null;
            m_catalogContext = null;
            m_partitionCountStats = null;
            m_ioStats = null;
            m_memoryStats = null;
            m_commandLogStats = null;
            m_statsManager = null;
            m_restoreAgent = null;
            m_recoveryStartTime = System.currentTimeMillis();
            m_hostIdWithStartupCatalog = 0;
            m_pathToStartupCatalog = m_config.m_pathToCatalog;
            m_replicationActive = new AtomicBoolean(false);
            m_configLogger = null;
            ActivePlanRepository.clear();

            updateMaxThreadsLimit();

            // set up site structure
            final int computationThreads = Math.max(2, CoreUtils.availableProcessors() / 4);
            m_computationService =
                    CoreUtils.getListeningExecutorService(
                            "Computation service thread",
                            computationThreads, m_config.m_computationCoreBindings);

            // Set std-out/err to use the UTF-8 encoding and fail if UTF-8 isn't supported
            try {
                System.setOut(new PrintStream(System.out, true, "UTF-8"));
                System.setErr(new PrintStream(System.err, true, "UTF-8"));
            } catch (UnsupportedEncodingException e) {
                hostLog.fatal("Support for the UTF-8 encoding is required for VoltDB. This means you are likely running an unsupported JVM. Exiting.");
                VoltDB.exit(-1);
            }

            m_snapshotCompletionMonitor = new SnapshotCompletionMonitor();

            // use CLI overrides for testing hotfix version compatibility
            if (m_config.m_versionStringOverrideForTest != null) {
                m_versionString = m_config.m_versionStringOverrideForTest;
            }
            if (m_config.m_versionCompatibilityRegexOverrideForTest != null) {
                m_hotfixableRegexPattern = m_config.m_versionCompatibilityRegexOverrideForTest;
            }
            if (m_config.m_buildStringOverrideForTest != null) {
                m_buildString = m_config.m_buildStringOverrideForTest;
            }
            // Prime cluster settings from configuration parameters
            // evaluate properties with the following sources in terms of priority
            // 1) properties from command line options
            // 2) properties from the cluster.properties files
            // 3) properties from the deployment file

            // this reads the file config/cluster.properties
            ClusterSettings fromPropertyFile = ClusterSettings.create();
            // handle case we recover clusters that were elastically expanded
            if (m_config.m_startAction.doesRecover()) {
                m_config.m_hostCount = fromPropertyFile.hostcount();
            }
            Map<String, String> fromCommandLine = m_config.asClusterSettingsMap();
            Map<String, String> fromDeploymentFile = CatalogUtil.
                    asClusterSettingsMap(readDepl.deployment);

            ClusterSettings clusterSettings = ClusterSettings.create(
                    fromCommandLine, fromPropertyFile.asMap(), fromDeploymentFile);

            // persist the merged settings
            clusterSettings.store();

            m_clusterSettings.set(clusterSettings, 1);

            MeshProber.Determination determination = buildClusterMesh(readDepl);
            if (m_config.m_startAction == StartAction.PROBE) {
                String action = "Starting a new database cluster";
                if (determination.startAction.doesRejoin()) {
                    action = "Rejoining a running cluster";
                } else if (determination.startAction == StartAction.JOIN) {
                    action = "Adding this node to a running cluster";
                } else if (determination.startAction.doesRecover()) {
                    action = "Restarting the database cluster from the command logs";
                }
                hostLog.info(action);
                consoleLog.info(action);
            }

            m_config.m_startAction = determination.startAction;
            m_config.m_hostCount = determination.hostCount;

            m_terminusNonce = determination.terminusNonce;

            // determine if this is a rejoining node
            // (used for license check and later the actual rejoin)
            boolean isRejoin = m_config.m_startAction.doesRejoin();
            m_rejoining = isRejoin;
            m_rejoinDataPending = m_config.m_startAction.doesJoin();

            m_joining = m_config.m_startAction == StartAction.JOIN;

            if (isRejoin || m_joining) {
                m_statusTracker.setNodeState(NodeState.REJOINING);
            }
            //Register dummy agents immediately
            m_opsRegistrar.registerMailboxes(m_messenger);

            //Start validating the build string in the background
            final Future<?> buildStringValidation = validateBuildString(getBuildString(), m_messenger.getZK());

            // race to create start action nodes and then verify theirs compatibility.
            m_messenger.getZK().create(VoltZK.start_action, null, Ids.OPEN_ACL_UNSAFE, CreateMode.PERSISTENT, new ZKUtil.StringCallback(), null);
            VoltZK.createStartActionNode(m_messenger.getZK(), m_messenger.getHostId(), m_config.m_startAction);
            validateStartAction();

            readDeploymentAndCreateStarterCatalogContext(config);
            final int numberOfNodes = m_messenger.getLiveHostIds().size();
            if (config.m_isEnterprise && m_config.m_startAction.doesRequireEmptyDirectories()
                    && !config.m_forceVoltdbCreate) {
                    managedPathsEmptyCheck(config);
            }

<<<<<<< HEAD
            final Map<Integer, ExtensibleGroupTag> hostGroups = m_messenger.waitForGroupJoin(numberOfNodes);
=======
            Map<Integer, String> hostGroups = null;
            hostGroups = m_messenger.waitForGroupJoin(numberOfNodes);
>>>>>>> a067756b
            if (m_messenger.isPaused() || m_config.m_isPaused) {
                setStartMode(OperationMode.PAUSED);
            }

            // Create the thread pool here. It's needed by buildClusterMesh()
            m_periodicWorkThread =
                    CoreUtils.getScheduledThreadPoolExecutor("Periodic Work", 1, CoreUtils.SMALL_STACK_SIZE);
            m_periodicPriorityWorkThread =
                    CoreUtils.getScheduledThreadPoolExecutor("Periodic Priority Work", 1, CoreUtils.SMALL_STACK_SIZE);

            Class<?> snapshotIOAgentClass = MiscUtils.loadProClass("org.voltdb.SnapshotIOAgentImpl", "Snapshot", true);
            if (snapshotIOAgentClass != null) {
                try {
                    m_snapshotIOAgent = (SnapshotIOAgent) snapshotIOAgentClass.getConstructor(HostMessenger.class, long.class)
                            .newInstance(m_messenger, m_messenger.getHSIdForLocalSite(HostMessenger.SNAPSHOT_IO_AGENT_ID));
                    m_messenger.createMailbox(m_snapshotIOAgent.getHSId(), m_snapshotIOAgent);
                } catch (Exception e) {
                    VoltDB.crashLocalVoltDB("Failed to instantiate snapshot IO agent", true, e);
                }
            }

            if (m_config.m_pathToLicense == null) {
                m_licenseApi = MiscUtils.licenseApiFactory();
                if (m_licenseApi == null) {
                    hostLog.fatal("Unable to open license file in default directories");
                }
            }
            else {
                m_licenseApi = MiscUtils.licenseApiFactory(m_config.m_pathToLicense);
                if (m_licenseApi == null) {
                    hostLog.fatal("Unable to open license file in provided path: " + m_config.m_pathToLicense);
                }
            }

            if (m_licenseApi == null) {
                hostLog.fatal("Please contact sales@voltdb.com to request a license.");
                VoltDB.crashLocalVoltDB("Failed to initialize license verifier. " +
                        "See previous log message for details.", false, null);
            }
            m_asyncCompilerAgent = new AsyncCompilerAgent(m_licenseApi);

            try {
                SimpleDateFormat sdf = new SimpleDateFormat("EEE MMM d, yyyy");
                JSONObject jo = new JSONObject();
                jo.put("trial",m_licenseApi.isTrial());
                jo.put("hostcount",m_licenseApi.maxHostcount());
                jo.put("commandlogging", m_licenseApi.isCommandLoggingAllowed());
                jo.put("wanreplication", m_licenseApi.isDrReplicationAllowed());
                jo.put("expiration", sdf.format(m_licenseApi.expires().getTime()));
                m_licenseInformation = jo.toString();
            } catch (JSONException ex) {
                //Ignore
            }

            // Create the GlobalServiceElector.  Do this here so we can register the MPI with it
            // when we construct it below
            m_globalServiceElector = new GlobalServiceElector(m_messenger.getZK(), m_messenger.getHostId());
            // Start the GlobalServiceElector.  Not sure where this will actually belong.
            try {
                m_globalServiceElector.start();
            } catch (Exception e) {
                VoltDB.crashLocalVoltDB("Unable to start GlobalServiceElector", true, e);
            }

            // Always create a mailbox for elastic join data transfer
            if (m_config.m_isEnterprise) {
                long elasticHSId = m_messenger.getHSIdForLocalSite(HostMessenger.REBALANCE_SITE_ID);
                m_messenger.createMailbox(elasticHSId, new SiteMailbox(m_messenger, elasticHSId));
            }

            if (m_joining) {
                Class<?> elasticJoinCoordClass =
                        MiscUtils.loadProClass("org.voltdb.join.ElasticJoinNodeCoordinator", "Elastic", false);
                try {
                    Constructor<?> constructor = elasticJoinCoordClass.getConstructor(HostMessenger.class, String.class);
                    m_joinCoordinator = (JoinCoordinator) constructor.newInstance(m_messenger, VoltDB.instance().getVoltDBRootPath());
                    m_messenger.registerMailbox(m_joinCoordinator);
                    m_joinCoordinator.initialize(m_catalogContext.getDeployment().getCluster().getKfactor());
                } catch (Exception e) {
                    VoltDB.crashLocalVoltDB("Failed to instantiate join coordinator", true, e);
                }
            }

            /*
             * Construct all the mailboxes for things that need to be globally addressable so they can be published
             * in one atomic shot.
             *
             * The starting state for partition assignments are statically derived from the host id generated
             * by host messenger and the k-factor/host count/sites per host. This starting state
             * is published to ZK as the topology metadata node.
             *
             * On join and rejoin the node has to inspect the topology meta node to find out what is missing
             * and then update the topology listing itself as the replica for those partitions.
             * Then it does a compare and set of the topology.
             *
             * Ning: topology may not reflect the true partitions in the cluster during join. So if another node
             * is trying to rejoin, it should rely on the cartographer's view to pick the partitions to replace.
             */
<<<<<<< HEAD
            m_configuredReplicationFactor = m_catalogContext.getDeployment().getCluster().getKfactor();
            m_cartographer = new Cartographer(m_messenger, m_configuredReplicationFactor,
                                              m_catalogContext.cluster.getNetworkpartition());
            JSONObject topo = getTopology(config.m_startAction, hostGroups, m_joinCoordinator);
            m_partitionsToSitesAtStartupForExportInit = new ArrayList<>();
            try {
                // IV2 mailbox stuff
                ClusterConfig clusterConfig = new ClusterConfig(topo);
                List<Integer> partitions;
                if (isRejoin) {
                    m_configuredNumberOfPartitions = m_cartographer.getPartitionCount();
                    partitions = ClusterConfig.partitionsForHost(topo, m_messenger.getHostId());
=======
            AbstractTopology topo = getTopology(config.m_startAction, hostGroups, m_joinCoordinator);
            m_partitionsToSitesAtStartupForExportInit = new ArrayList<>();
            try {
                // IV2 mailbox stuff
                m_configuredReplicationFactor = m_catalogContext.getDeployment().getCluster().getKfactor();
                m_cartographer = new Cartographer(m_messenger, m_configuredReplicationFactor,
                        m_catalogContext.cluster.getNetworkpartition());
                List<Integer> partitions = null;
                // Create secondary connections within partition group
                if (isRejoin) {
                    m_configuredNumberOfPartitions = m_cartographer.getPartitionCount();
                    partitions = m_cartographer.getIv2PartitionsToReplace(m_configuredReplicationFactor,
                                                                          m_catalogContext.getNodeSettings().getLocalSitesCount());
>>>>>>> a067756b
                    if (partitions.size() == 0) {
                        VoltDB.crashLocalVoltDB("The VoltDB cluster already has enough nodes to satisfy " +
                                "the requested k-safety factor of " +
                                m_configuredReplicationFactor + ".\n" +
                                "No more nodes can join.", false, null);
                    }
<<<<<<< HEAD
                } else {
                    m_configuredNumberOfPartitions = clusterConfig.getPartitionCount();
                    partitions = ClusterConfig.partitionsForHost(topo, m_messenger.getHostId());
=======
                }
                else {
                    m_configuredNumberOfPartitions = topo.getPartitionCount();
                    partitions = topo.getPartitionIdList(m_messenger.getHostId());
>>>>>>> a067756b
                }
                for (int ii = 0; ii < partitions.size(); ii++) {
                    Integer partition = partitions.get(ii);
                    m_iv2InitiatorStartingTxnIds.put( partition, TxnEgo.makeZero(partition).getTxnId());
                }
                m_iv2Initiators = createIv2Initiators(
                        partitions,
                        m_config.m_startAction,
                        m_partitionsToSitesAtStartupForExportInit);
                m_iv2InitiatorStartingTxnIds.put(
                        MpInitiator.MP_INIT_PID,
                        TxnEgo.makeZero(MpInitiator.MP_INIT_PID).getTxnId());
                // Pass the local HSIds to the MPI so it can farm out buddy sites
                // to the RO MP site pool
                List<Long> localHSIds = new ArrayList<>();
                for (Initiator ii : m_iv2Initiators.values()) {
                    localHSIds.add(ii.getInitiatorHSId());
                }
                m_MPI = new MpInitiator(m_messenger, localHSIds, getStatsAgent());
                m_iv2Initiators.put(MpInitiator.MP_INIT_PID, m_MPI);

                // Make a list of HDIds to join
                Map<Integer, Long> partsToHSIdsToRejoin = new HashMap<>();
                for (Initiator init : m_iv2Initiators.values()) {
                    if (init.isRejoinable()) {
                        partsToHSIdsToRejoin.put(init.getPartitionId(), init.getInitiatorHSId());
                    }
                }
                OnDemandBinaryLogger.path = VoltDB.instance().getVoltDBRootPath();
                if (isRejoin) {
                    SnapshotSaveAPI.recoveringSiteCount.set(partsToHSIdsToRejoin.size());
                    hostLog.info("Set recovering site count to " + partsToHSIdsToRejoin.size());

                    m_joinCoordinator = new Iv2RejoinCoordinator(m_messenger,
                            partsToHSIdsToRejoin.values(),
                            VoltDB.instance().getVoltDBRootPath(),
                            m_config.m_startAction == StartAction.LIVE_REJOIN);
                    m_joinCoordinator.initialize(m_catalogContext.getDeployment().getCluster().getKfactor());
                    m_messenger.registerMailbox(m_joinCoordinator);
                    if (m_config.m_startAction == StartAction.LIVE_REJOIN) {
                        hostLog.info("Using live rejoin.");
                    }
                    else {
                        hostLog.info("Using blocking rejoin.");
                    }
                } else if (m_joining) {
                    m_joinCoordinator.setPartitionsToHSIds(partsToHSIdsToRejoin);
                }
            } catch (Exception e) {
                VoltDB.crashLocalVoltDB(e.getMessage(), true, e);
            }

            // do the many init tasks in the Inits class
            Inits inits = new Inits(m_statusTracker, this, 1);
            inits.doInitializationWork();

            // Need the catalog so that we know how many tables so we can guess at the necessary heap size
            // This is done under Inits.doInitializationWork(), so need to wait until we get here.
            // Current calculation needs pro/community knowledge, number of tables, and the sites/host,
            // which is the number of initiators (minus the possibly idle MPI initiator)
            checkHeapSanity(MiscUtils.isPro(), m_catalogContext.tables.size(),
                    (m_iv2Initiators.size() - 1), m_configuredReplicationFactor);

            if (m_joining && m_config.m_replicationRole == ReplicationRole.REPLICA) {
                VoltDB.crashLocalVoltDB("Elastic join is prohibited on a replica cluster.", false, null);
            }

            collectLocalNetworkMetadata();

            /*
             * Construct an adhoc planner for the initial catalog
             */
            final CatalogSpecificPlanner csp = new CatalogSpecificPlanner(m_asyncCompilerAgent, m_catalogContext);

            // Initialize stats
            m_ioStats = new IOStats();
            getStatsAgent().registerStatsSource(StatsSelector.IOSTATS,
                    0, m_ioStats);
            m_memoryStats = new MemoryStats();
            getStatsAgent().registerStatsSource(StatsSelector.MEMORY,
                    0, m_memoryStats);
            getStatsAgent().registerStatsSource(StatsSelector.TOPO, 0, m_cartographer);
            m_partitionCountStats = new PartitionCountStats(m_cartographer);
            getStatsAgent().registerStatsSource(StatsSelector.PARTITIONCOUNT,
                    0, m_partitionCountStats);
            m_initiatorStats = new InitiatorStats(m_myHostId);
            m_liveClientsStats = new LiveClientsStats();
            getStatsAgent().registerStatsSource(StatsSelector.LIVECLIENTS, 0, m_liveClientsStats);
            m_latencyStats = new LatencyStats(m_myHostId);
            getStatsAgent().registerStatsSource(StatsSelector.LATENCY, 0, m_latencyStats);
            m_latencyHistogramStats = new LatencyHistogramStats(m_myHostId);
            getStatsAgent().registerStatsSource(StatsSelector.LATENCY_HISTOGRAM,
                    0, m_latencyHistogramStats);


            BalancePartitionsStatistics rebalanceStats = new BalancePartitionsStatistics();
            getStatsAgent().registerStatsSource(StatsSelector.REBALANCE, 0, rebalanceStats);

            KSafetyStats kSafetyStats = new KSafetyStats();
            getStatsAgent().registerStatsSource(StatsSelector.KSAFETY, 0, kSafetyStats);
            m_cpuStats = new CpuStats();
            getStatsAgent().registerStatsSource(StatsSelector.CPU,
                    0, m_cpuStats);

            // ENG-6321
            m_commandLogStats = new CommandLogStats(m_commandLog);
            getStatsAgent().registerStatsSource(StatsSelector.COMMANDLOG, 0, m_commandLogStats);

            /*
             * Initialize the command log on rejoin and join before configuring the IV2
             * initiators.  This will prevent them from receiving transactions
             * which need logging before the internal file writers are
             * initialized.  Root cause of ENG-4136.
             *
             * If sync command log is on, not initializing the command log before the initiators
             * are up would cause deadlock.
             */
            if ((m_commandLog != null) && (m_commandLog.needsInitialization())) {
                consoleLog.l7dlog(Level.INFO, LogKeys.host_VoltDB_StayTunedForLogging.name(), null);
            }
            else {
                consoleLog.l7dlog(Level.INFO, LogKeys.host_VoltDB_StayTunedForNoLogging.name(), null);
            }
            if (m_commandLog != null && (isRejoin || m_joining)) {
                //On rejoin the starting IDs are all 0 so technically it will load any snapshot
                //but the newest snapshot will always be the truncation snapshot taken after rejoin
                //completes at which point the node will mark itself as actually recovered.
                //
                // Use the partition count from the cluster config instead of the cartographer
                // here. Since the initiators are not started yet, the cartographer still doesn't
                // know about the new partitions at this point.
                m_commandLog.initForRejoin(
                        m_catalogContext.cluster.getLogconfig().get("log").getLogsize(),
                        Long.MIN_VALUE,
                        m_configuredNumberOfPartitions,
                        true,
                        m_config.m_commandLogBinding, m_iv2InitiatorStartingTxnIds);
            }

            // Create the client interface
            try {
                InetAddress clientIntf = null;
                InetAddress adminIntf = null;
                if (!m_config.m_externalInterface.trim().equals("")) {
                    clientIntf = InetAddress.getByName(m_config.m_externalInterface);
                    //client and admin interfaces are same by default.
                    adminIntf = clientIntf;
                }
                //If user has specified on command line host:port override client and admin interfaces.
                if (m_config.m_clientInterface != null && m_config.m_clientInterface.trim().length() > 0) {
                    clientIntf = InetAddress.getByName(m_config.m_clientInterface);
                }
                if (m_config.m_adminInterface != null && m_config.m_adminInterface.trim().length() > 0) {
                    adminIntf = InetAddress.getByName(m_config.m_adminInterface);
                }
                m_clientInterface = ClientInterface.create(m_messenger, m_catalogContext, m_config.m_replicationRole,
                        m_cartographer,
                        clientIntf,
                        config.m_port,
                        adminIntf,
                        config.m_adminPort);
            } catch (Exception e) {
                VoltDB.crashLocalVoltDB(e.getMessage(), true, e);
            }

            // DR overflow directory
            if (VoltDB.instance().getLicenseApi().isDrReplicationAllowed()) {
                try {
                    Class<?> ndrgwClass = null;
                    ndrgwClass = Class.forName("org.voltdb.dr2.DRProducer");
                    Constructor<?> ndrgwConstructor = ndrgwClass.getConstructor(File.class, File.class, boolean.class, int.class, int.class);
                    m_producerDRGateway =
                            (ProducerDRGateway) ndrgwConstructor.newInstance(
                                    new VoltFile(VoltDB.instance().getDROverflowPath()),
                                    new VoltFile(VoltDB.instance().getSnapshotPath()),
                                    m_replicationActive.get(),
                                    m_configuredNumberOfPartitions,m_catalogContext.getClusterSettings().hostcount());
                    m_producerDRGateway.start();
                    m_producerDRGateway.blockOnDRStateConvergence();
                } catch (Exception e) {
                    VoltDB.crashLocalVoltDB("Unable to load DR system", true, e);
                }
            }
            else {
                // set up empty stats for the DR Producer
                getStatsAgent().registerStatsSource(StatsSelector.DRPRODUCERNODE, 0,
                        new DRProducerStatsBase.DRProducerNodeStatsBase());
                getStatsAgent().registerStatsSource(StatsSelector.DRPRODUCERPARTITION, 0,
                        new DRProducerStatsBase.DRProducerPartitionStatsBase());
            }
            createDRConsumerIfNeeded();

            /*
             * Configure and start all the IV2 sites
             */
            try {
                final String serializedCatalog = m_catalogContext.catalog.serialize();
                boolean createMpDRGateway = true;
                for (Initiator iv2init : m_iv2Initiators.values()) {
                    iv2init.configure(
                            getBackendTargetType(),
                            m_catalogContext,
                            serializedCatalog,
                            m_catalogContext.getDeployment().getCluster().getKfactor(),
                            csp,
                            m_configuredNumberOfPartitions,
                            m_config.m_startAction,
                            getStatsAgent(),
                            m_memoryStats,
                            m_commandLog,
                            m_producerDRGateway,
                            iv2init != m_MPI && createMpDRGateway, // first SPI gets it
                            m_config.m_executionCoreBindings.poll());

                    if (iv2init != m_MPI) {
                        createMpDRGateway = false;
                    }
                }

                // LeaderAppointer startup blocks if the initiators are not initialized.
                // So create the LeaderAppointer after the initiators.
                boolean expectSyncSnapshot = m_config.m_replicationRole == ReplicationRole.REPLICA && config.m_startAction == StartAction.CREATE;
                m_leaderAppointer = new LeaderAppointer(
                        m_messenger,
                        m_configuredNumberOfPartitions,
                        m_catalogContext.getDeployment().getCluster().getKfactor(),
                        m_catalogContext.cluster.getFaultsnapshots().get("CLUSTER_PARTITION"),
                        topo.topologyToJSON(),
                        m_MPI,
                        kSafetyStats,
                        expectSyncSnapshot
                );
                m_globalServiceElector.registerService(m_leaderAppointer);
            } catch (Exception e) {
                Throwable toLog = e;
                if (e instanceof ExecutionException) {
                    toLog = ((ExecutionException)e).getCause();
                }
                VoltDB.crashLocalVoltDB("Error configuring IV2 initiator.", true, toLog);
            }

            // Create the statistics manager and register it to JMX registry
            m_statsManager = null;
            try {
                final Class<?> statsManagerClass =
                        MiscUtils.loadProClass("org.voltdb.management.JMXStatsManager", "JMX", true);
                if (statsManagerClass != null && !DISABLE_JMX) {
                    m_statsManager = (StatsManager)statsManagerClass.newInstance();
                    m_statsManager.initialize();
                }
            } catch (Exception e) {
                //JMXStatsManager will log and we continue.
            }

            try {
                m_snapshotCompletionMonitor.init(m_messenger.getZK());
            } catch (Exception e) {
                hostLog.fatal("Error initializing snapshot completion monitor", e);
                VoltDB.crashLocalVoltDB("Error initializing snapshot completion monitor", true, e);
            }

            /*
             * Make sure the build string successfully validated
             * before continuing to do operations
             * that might return wrongs answers or lose data.
             */
            try {
                buildStringValidation.get();
            } catch (Exception e) {
                VoltDB.crashLocalVoltDB("Failed to validate cluster build string", false, e);
            }

            if (!isRejoin && !m_joining) {
                try {
                    m_messenger.waitForAllHostsToBeReady(m_catalogContext.getClusterSettings().hostcount());
                } catch (Exception e) {
                    hostLog.fatal("Failed to announce ready state.");
                    VoltDB.crashLocalVoltDB("Failed to announce ready state.", false, null);
                }
            }
            createSecondaryConnections(isRejoin);

            if (!m_joining && (m_cartographer.getPartitionCount()) != m_configuredNumberOfPartitions) {
                for (Map.Entry<Integer, ImmutableList<Long>> entry :
                    getSiteTrackerForSnapshot().m_partitionsToSitesImmutable.entrySet()) {
                    hostLog.info(entry.getKey() + " -- "
                            + CoreUtils.hsIdCollectionToString(entry.getValue()));
                }
                VoltDB.crashGlobalVoltDB("Mismatch between configured number of partitions (" +
                        m_configuredNumberOfPartitions + ") and actual (" +
                        m_cartographer.getPartitionCount() + ")",
                        true, null);
            }

            schedulePeriodicWorks();
            m_clientInterface.schedulePeriodicWorks();

            // print out a bunch of useful system info
            logDebuggingInfo(m_config.m_adminPort, m_config.m_httpPort, m_httpPortExtraLogMessage, m_jsonEnabled);


            // warn the user on the console if k=0 or if no command logging
            if (m_configuredReplicationFactor == 0) {
                consoleLog.warn("This is not a highly available cluster. K-Safety is set to 0.");
            }
            boolean usingCommandLog = m_config.m_isEnterprise
                    && (m_catalogContext.cluster.getLogconfig() != null)
                    && (m_catalogContext.cluster.getLogconfig().get("log") != null)
                    && m_catalogContext.cluster.getLogconfig().get("log").getEnabled();
            if (!usingCommandLog) {
                // figure out if using a snapshot schedule
                boolean usingPeridoicSnapshots = false;
                for (SnapshotSchedule ss : m_catalogContext.database.getSnapshotschedule()) {
                    if (ss.getEnabled()) {
                        usingPeridoicSnapshots = true;
                    }
                }
                // print the right warning depending on durability settings
                if (usingPeridoicSnapshots) {
                    consoleLog.warn("Durability is limited to periodic snapshots. Command logging is off.");
                }
                else {
                    consoleLog.warn("Durability is turned off. Command logging is off.");
                }
            }

            // warn if cluster is partitionable, but partition detection is off
            if ((m_catalogContext.cluster.getNetworkpartition() == false) &&
                    (m_configuredReplicationFactor > 0)) {
                hostLog.warn("Running a redundant (k-safe) cluster with network " +
                        "partition detection disabled is not recommended for production use.");
                // we decided not to include the stronger language below for the 3.0 version (ENG-4215)
                //hostLog.warn("With partition detection disabled, data may be lost or " +
                //      "corrupted by certain classes of network failures.");
            }

            assert (m_clientInterface != null);
            m_clientInterface.initializeSnapshotDaemon(m_messenger, m_globalServiceElector);

            // Start elastic join service
            try {
                if (m_config.m_isEnterprise && TheHashinator.getCurrentConfig().type == HashinatorType.ELASTIC) {
                    Class<?> elasticServiceClass = MiscUtils.loadProClass("org.voltdb.join.ElasticJoinCoordinator",
                                                                          "Elastic join", false);

                    if (elasticServiceClass == null) {
                        VoltDB.crashLocalVoltDB("Missing the ElasticJoinCoordinator class file in the enterprise " +
                                                "edition", false, null);
                    }

                    Constructor<?> constructor =
                        elasticServiceClass.getConstructor(HostMessenger.class,
                                                           ClientInterface.class,
                                                           Cartographer.class,
                                                           BalancePartitionsStatistics.class,
                                                           String.class,
                                                           int.class,
                                                           Supplier.class);
                    m_elasticJoinService =
                        (ElasticJoinService) constructor.newInstance(
                                m_messenger,
                                m_clientInterface,
                                m_cartographer,
                                rebalanceStats,
                                VoltDB.instance().getCommandLogSnapshotPath(),
                                m_catalogContext.getDeployment().getCluster().getKfactor(),
                                m_clusterSettings);
                    m_elasticJoinService.updateConfig(m_catalogContext);
                }
            } catch (Exception e) {
                VoltDB.crashLocalVoltDB("Failed to instantiate elastic join service", false, e);
            }

            // set additional restore agent stuff
            if (m_restoreAgent != null) {
                m_restoreAgent.setInitiator(new Iv2TransactionCreator(m_clientInterface));
            }

            // Start the stats agent at the end, after everything has been constructed
            m_opsRegistrar.setDummyMode(false);

            m_configLogger = new Thread(new ConfigLogging());
            m_configLogger.start();

            scheduleDailyLoggingWorkInNextCheckTime();
        }
    }

    @Override
    public void hostsFailed(Set<Integer> failedHosts)
    {
        final ScheduledExecutorService es = getSES(true);
        if (es != null && !es.isShutdown()) {
            es.submit(new Runnable() {
                @Override
                public void run()
                {
                    // First check to make sure that the cluster still is viable before
                    // before allowing the fault log to be updated by the notifications
                    // generated below.
                    Set<Integer> hostsOnRing = new HashSet<>();
                    if (!m_leaderAppointer.isClusterKSafe(hostsOnRing)) {
                        VoltDB.crashLocalVoltDB("Some partitions have no replicas.  Cluster has become unviable.",
                                false, null);
                    }
                    // Cleanup the rejoin blocker in case the rejoining node failed.
                    // This has to run on a separate thread because the callback is
                    // invoked on the ZooKeeper server thread.
                    //
                    // I'm trying to be defensive to have this cleanup code run on
                    // all live nodes. One of them will succeed in cleaning up the
                    // rejoin ZK nodes. The others will just do nothing if the ZK
                    // nodes are already gone. If this node is still initializing
                    // when a rejoining node fails, there must be a live node that
                    // can clean things up. It's okay to skip this if the executor
                    // services are not set up yet.
                    for (int hostId : failedHosts) {
                        CoreZK.removeRejoinNodeIndicatorForHost(m_messenger.getZK(), hostId);
                    }

                    // If the current node hasn't finished rejoin when another
                    // node fails, fail this node to prevent locking up the
                    // system.
                    if (m_rejoining) {
                        VoltDB.crashLocalVoltDB("Another node failed before this node could finish rejoining. " +
                                                "As a result, the rejoin operation has been canceled. " +
                                                "Please try again.");
                    }
                }
            });
        }
    }

    class DailyLogTask implements Runnable {
        @Override
        public void run() {
            m_myHostId = m_messenger.getHostId();
            hostLog.info(String.format("Host id of this node is: %d", m_myHostId));
            hostLog.info("URL of deployment info: " + m_config.m_pathToDeployment);
            hostLog.info("Cluster uptime: " + MiscUtils.formatUptime(getClusterUptime()));
            logDebuggingInfo(m_config.m_adminPort, m_config.m_httpPort, m_httpPortExtraLogMessage, m_jsonEnabled);
            // log system setting information
            logSystemSettingFromCatalogContext();

            scheduleDailyLoggingWorkInNextCheckTime();
        }
    }

    /**
     * Get the next check time for a private member in log4j library, which is not a reliable idea.
     * It adds 30 seconds for the initial delay and uses a periodical thread to schedule the daily logging work
     * with this delay.
     * @return
     */
    void scheduleDailyLoggingWorkInNextCheckTime() {
        DailyRollingFileAppender dailyAppender = null;
        Enumeration<?> appenders = Logger.getRootLogger().getAllAppenders();
        while (appenders.hasMoreElements()) {
            Appender appender = (Appender) appenders.nextElement();
            if (appender instanceof DailyRollingFileAppender){
                dailyAppender = (DailyRollingFileAppender) appender;
            }
        }
        final DailyRollingFileAppender dailyRollingFileAppender = dailyAppender;

        Field field = null;
        if (dailyRollingFileAppender != null) {
            try {
                field = dailyRollingFileAppender.getClass().getDeclaredField("nextCheck");
                field.setAccessible(true);
            } catch (NoSuchFieldException e) {
                hostLog.error("Failed to set daily system info logging: " + e.getMessage());
            }
        }
        final Field nextCheckField = field;
        long nextCheck = System.currentTimeMillis();
        // the next part may throw exception, current time is the default value
        if (dailyRollingFileAppender != null && nextCheckField != null) {
            try {
                nextCheck = nextCheckField.getLong(dailyRollingFileAppender);
                scheduleWork(new DailyLogTask(),
                        nextCheck - System.currentTimeMillis() + 30 * 1000, 0, TimeUnit.MILLISECONDS);
            } catch (Exception e) {
                hostLog.error("Failed to set daily system info logging: " + e.getMessage());
            }
        }
    }

    class StartActionWatcher implements Watcher {
        @Override
        public void process(WatchedEvent event) {
            if (m_mode == OperationMode.SHUTTINGDOWN) return;
            m_es.submit(new Runnable() {
                @Override
                public void run() {
                    validateStartAction();
                }
            });
        }
    }

    private void validateStartAction() {
        try {
            ZooKeeper zk = m_messenger.getZK();
            boolean initCompleted = zk.exists(VoltZK.init_completed, false) != null;
            List<String> children = zk.getChildren(VoltZK.start_action, new StartActionWatcher(), null);
            if (!children.isEmpty()) {
                for (String child : children) {
                    byte[] data = zk.getData(VoltZK.start_action + "/" + child, false, null);
                    if (data == null) {
                        VoltDB.crashLocalVoltDB("Couldn't find " + VoltZK.start_action + "/" + child);
                    }
                    String startAction = new String(data);
                    if ((startAction.equals(StartAction.JOIN.toString()) ||
                            startAction.equals(StartAction.REJOIN.toString()) ||
                            startAction.equals(StartAction.LIVE_REJOIN.toString())) &&
                            !initCompleted) {
                        int nodeId = VoltZK.getHostIDFromChildName(child);
                        if (nodeId == m_messenger.getHostId()) {
                            VoltDB.crashLocalVoltDB("This node was started with start action " + startAction + " during cluster creation. "
                                    + "All nodes should be started with matching create or recover actions when bring up a cluster. "
                                    + "Join and rejoin are for adding nodes to an already running cluster.");
                        } else {
                            hostLog.warn("Node " + nodeId + " tried to " + startAction + " cluster but it is not allowed during cluster creation. "
                                    + "All nodes should be started with matching create or recover actions when bring up a cluster. "
                                    + "Join and rejoin are for adding nodes to an already running cluster.");
                        }
                    }
                }
            }
        } catch (KeeperException e) {
            hostLog.error("Failed to validate the start actions", e);
        } catch (InterruptedException e) {
            VoltDB.crashLocalVoltDB("Interrupted during start action validation:" + e.getMessage(), true, e);
        }
    }

    private class ConfigLogging implements Runnable {

        private void logConfigInfo() {
            hostLog.info("Logging config info");

            File configInfoDir = getConfigDirectory();
            configInfoDir.mkdirs();

            File configInfo = new File(configInfoDir, "config.json");

            byte jsonBytes[] = null;
            try {
                JSONStringer stringer = new JSONStringer();
                stringer.object();

                stringer.keySymbolValuePair("workingDir", System.getProperty("user.dir"));
                stringer.keySymbolValuePair("pid", CLibrary.getpid());

                stringer.key("log4jDst").array();
                Enumeration<?> appenders = Logger.getRootLogger().getAllAppenders();
                while (appenders.hasMoreElements()) {
                    Appender appender = (Appender) appenders.nextElement();
                    if (appender instanceof FileAppender){
                        stringer.object();
                        stringer.keySymbolValuePair("path", new File(((FileAppender) appender).getFile()).getCanonicalPath());
                        if (appender instanceof DailyRollingFileAppender) {
                            stringer.keySymbolValuePair("format", ((DailyRollingFileAppender)appender).getDatePattern());
                        }
                        stringer.endObject();
                    }
                }

                Enumeration<?> loggers = Logger.getRootLogger().getLoggerRepository().getCurrentLoggers();
                while (loggers.hasMoreElements()) {
                    Logger logger = (Logger) loggers.nextElement();
                    appenders = logger.getAllAppenders();
                    while (appenders.hasMoreElements()) {
                        Appender appender = (Appender) appenders.nextElement();
                        if (appender instanceof FileAppender){
                            stringer.object();
                            stringer.keySymbolValuePair("path", new File(((FileAppender) appender).getFile()).getCanonicalPath());
                            if (appender instanceof DailyRollingFileAppender) {
                                stringer.keySymbolValuePair("format", ((DailyRollingFileAppender)appender).getDatePattern());
                            }
                            stringer.endObject();
                        }
                    }
                }
                stringer.endArray();

                stringer.endObject();
                JSONObject jsObj = new JSONObject(stringer.toString());
                jsonBytes = jsObj.toString(4).getBytes(Charsets.UTF_8);
            } catch (JSONException e) {
                Throwables.propagate(e);
            } catch (IOException e) {
                e.printStackTrace();
            }

            try {
                FileOutputStream fos = new FileOutputStream(configInfo);
                fos.write(jsonBytes);
                fos.getFD().sync();
                fos.close();
            } catch (IOException e) {
                hostLog.error("Failed to log config info: " + e.getMessage());
                e.printStackTrace();
            }
        }

        private void logCatalogAndDeployment() {

            File configInfoDir = getConfigDirectory();
            configInfoDir.mkdirs();

            try {
                m_catalogContext.writeCatalogJarToFile(configInfoDir.getPath(), "catalog.jar");
            } catch (IOException e) {
                hostLog.error("Failed to log catalog: " + e.getMessage(), e);
                e.printStackTrace();
            }
            logDeployment();
        }

        private void logDeployment() {
            File configInfoDir = getConfigDirectory();
            configInfoDir.mkdirs();

            try {
                File deploymentFile = getConfigLogDeployment();
                if (deploymentFile.exists()) {
                    deploymentFile.delete();
                }
                FileOutputStream fileOutputStream = new FileOutputStream(deploymentFile);
                fileOutputStream.write(m_catalogContext.getDeploymentBytes());
                fileOutputStream.close();
            } catch (Exception e) {
                hostLog.error("Failed to log deployment file: " + e.getMessage(), e);
                e.printStackTrace();
            }
        }

        @Override
        public void run() {
            logConfigInfo();
            logCatalogAndDeployment();
        }
    }

    // Get topology information.  If rejoining, get it directly from
    // ZK.  Otherwise, try to do the write/read race to ZK on startup.
<<<<<<< HEAD
    private JSONObject getTopology(StartAction startAction, Map<Integer, ExtensibleGroupTag> hostGroups,
                                   JoinCoordinator joinCoordinator)
    {
        JSONObject topo = null;
        int sitesperhost = m_catalogContext.getDeployment().getCluster().getSitesperhost();
        int kfactor = m_catalogContext.getDeployment().getCluster().getKfactor();
        if (startAction == StartAction.JOIN) {
            assert(joinCoordinator != null);
            topo = joinCoordinator.getTopology();
        }
        else {
            final Set<Integer> liveHostIds = m_messenger.getLiveHostIds();
            Preconditions.checkArgument(hostGroups.keySet().equals(liveHostIds));
            int hostcount = liveHostIds.size();
            ClusterConfig clusterConfig = new ClusterConfig(hostcount, sitesperhost, kfactor);
            if (!startAction.doesRejoin() && !clusterConfig.validate()) {
                VoltDB.crashLocalVoltDB(clusterConfig.getErrorMsg(), false, null);
            }

            try {
                final Multimap<Integer, Long> replicas = m_cartographer.getReplicasForPartitions(m_cartographer.getPartitions());
                final Map<Integer, Long> masters = m_cartographer.getHSIdsForSinglePartitionMasters();
                replicas.removeAll(MpInitiator.MP_INIT_PID);
                masters.remove(MpInitiator.MP_INIT_PID);
                topo = clusterConfig.getTopology(hostGroups, replicas, masters, Lists.newArrayList());
                m_messenger.registerGroupTags(hostGroups);
            } catch (Exception e) {
                VoltDB.crashLocalVoltDB("Unable to calculate topology", false, e);
            }

            if (!startAction.doesRejoin()) {
                topo = registerClusterConfig(topo);
=======
    private AbstractTopology getTopology(StartAction startAction, Map<Integer, String> hostGroups,
                                   JoinCoordinator joinCoordinator)
    {
        AbstractTopology topology = null;
        Map<Integer, Integer> sitesPerHostMap = m_messenger.getSitesPerHostMapFromZK();
        if (startAction == StartAction.JOIN) {
            assert(joinCoordinator != null);
            JSONObject topoJson = joinCoordinator.getTopology();
            try {
                return AbstractTopology.topologyFromJSON(topoJson);
            } catch (JSONException e) {
                VoltDB.crashLocalVoltDB("Unable to get topology from Json object", true, e);
            }
        }
        else {
            final Set<Integer> liveHostIds = m_messenger.getLiveHostIds();
            Preconditions.checkArgument(hostGroups.keySet().equals(liveHostIds));
            int hostcount = liveHostIds.size();
            int kfactor = m_catalogContext.getDeployment().getCluster().getKfactor();
            if (!startAction.doesRejoin()) {
                String errMsg = AbstractTopology.validateLegacyClusterConfig(hostcount, sitesPerHostMap, kfactor);
                if (errMsg != null) {
                    VoltDB.crashLocalVoltDB(errMsg, false, null);
                }
            }
            topology = AbstractTopology.getTopology(sitesPerHostMap, hostGroups, kfactor);
            if (!startAction.doesRejoin()) {
                TopologyZKUtils.registerTopologyToZK(m_messenger.getZK(), topology);
>>>>>>> a067756b
            }

        }
        return topology;
    }

    private TreeMap<Integer, Initiator> createIv2Initiators(Collection<Integer> partitions,
                                                StartAction startAction,
                                                List<Integer> m_partitionsToSitesAtStartupForExportInit)
    {
        TreeMap<Integer, Initiator> initiators = new TreeMap<>();
        for (Integer partition : partitions)
        {
            Initiator initiator = new SpInitiator(m_messenger, partition, getStatsAgent(),
                    m_snapshotCompletionMonitor, startAction);
            initiators.put(partition, initiator);
            m_partitionsToSitesAtStartupForExportInit.add(partition);
        }
        return initiators;
    }

<<<<<<< HEAD
    private JSONObject registerClusterConfig(JSONObject topo)
    {
        // First, race to write the topology to ZK using Highlander rules
        // (In the end, there can be only one)
        try
        {
            byte[] payload = topo.toString(4).getBytes("UTF-8");
            m_messenger.getZK().create(VoltZK.topology, payload,
                    Ids.OPEN_ACL_UNSAFE,
                    CreateMode.PERSISTENT);
        }
        catch (KeeperException.NodeExistsException nee)
        {
            // It's fine if we didn't win, we'll pick up the topology below
        }
        catch (Exception e)
        {
            VoltDB.crashLocalVoltDB("Unable to write topology to ZK, dying",
                    true, e);
        }

        // Then, have everyone read the topology data back from ZK
        try
        {
            byte[] data = m_messenger.getZK().getData(VoltZK.topology, false, null);
            topo = new JSONObject(new String(data, "UTF-8"));
        }
        catch (Exception e)
        {
            VoltDB.crashLocalVoltDB("Unable to read topology from ZK, dying",
                    true, e);
=======
    private void createSecondaryConnections(boolean isRejoin) {
        int partitionGroupCount = m_clusterSettings.get().hostcount() / (m_configuredReplicationFactor + 1);
        int localHostId = m_messenger.getHostId();
        Set<Integer> peers = Sets.newHashSet();
        if (m_configuredReplicationFactor > 0 && partitionGroupCount > 1) {
                Set<Integer> buddyHostIds = m_cartographer.getBuddyHostIds(localHostId);
            if (isRejoin) {
                peers.addAll(buddyHostIds);
            } else {
                for (Integer host : buddyHostIds) {
                    if (host > localHostId) {
                        peers.add(host);
                    }
                }
            }
            m_messenger.createAuxiliaryConnections(peers);
>>>>>>> a067756b
        }
    }

    private final List<ScheduledFuture<?>> m_periodicWorks = new ArrayList<>();

    /**
     * Schedule all the periodic works
     */
    private void schedulePeriodicWorks() {
        // JMX stats broadcast
        m_periodicWorks.add(scheduleWork(new Runnable() {
            @Override
            public void run() {
                // A null here was causing a steady stream of annoying but apparently inconsequential
                // NPEs during a debug session of an unrelated unit test.
                if (m_statsManager != null) {
                    m_statsManager.sendNotification();
                }
            }
        }, 0, StatsManager.POLL_INTERVAL, TimeUnit.MILLISECONDS));

        // small stats samples
        m_periodicWorks.add(scheduleWork(new Runnable() {
            @Override
            public void run() {
                SystemStatsCollector.asyncSampleSystemNow(false, false);
            }
        }, 0, 5, TimeUnit.SECONDS));

        // medium stats samples
        m_periodicWorks.add(scheduleWork(new Runnable() {
            @Override
            public void run() {
                SystemStatsCollector.asyncSampleSystemNow(true, false);
            }
        }, 0, 1, TimeUnit.MINUTES));

        // large stats samples
        m_periodicWorks.add(scheduleWork(new Runnable() {
            @Override
            public void run() {
                SystemStatsCollector.asyncSampleSystemNow(true, true);
            }
        }, 0, 6, TimeUnit.MINUTES));

        GCInspector.instance.start(m_periodicPriorityWorkThread);
    }

    private void startResourceUsageMonitor() {
        if (resMonitorWork != null) {
            resMonitorWork.cancel(false);
            try {
                resMonitorWork.get();
            } catch(Exception e) { } // Ignore exceptions because we don't really care about the result here.
            m_periodicWorks.remove(resMonitorWork);
        }
        ResourceUsageMonitor resMonitor  = new ResourceUsageMonitor(m_catalogContext.getDeployment().getSystemsettings());
        resMonitor.logResourceLimitConfigurationInfo();
        if (resMonitor.hasResourceLimitsConfigured()) {
            resMonitorWork = scheduleWork(resMonitor, resMonitor.getResourceCheckInterval(), resMonitor.getResourceCheckInterval(), TimeUnit.SECONDS);
            m_periodicWorks.add(resMonitorWork);
        }
    }

    /**
     * Takes the deployment file given at initialization and the voltdb root given as
     * a command line options, and it performs the following tasks:
     * <p><ul>
     * <li>creates if necessary the voltdbroot directory
     * <li>fail if voltdbroot is already configured and populated with database artifacts
     * <li>creates command log, dr, snaphot, and export directories
     * <li>creates the config directory under voltdbroot
     * <li>moves the deployment file under the config directory
     * </ul>
     * @param config
     * @param dt a {@link DeploymentTypel}
     */
    private void stageDeploymemtFileForInitialize(Configuration config, DeploymentType dt) {

        String deprootFN = dt.getPaths().getVoltdbroot().getPath();
        File   deprootFH = new VoltFile(deprootFN);
        File   cnfrootFH = config.m_voltdbRoot;

        if (!cnfrootFH.exists() && !cnfrootFH.mkdirs()) {
            VoltDB.crashLocalVoltDB("Unable to create the voltdbroot directory in " + cnfrootFH, false, null);
        }
        try {
            File depcanoFH = null;
            try {
                depcanoFH = deprootFH.getCanonicalFile();
            } catch (IOException e) {
                depcanoFH = deprootFH;
            }
            File cnfcanoFH = cnfrootFH.getCanonicalFile();
            if (!cnfcanoFH.equals(depcanoFH)) {
                dt.getPaths().getVoltdbroot().setPath(cnfrootFH.getPath());
            }
            // root in deployment conflicts with command line voltdbroot
            if (!VoltDB.DBROOT.equals(deprootFN)) {
                consoleLog.info("Ignoring voltdbroot \"" + deprootFN + "\" specified in the deployment file");
                hostLog.info("Ignoring voltdbroot \"" + deprootFN + "\" specified in the deployment file");
            }
        } catch (IOException e) {
            VoltDB.crashLocalVoltDB(
                    "Unable to resolve voltdbroot location: " + config.m_voltdbRoot,
                    false, e);
            return;
        }

        // check for already existing artifacts
        List<String> nonEmptyPaths = managedPathsWithFiles(config, dt);
        if (!nonEmptyPaths.isEmpty()) {
            StringBuilder crashMessage =
                    new StringBuilder("Files from a previous database session exist in the managed directories:");
            for (String nonEmptyPath : nonEmptyPaths) {
                crashMessage.append("\n  - " + nonEmptyPath);
            }
            crashMessage.append("\nUse the start command to start the initialized database or use init --force" +
                " to initialize a new database session overwriting existing files.");
            VoltDB.crashLocalVoltDB(crashMessage.toString());
            return;
        }
        // create the config subdirectory
        File confDH = getConfigDirectory(config);
        if (!confDH.exists() && !confDH.mkdirs()) {
            VoltDB.crashLocalVoltDB("Unable to create the config directory " + confDH);
            return;
        }
        // create the remaining paths
        if (config.m_isEnterprise) {
            List<String> failed = m_nodeSettings.ensureDirectoriesExist();
            if (!failed.isEmpty()) {
                String msg = "Unable to access or create the following directories:\n    "
                        + Joiner.on("\n    ").join(failed);
                VoltDB.crashLocalVoltDB(msg);
                return;
            }
        }

        //In init/start mode we save adminmode to false always.
        dt.getAdminMode().setAdminstartup(false);
        //Now its safe to Save .paths
        m_nodeSettings.store();

         //Now that we are done with deployment configuration set all path null.
         dt.setPaths(null);

        // log message unconditionally indicating that the provided host-count and admin-mode settings in
        // deployment, if any, will be ignored
        consoleLog.info("When using the INIT command, some deployment file settings (hostcount, voltdbroot path, "
                + "and admin-mode) are ignored");
        hostLog.info("When using the INIT command, some deployment file settings (hostcount, voltdbroot path, "
                + "and admin-mode) are ignored");

        File depFH = getConfigLogDeployment(config);
        try (FileWriter fw = new FileWriter(depFH)) {
            fw.write(CatalogUtil.getDeployment(dt, true /* pretty print indent */));
        } catch (IOException|RuntimeException e) {
            VoltDB.crashLocalVoltDB("Unable to marshal deployment configuration to " + depFH, false, e);
        }

        // Save cluster settings properties derived from the deployment file
        ClusterSettings.create(CatalogUtil.asClusterSettingsMap(dt)).store();
    }

    private void stageInitializedMarker(Configuration config) {
        File depFH = new VoltFile(config.m_voltdbRoot, VoltDB.INITIALIZED_MARKER);
        try (PrintWriter pw = new PrintWriter(new FileWriter(depFH), true)) {
            pw.println(config.m_clusterName);
        } catch (IOException e) {
            VoltDB.crashLocalVoltDB("Unable to stage cluster name destination", false, e);
        }
    }

    private void deleteInitializationMarkers(Configuration configuration) {
        for (File c: configuration.getInitMarkers()) {
            MiscUtils.deleteRecursively(c);
        }
    }

    void readDeploymentAndCreateStarterCatalogContext(VoltDB.Configuration config) {
        /*
         * Debate with the cluster what the deployment file should be
         */
        try {
            ZooKeeper zk = m_messenger.getZK();
            byte deploymentBytes[] = null;

            try {
                deploymentBytes = org.voltcore.utils.CoreUtils.urlToBytes(m_config.m_pathToDeployment);
            } catch (Exception ex) {
                //Let us get bytes from ZK
            }
            DeploymentType deployment = null;
            try {
                if (deploymentBytes != null) {
                    CatalogUtil.writeCatalogToZK(zk,
                            // Fill in innocuous values for non-deployment stuff
                            0,
                            0L,
                            0L,
                            new byte[] {},  // spin loop in Inits.LoadCatalog.run() needs
                                            // this to be of zero length until we have a real catalog.
                            null,
                            deploymentBytes);
                    hostLog.info("URL of deployment: " + m_config.m_pathToDeployment);
                } else {
                    CatalogAndIds catalogStuff = CatalogUtil.getCatalogFromZK(zk);
                    deploymentBytes = catalogStuff.deploymentBytes;
                }
            } catch (KeeperException.NodeExistsException e) {
                CatalogAndIds catalogStuff = CatalogUtil.getCatalogFromZK(zk);
                byte[] deploymentBytesTemp = catalogStuff.deploymentBytes;
                if (deploymentBytesTemp != null) {
                    //Check hash if its a supplied deployment on command line.
                    //We will ignore the supplied or default deployment anyways.
                    if (deploymentBytes != null && !m_config.m_deploymentDefault) {
                        byte[] deploymentHashHere =
                            CatalogUtil.makeDeploymentHash(deploymentBytes);
                        if (!(Arrays.equals(deploymentHashHere, catalogStuff.getDeploymentHash())))
                        {
                            hostLog.warn("The locally provided deployment configuration did not " +
                                    " match the configuration information found in the cluster.");
                        } else {
                            hostLog.info("Deployment configuration pulled from other cluster node.");
                        }
                    }
                    //Use remote deployment obtained.
                    deploymentBytes = deploymentBytesTemp;
                } else {
                    hostLog.error("Deployment file could not be loaded locally or remotely, "
                            + "local supplied path: " + m_config.m_pathToDeployment);
                    deploymentBytes = null;
                }
            } catch(KeeperException.NoNodeException e) {
                // no deploymentBytes case is handled below. So just log this error.
                if (hostLog.isDebugEnabled()) {
                    hostLog.debug("Error trying to get deployment bytes from cluster", e);
                }
            }
            if (deploymentBytes == null) {
                hostLog.error("Deployment information could not be obtained from cluster node or locally");
                VoltDB.crashLocalVoltDB("No such deployment file: "
                        + m_config.m_pathToDeployment, false, null);
            }

            if (deployment == null) {
                deployment = CatalogUtil.getDeployment(new ByteArrayInputStream(deploymentBytes));
            }

            // wasn't a valid xml deployment file
            if (deployment == null) {
                hostLog.error("Not a valid XML deployment file at URL: " + m_config.m_pathToDeployment);
                VoltDB.crashLocalVoltDB("Not a valid XML deployment file at URL: "
                        + m_config.m_pathToDeployment, false, null);
            }

            /*
             * Check for invalid deployment file settings (enterprise-only) in the community edition.
             * Trick here is to print out all applicable problems and then stop, rather than stopping
             * after the first one is found.
             */
            if (!m_config.m_isEnterprise) {
                boolean shutdownDeployment = false;
                boolean shutdownAction = false;

                // check license features for community version
                if ((deployment.getCluster() != null) && (deployment.getCluster().getKfactor() > 0)) {
                    consoleLog.error("K-Safety is not supported " +
                            "in the community edition of VoltDB.");
                    shutdownDeployment = true;
                }
                if ((deployment.getSnapshot() != null) && (deployment.getSnapshot().isEnabled())) {
                    consoleLog.error("Snapshots are not supported " +
                            "in the community edition of VoltDB.");
                    shutdownDeployment = true;
                }
                if ((deployment.getCommandlog() != null) && (deployment.getCommandlog().isEnabled())) {
                    consoleLog.error("Command logging is not supported " +
                            "in the community edition of VoltDB.");
                    shutdownDeployment = true;
                }
                if ((deployment.getExport() != null) && Boolean.TRUE.equals(deployment.getExport().isEnabled())) {
                    consoleLog.error("Export is not supported " +
                            "in the community edition of VoltDB.");
                    shutdownDeployment = true;
                }
                // check the start action for the community edition
                if (m_config.m_startAction != StartAction.CREATE) {
                    consoleLog.error("Start action \"" + m_config.m_startAction.getClass().getSimpleName() +
                            "\" is not supported in the community edition of VoltDB.");
                    shutdownAction = true;
                }

                // if the process needs to stop, try to be helpful
                if (shutdownAction || shutdownDeployment) {
                    String msg = "This process will exit. Please run VoltDB with ";
                    if (shutdownDeployment) {
                        msg += "a deployment file compatible with the community edition";
                    }
                    if (shutdownDeployment && shutdownAction) {
                        msg += " and ";
                    }

                    if (shutdownAction && !shutdownDeployment) {
                        msg += "the CREATE start action";
                    }
                    msg += ".";

                    VoltDB.crashLocalVoltDB(msg, false, null);
                }
            }

            // note the heart beats are specified in seconds in xml, but ms internally
            HeartbeatType hbt = deployment.getHeartbeat();
            if (hbt != null) {
                m_config.m_deadHostTimeoutMS = hbt.getTimeout() * 1000;
                m_messenger.setDeadHostTimeout(m_config.m_deadHostTimeoutMS);
            } else {
                hostLog.info("Dead host timeout set to " + m_config.m_deadHostTimeoutMS + " milliseconds");
            }

            PartitionDetectionType pt = deployment.getPartitionDetection();
            if (pt != null) {
                m_config.m_partitionDetectionEnabled = pt.isEnabled();
                m_messenger.setPartitionDetectionEnabled(m_config.m_partitionDetectionEnabled);

                // check for user using deprecated settings
                PartitionDetectionType.Snapshot snapshot = pt.getSnapshot();
                if (snapshot != null) {
                    String prefix = snapshot.getPrefix();
                    if ((prefix != null) && ("partition_detection".equalsIgnoreCase(prefix) == false)) {
                        hostLog.warn(String.format("Partition Detection snapshots are "
                                + "no longer supported. Prefix value \"%s\" will be ignored.", prefix));
                    }
                }
            }

            // get any consistency settings into config
            ConsistencyType consistencyType = deployment.getConsistency();
            if (consistencyType != null) {
                m_config.m_consistencyReadLevel = Consistency.ReadLevel.fromReadLevelType(consistencyType.getReadlevel());
            }

            final String elasticSetting = deployment.getCluster().getElastic().trim().toUpperCase();
            if (elasticSetting.equals("ENABLED")) {
                TheHashinator.setConfiguredHashinatorType(HashinatorType.ELASTIC);
            } else if (!elasticSetting.equals("DISABLED")) {
                VoltDB.crashLocalVoltDB("Error in deployment file,  elastic attribute of " +
                                        "cluster element must be " +
                                        "'enabled' or 'disabled' but was '" + elasticSetting + "'", false, null);
            }
            else {
                TheHashinator.setConfiguredHashinatorType(HashinatorType.LEGACY);
            }

            // log system setting information
            SystemSettingsType sysType = deployment.getSystemsettings();
            if (sysType != null) {
                if (sysType.getElastic() != null) {
                    hostLog.info("Elastic duration set to " + sysType.getElastic().getDuration() + " milliseconds");
                    hostLog.info("Elastic throughput set to " + sysType.getElastic().getThroughput() + " mb/s");
                }
                if (sysType.getTemptables() != null) {
                    hostLog.info("Max temptable size set to " + sysType.getTemptables().getMaxsize() + " mb");
                }
                if (sysType.getSnapshot() != null) {
                    hostLog.info("Snapshot priority set to " + sysType.getSnapshot().getPriority() + " [0 - 10]");
                }
                if (sysType.getQuery() != null) {
                    if (sysType.getQuery().getTimeout() > 0) {
                        hostLog.info("Query timeout set to " + sysType.getQuery().getTimeout() + " milliseconds");
                        m_config.m_queryTimeout = sysType.getQuery().getTimeout();
                    }
                    else if (sysType.getQuery().getTimeout() == 0) {
                        hostLog.info("Query timeout set to unlimited");
                        m_config.m_queryTimeout = 0;
                    }
                }
            }

            // create a dummy catalog to load deployment info into
            Catalog catalog = new Catalog();
            // Need these in the dummy catalog
            Cluster cluster = catalog.getClusters().add("cluster");
            cluster.getDatabases().add("database");

            String result = CatalogUtil.compileDeployment(catalog, deployment, true);
            if (result != null) {
                // Any other non-enterprise deployment errors will be caught and handled here
                // (such as <= 0 host count)
                VoltDB.crashLocalVoltDB(result);
            }

            m_catalogContext = new CatalogContext(
                            TxnEgo.makeZero(MpInitiator.MP_INIT_PID).getTxnId(), //txnid
                            0, //timestamp
                            catalog,
                            new DbSettings(m_clusterSettings, m_nodeSettings),
                            new byte[] {},
                            null,
                            deploymentBytes,
                            0);
        } catch (Exception e) {
            throw new RuntimeException(e);
        }
    }


    @Override
    public void loadLegacyPathProperties(DeploymentType deployment) throws IOException {
        //Load deployment paths now if Legacy so that we access through the interface all the time.
        if (isRunningWithOldVerbs() && m_nodeSettings == null) {
            m_nodeSettings = NodeSettings.create(CatalogUtil.asNodeSettingsMap(deployment));
            List<String> failed = m_nodeSettings.ensureDirectoriesExist();
            if (!failed.isEmpty()) {
                String msg = "Unable to validate path settings:\n  " +
                        Joiner.on("\n  ").join(failed);
                hostLog.fatal(msg);
                throw new IOException(msg);
            }
        }
    }

    static class ReadDeploymentResults {
        final byte [] deploymentBytes;
        final DeploymentType deployment;

        ReadDeploymentResults(byte [] deploymentBytes, DeploymentType deployment) {
            this.deploymentBytes = deploymentBytes;
            this.deployment = deployment;
        }
    }

    ReadDeploymentResults readPrimedDeployment(Configuration config) {
        /*
         * Debate with the cluster what the deployment file should be
         */
        try {
            byte deploymentBytes[] = null;

            try {
                deploymentBytes = org.voltcore.utils.CoreUtils.urlToBytes(config.m_pathToDeployment);
            } catch (Exception ex) {
                //Let us get bytes from ZK
            }

            if (deploymentBytes == null) {
                hostLog.error("Deployment information could not be obtained from cluster node or locally");
                VoltDB.crashLocalVoltDB("No such deployment file: "
                        + config.m_pathToDeployment, false, null);
            }
            DeploymentType deployment =
                CatalogUtil.getDeployment(new ByteArrayInputStream(deploymentBytes));
            // wasn't a valid xml deployment file
            if (deployment == null) {
                hostLog.error("Not a valid XML deployment file at URL: " + config.m_pathToDeployment);
                VoltDB.crashLocalVoltDB("Not a valid XML deployment file at URL: "
                        + config.m_pathToDeployment, false, null);
                return new ReadDeploymentResults(deploymentBytes, deployment);
            }
            // Override local sites count if possible
            if (config.m_sitesperhost == VoltDB.UNDEFINED) {
                config.m_sitesperhost = deployment.getCluster().getSitesperhost();
            } else {
                hostLog.info("Set the local sites count to " + config.m_sitesperhost);
                consoleLog.info("CLI overrides the local sites count to " + config.m_sitesperhost);
            }
            NodeSettings nodeSettings = null;
            // adjust deployment host count when the cluster members are given by mesh configuration
            // providers
            switch(config.m_startAction) {
            case PROBE:
                // once a voltdbroot is inited, the path properties contain the true path values
                Settings.initialize(config.m_voltdbRoot);
                // only override the local sites count
                nodeSettings = NodeSettings.create(config.asNodeSettingsMap());
                File nodeSettingsFH = new File(getConfigDirectory(config), "path.properties");
                consoleLog.info("Loaded node-specific settings from " + nodeSettingsFH.getPath());
                hostLog.info("Loaded node-specific settings from " + nodeSettingsFH.getPath());
                break;
            case INITIALIZE:
                Settings.initialize(config.m_voltdbRoot);
                // voltdbroot value from config overrides voltdbroot value in the deployment
                // file
                nodeSettings = NodeSettings.create(
                        config.asNodeSettingsMap(),
                        config.asPathSettingsMap(),
                        CatalogUtil.asNodeSettingsMap(deployment));
                break;
            default:
                nodeSettings = NodeSettings.create(
                        config.asNodeSettingsMap(),
                        CatalogUtil.asNodeSettingsMap(deployment));
                Settings.initialize(nodeSettings.getVoltDBRoot());
                config.m_voltdbRoot = nodeSettings.getVoltDBRoot();
                break;
            }
            m_nodeSettings = nodeSettings;
            //Now its safe to save node settings
            m_nodeSettings.store();

            if (config.m_startAction == StartAction.PROBE) {
                // once initialized the path properties contain the true path values
                if (config.m_hostCount == VoltDB.UNDEFINED) {
                    config.m_hostCount = 1;
                }
            } else {
                config.m_hostCount = deployment.getCluster().getHostcount();
            }
            /*
             * Check for invalid deployment file settings (enterprise-only) in the community edition.
             * Trick here is to print out all applicable problems and then stop, rather than stopping
             * after the first one is found.
             */
            if (!config.m_isEnterprise) {
                boolean shutdownDeployment = false;
                boolean shutdownAction = false;

                // check license features for community version
                if ((deployment.getCluster() != null) && (deployment.getCluster().getKfactor() > 0)) {
                    consoleLog.error("K-Safety is not supported " +
                            "in the community edition of VoltDB.");
                    shutdownDeployment = true;
                }
                if ((deployment.getSnapshot() != null) && (deployment.getSnapshot().isEnabled())) {
                    consoleLog.error("Snapshots are not supported " +
                            "in the community edition of VoltDB.");
                    shutdownDeployment = true;
                }
                if ((deployment.getCommandlog() != null) && (deployment.getCommandlog().isEnabled())) {
                    consoleLog.error("Command logging is not supported " +
                            "in the community edition of VoltDB.");
                    shutdownDeployment = true;
                }
                if ((deployment.getExport() != null) && Boolean.TRUE.equals(deployment.getExport().isEnabled())) {
                    consoleLog.error("Export is not supported " +
                            "in the community edition of VoltDB.");
                    shutdownDeployment = true;
                }
                // check the start action for the community edition
                if (m_config.m_startAction != StartAction.CREATE) {
                    consoleLog.error("Start action \"" + m_config.m_startAction.getClass().getSimpleName() +
                            "\" is not supported in the community edition of VoltDB.");
                    shutdownAction = true;
                }

                // if the process needs to stop, try to be helpful
                if (shutdownAction || shutdownDeployment) {
                    String msg = "This process will exit. Please run VoltDB with ";
                    if (shutdownDeployment) {
                        msg += "a deployment file compatible with the community edition";
                    }
                    if (shutdownDeployment && shutdownAction) {
                        msg += " and ";
                    }

                    if (shutdownAction && !shutdownDeployment) {
                        msg += "the CREATE start action";
                    }
                    msg += ".";

                    VoltDB.crashLocalVoltDB(msg, false, null);
                }
            }
            return new ReadDeploymentResults(deploymentBytes, deployment);
        } catch (Exception e) {
            throw new RuntimeException(e);
        }
    }

    void collectLocalNetworkMetadata() {
        boolean threw = false;
        JSONStringer stringer = new JSONStringer();
        try {
            stringer.object();
            stringer.key("interfaces").array();

            /*
             * If no interface was specified, do a ton of work
             * to identify all ipv4 or ipv6 interfaces and
             * marshal them into JSON. Always put the ipv4 address first
             * so that the export client will use it
             */

            if (m_config.m_externalInterface.equals("")) {
                LinkedList<NetworkInterface> interfaces = new LinkedList<>();
                try {
                    Enumeration<NetworkInterface> intfEnum = NetworkInterface.getNetworkInterfaces();
                    while (intfEnum.hasMoreElements()) {
                        NetworkInterface intf = intfEnum.nextElement();
                        if (intf.isLoopback() || !intf.isUp()) {
                            continue;
                        }
                        interfaces.offer(intf);
                    }
                } catch (SocketException e) {
                    throw new RuntimeException(e);
                }

                if (interfaces.isEmpty()) {
                    stringer.value("localhost");
                } else {

                    boolean addedIp = false;
                    while (!interfaces.isEmpty()) {
                        NetworkInterface intf = interfaces.poll();
                        Enumeration<InetAddress> inetAddrs = intf.getInetAddresses();
                        Inet6Address inet6addr = null;
                        Inet4Address inet4addr = null;
                        while (inetAddrs.hasMoreElements()) {
                            InetAddress addr = inetAddrs.nextElement();
                            if (addr instanceof Inet6Address) {
                                inet6addr = (Inet6Address)addr;
                                if (inet6addr.isLinkLocalAddress()) {
                                    inet6addr = null;
                                }
                            } else if (addr instanceof Inet4Address) {
                                inet4addr = (Inet4Address)addr;
                            }
                        }
                        if (inet4addr != null) {
                            stringer.value(inet4addr.getHostAddress());
                            addedIp = true;
                        }
                        if (inet6addr != null) {
                            stringer.value(inet6addr.getHostAddress());
                            addedIp = true;
                        }
                    }
                    if (!addedIp) {
                        stringer.value("localhost");
                    }
                }
            } else {
                stringer.value(m_config.m_externalInterface);
            }
        } catch (Exception e) {
            threw = true;
            hostLog.warn("Error while collecting data about local network interfaces", e);
        }
        try {
            if (threw) {
                stringer = new JSONStringer();
                stringer.object();
                stringer.key("interfaces").array();
                stringer.value("localhost");
                stringer.endArray();
            } else {
                stringer.endArray();
            }
            stringer.keySymbolValuePair("clientPort", m_config.m_port);
            stringer.keySymbolValuePair("clientInterface", m_config.m_clientInterface);
            stringer.keySymbolValuePair("adminPort", m_config.m_adminPort);
            stringer.keySymbolValuePair("adminInterface", m_config.m_adminInterface);
            stringer.keySymbolValuePair("httpPort", m_config.m_httpPort);
            stringer.keySymbolValuePair("httpInterface", m_config.m_httpPortInterface);
            stringer.keySymbolValuePair("internalPort", m_config.m_internalPort);
            stringer.keySymbolValuePair("internalInterface", m_config.m_internalInterface);
            String[] zkInterface = m_config.m_zkInterface.split(":");
            stringer.keySymbolValuePair("zkPort", zkInterface[1]);
            stringer.keySymbolValuePair("zkInterface", zkInterface[0]);
            stringer.keySymbolValuePair("drPort", VoltDB.getReplicationPort(m_catalogContext.cluster.getDrproducerport()));
            stringer.keySymbolValuePair("drInterface", VoltDB.getDefaultReplicationInterface());
            stringer.keySymbolValuePair("publicInterface", m_config.m_publicInterface);
            stringer.endObject();
            JSONObject obj = new JSONObject(stringer.toString());
            // possibly atomic swap from null to realz
            m_localMetadata = obj.toString(4);
            hostLog.debug("System Metadata is: " + m_localMetadata);
        } catch (Exception e) {
            hostLog.warn("Failed to collect data about lcoal network interfaces", e);
        }
    }

    @Override
    public boolean isBare() {
        return m_isBare;
    }
    void setBare(boolean flag) {
        m_isBare = flag;
    }

    /**
     * Start the voltcore HostMessenger. This joins the node
     * to the existing cluster. In the non rejoin case, this
     * function will return when the mesh is complete. If
     * rejoining, it will return when the node and agreement
     * site are synched to the existing cluster.
     */
    MeshProber.Determination buildClusterMesh(ReadDeploymentResults readDepl) {
        final boolean bareAtStartup  = m_config.m_forceVoltdbCreate
                || pathsWithRecoverableArtifacts(readDepl.deployment).isEmpty();
        setBare(bareAtStartup);

        final Supplier<Integer> hostCountSupplier = new Supplier<Integer>() {
            @Override
            public Integer get() {
                return m_clusterSettings.get().hostcount();
            }
        };

        ClusterType clusterType = readDepl.deployment.getCluster();

        MeshProber criteria = MeshProber.builder()
                .coordinators(m_config.m_coordinators)
                .versionChecker(m_versionChecker)
                .enterprise(m_config.m_isEnterprise)
                .startAction(m_config.m_startAction)
                .bare(bareAtStartup)
                .configHash(CatalogUtil.makeDeploymentHashForConfig(readDepl.deploymentBytes))
                .hostCountSupplier(hostCountSupplier)
                .kfactor(clusterType.getKfactor())
                .paused(m_config.m_isPaused)
                .nodeStateSupplier(m_statusTracker.getNodeStateSupplier())
                .addAllowed(m_config.m_enableAdd)
                .safeMode(m_config.m_safeMode)
                .terminusNonce(getTerminusNonce())
                .build();

        HostAndPort hostAndPort = criteria.getLeader();
        String hostname = hostAndPort.getHostText();
        int port = hostAndPort.getPort();

        org.voltcore.messaging.HostMessenger.Config hmconfig;

        hmconfig = new org.voltcore.messaging.HostMessenger.Config(hostname, port);
        if (m_config.m_placementGroup != null) {
            hmconfig.rackAwarenessgroup = m_config.m_placementGroup;
        }
        // default buddy group, clusterConfig will calculate the right group
        // once all hosts is in cluster
        hmconfig.buddyGroup = "0";
        hmconfig.internalPort = m_config.m_internalPort;
        hmconfig.internalInterface = m_config.m_internalInterface;
        hmconfig.zkInterface = m_config.m_zkInterface;
        hmconfig.deadHostTimeout = m_config.m_deadHostTimeoutMS;
        hmconfig.factory = new VoltDbMessageFactory();
        hmconfig.coreBindIds = m_config.m_networkCoreBindings;
        hmconfig.acceptor = criteria;
        hmconfig.localSitesCount = m_config.m_sitesperhost;
        hmconfig.initPartitionGroupConnections(criteria.getkFactor());

        m_messenger = new org.voltcore.messaging.HostMessenger(hmconfig, this);

        hostLog.info(String.format("Beginning inter-node communication on port %d.", m_config.m_internalPort));

        try {
            m_messenger.start();
        } catch (Exception e) {
            VoltDB.crashLocalVoltDB(e.getMessage(), true, e);
        }

        VoltZK.createPersistentZKNodes(m_messenger.getZK());

        // Use the host messenger's hostId.
        m_myHostId = m_messenger.getHostId();
        hostLog.info(String.format("Host id of this node is: %d", m_myHostId));
        consoleLog.info(String.format("Host id of this node is: %d", m_myHostId));

        MeshProber.Determination determination = criteria.waitForDetermination();

        // paused is determined in the mesh formation exchanged
        if (determination.paused) {
            m_messenger.pause();
        } else {
            m_messenger.unpause();
        }

        // Semi-hacky check to see if we're attempting to rejoin to ourselves.
        // The leader node gets assigned host ID 0, always, so if we're the
        // leader and we're rejoining, this is clearly bad.
        if (m_myHostId == 0 && determination.startAction.doesJoin()) {
            VoltDB.crashLocalVoltDB("Unable to rejoin a node to itself.  " +
                    "Please check your command line and start action and try again.", false, null);
        }
        // load or store settings form/to zookeeper
        if (determination.startAction.doesJoin()) {
            m_clusterSettings.load(m_messenger.getZK());
            m_clusterSettings.get().store();
        } else if (m_myHostId == 0) {
            m_clusterSettings.store(m_messenger.getZK());
        }
        m_clusterCreateTime = m_messenger.getInstanceId().getTimestamp();
        return determination;
    }

    void logDebuggingInfo(int adminPort, int httpPort, String httpPortExtraLogMessage, boolean jsonEnabled) {
        String startAction = m_config.m_startAction.toString();
        String startActionLog = "Database start action is " + (startAction.substring(0, 1).toUpperCase() +
                startAction.substring(1).toLowerCase()) + ".";
        if (!m_rejoining) {
            hostLog.info(startActionLog);
        }
        hostLog.info("PID of this Volt process is " + CLibrary.getpid());

        // print out awesome network stuff
        hostLog.info(String.format("Listening for native wire protocol clients on port %d.", m_config.m_port));
        hostLog.info(String.format("Listening for admin wire protocol clients on port %d.", adminPort));

        if (m_startMode == OperationMode.PAUSED) {
            hostLog.info(String.format("Started in admin mode. Clients on port %d will be rejected in admin mode.", m_config.m_port));
        }

        if (m_config.m_replicationRole == ReplicationRole.REPLICA) {
            consoleLog.info("Started as " + m_config.m_replicationRole.toString().toLowerCase() + " cluster. " +
                             "Clients can only call read-only procedures.");
        }
        if (httpPortExtraLogMessage != null) {
            hostLog.info(httpPortExtraLogMessage);
        }
        if (httpPort != -1) {
            hostLog.info(String.format("Local machine HTTP monitoring is listening on port %d.", httpPort));
        }
        else {
            hostLog.info(String.format("Local machine HTTP monitoring is disabled."));
        }
        if (jsonEnabled) {
            hostLog.info(String.format("Json API over HTTP enabled at path /api/1.0/, listening on port %d.", httpPort));
        }
        else {
            hostLog.info("Json API disabled.");
        }

        // java heap size
        long javamaxheapmem = ManagementFactory.getMemoryMXBean().getHeapMemoryUsage().getMax();
        javamaxheapmem /= (1024 * 1024);
        hostLog.info(String.format("Maximum usable Java heap set to %d mb.", javamaxheapmem));

        // Computed minimum heap requirement
        long minRqt = computeMinimumHeapRqt(MiscUtils.isPro(), m_catalogContext.tables.size(),
                (m_iv2Initiators.size() - 1), m_configuredReplicationFactor);
        hostLog.info("Minimum required Java heap for catalog and server config is " + minRqt + " MB.");

        SortedMap<String, String> dbgMap = m_catalogContext.getDebuggingInfoFromCatalog();
        for (String line : dbgMap.values()) {
            hostLog.info(line);
        }

        // print out a bunch of useful system info
        PlatformProperties pp = PlatformProperties.getPlatformProperties();
        String[] lines = pp.toLogLines(getVersionString()).split("\n");
        for (String line : lines) {
            hostLog.info(line.trim());
        }
        hostLog.info("The internal DR cluster timestamp is " +
                    new Date(m_clusterCreateTime).toString() + ".");

        final ZooKeeper zk = m_messenger.getZK();
        ZKUtil.ByteArrayCallback operationModeFuture = new ZKUtil.ByteArrayCallback();
        /*
         * Publish our cluster metadata, and then retrieve the metadata
         * for the rest of the cluster
         */
        try {
            zk.create(
                    VoltZK.cluster_metadata + "/" + m_messenger.getHostId(),
                    getLocalMetadata().getBytes("UTF-8"),
                    Ids.OPEN_ACL_UNSAFE,
                    CreateMode.EPHEMERAL,
                    new ZKUtil.StringCallback(),
                    null);
            zk.getData(VoltZK.operationMode, false, operationModeFuture, null);
        } catch (Exception e) {
            VoltDB.crashLocalVoltDB("Error creating \"/cluster_metadata\" node in ZK", true, e);
        }

        Map<Integer, String> clusterMetadata = new HashMap<>(0);
        /*
         * Spin and attempt to retrieve cluster metadata for all nodes in the cluster.
         */
        Set<Integer> metadataToRetrieve = new HashSet<>(m_messenger.getLiveHostIds());
        metadataToRetrieve.remove(m_messenger.getHostId());
        while (!metadataToRetrieve.isEmpty()) {
            Map<Integer, ZKUtil.ByteArrayCallback> callbacks = new HashMap<>();
            for (Integer hostId : metadataToRetrieve) {
                ZKUtil.ByteArrayCallback cb = new ZKUtil.ByteArrayCallback();
                zk.getData(VoltZK.cluster_metadata + "/" + hostId, false, cb, null);
                callbacks.put(hostId, cb);
            }

            for (Map.Entry<Integer, ZKUtil.ByteArrayCallback> entry : callbacks.entrySet()) {
                try {
                    ZKUtil.ByteArrayCallback cb = entry.getValue();
                    Integer hostId = entry.getKey();
                    clusterMetadata.put(hostId, new String(cb.getData(), "UTF-8"));
                    metadataToRetrieve.remove(hostId);
                } catch (KeeperException.NoNodeException e) {}
                catch (Exception e) {
                    VoltDB.crashLocalVoltDB("Error retrieving cluster metadata", true, e);
                }
            }

        }

        // print out cluster membership
        hostLog.info("About to list cluster interfaces for all nodes with format [ip1 ip2 ... ipN] client-port,admin-port,http-port");
        for (int hostId : m_messenger.getLiveHostIds()) {
            if (hostId == m_messenger.getHostId()) {
                hostLog.info(
                        String.format(
                                "  Host id: %d with interfaces: %s [SELF]",
                                hostId,
                                MiscUtils.formatHostMetadataFromJSON(getLocalMetadata())));
            }
            else {
                String hostMeta = clusterMetadata.get(hostId);
                hostLog.info(
                        String.format(
                                "  Host id: %d with interfaces: %s [PEER]",
                                hostId,
                                MiscUtils.formatHostMetadataFromJSON(hostMeta)));
            }
        }

        try {
            if (operationModeFuture.getData() != null) {
                String operationModeStr = new String(operationModeFuture.getData(), "UTF-8");
                m_startMode = OperationMode.valueOf(operationModeStr);
            }
        } catch (KeeperException.NoNodeException e) {}
        catch (Exception e) {
            throw new RuntimeException(e);
        }
    }


    public static String[] extractBuildInfo(VoltLogger logger) {
        StringBuilder sb = new StringBuilder(64);
        try {
            InputStream buildstringStream =
                ClassLoader.getSystemResourceAsStream("buildstring.txt");
            if (buildstringStream != null) {
                byte b;
                while ((b = (byte) buildstringStream.read()) != -1) {
                    sb.append((char)b);
                }
                String parts[] = sb.toString().split(" ", 2);
                if (parts.length == 2) {
                    parts[0] = parts[0].trim();
                    parts[1] = parts[0] + "_" + parts[1].trim();
                    return parts;
                }
            }
        } catch (Exception ignored) {
        }
        try {
            InputStream versionstringStream = new FileInputStream("version.txt");
            try {
                byte b;
                while ((b = (byte) versionstringStream.read()) != -1) {
                    sb.append((char)b);
                }
                return new String[] { sb.toString().trim(), "VoltDB" };
            } finally {
                versionstringStream.close();
            }
        }
        catch (Exception ignored2) {
            if (logger != null) {
                logger.l7dlog(Level.ERROR, LogKeys.org_voltdb_VoltDB_FailedToRetrieveBuildString.name(), null);
            }
            return new String[] { m_defaultVersionString, "VoltDB" };
        }
    }

    @Override
    public void readBuildInfo(String editionTag) {
        String buildInfo[] = extractBuildInfo(hostLog);
        m_versionString = buildInfo[0];
        m_buildString = buildInfo[1];
        String buildString = m_buildString;
        if (m_buildString.contains("_"))
            buildString = m_buildString.split("_", 2)[1];
        consoleLog.info(String.format("Build: %s %s %s", m_versionString, buildString, editionTag));
    }

    void logSystemSettingFromCatalogContext() {
        if (m_catalogContext == null) {
            return;
        }
        Deployment deploy = m_catalogContext.cluster.getDeployment().get("deployment");
        Systemsettings sysSettings = deploy.getSystemsettings().get("systemsettings");

        if (sysSettings == null) {
            return;
        }

        hostLog.info("Elastic duration set to " + sysSettings.getElasticduration() + " milliseconds");
        hostLog.info("Elastic throughput set to " + sysSettings.getElasticthroughput() + " mb/s");
        hostLog.info("Max temptable size set to " + sysSettings.getTemptablemaxsize() + " mb");
        hostLog.info("Snapshot priority set to " + sysSettings.getSnapshotpriority() + " [0 - 10]");

        if (sysSettings.getQuerytimeout() > 0) {
            hostLog.info("Query timeout set to " + sysSettings.getQuerytimeout() + " milliseconds");
            m_config.m_queryTimeout = sysSettings.getQuerytimeout();
        }
        else if (sysSettings.getQuerytimeout() == 0) {
            hostLog.info("Query timeout set to unlimited");
            m_config.m_queryTimeout = 0;
        }

    }

    /**
     * Start all the site's event loops. That's it.
     */
    @Override
    public void run() {
        if (m_restoreAgent != null) {
            // start restore process
            m_restoreAgent.restore();
        }
        else {
            onRestoreCompletion(Long.MIN_VALUE, m_iv2InitiatorStartingTxnIds);
        }

        // Start the rejoin coordinator
        if (m_joinCoordinator != null) {
            try {
                m_statusTracker.setNodeState(NodeState.REJOINING);
                if (!m_joinCoordinator.startJoin(m_catalogContext.database)) {
                    VoltDB.crashLocalVoltDB("Failed to join the cluster", true, null);
                }
            } catch (Exception e) {
                VoltDB.crashLocalVoltDB("Failed to join the cluster", true, e);
            }
        }

        m_isRunning = true;
    }

    /**
     * Try to shut everything down so they system is ready to call
     * initialize again.
     * @param mainSiteThread The thread that m_inititalized the VoltDB or
     * null if called from that thread.
     */
    @Override
    public boolean shutdown(Thread mainSiteThread) throws InterruptedException {
        synchronized(m_startAndStopLock) {
            boolean did_it = false;
            if (m_mode != OperationMode.SHUTTINGDOWN) {
                did_it = true;
                m_mode = OperationMode.SHUTTINGDOWN;

                /*
                 * Various scheduled tasks get crashy in unit tests if they happen to run
                 * while other stuff is being shut down
                 */
                for (ScheduledFuture<?> sc : m_periodicWorks) {
                    sc.cancel(false);
                    try {
                        sc.get();
                    } catch (Throwable t) {}
                }

                //Shutdown import processors.
                ImportManager.instance().shutdown();

                m_periodicWorks.clear();
                m_snapshotCompletionMonitor.shutdown();
                m_periodicWorkThread.shutdown();
                m_periodicWorkThread.awaitTermination(356, TimeUnit.DAYS);
                m_periodicPriorityWorkThread.shutdown();
                m_periodicPriorityWorkThread.awaitTermination(356, TimeUnit.DAYS);

                if (m_elasticJoinService != null) {
                    m_elasticJoinService.shutdown();
                }

                if (m_leaderAppointer != null) {
                    m_leaderAppointer.shutdown();
                }
                m_globalServiceElector.shutdown();

                if (m_hasStartedSampler.get()) {
                    m_sampler.setShouldStop();
                    m_sampler.join();
                }

                // shutdown the web monitoring / json
                if (m_adminListener != null)
                    m_adminListener.stop();

                // shut down the client interface
                if (m_clientInterface != null) {
                    m_clientInterface.shutdown();
                    m_clientInterface = null;
                }

                // tell the iv2 sites to stop their runloop
                if (m_iv2Initiators != null) {
                    for (Initiator init : m_iv2Initiators.values())
                        init.shutdown();
                }

                if (m_cartographer != null) {
                    m_cartographer.shutdown();
                }

                if (m_configLogger != null) {
                    m_configLogger.join();
                }

                // shut down Export and its connectors.
                ExportManager.instance().shutdown();

                // After sites are terminated, shutdown the DRProducer.
                // The DRProducer is shared by all sites; don't kill it while any site is active.
                if (m_producerDRGateway != null) {
                    try {
                        m_producerDRGateway.shutdown();
                    } catch (InterruptedException e) {
                        hostLog.warn("Interrupted shutting down invocation buffer server", e);
                    }
                    finally {
                        m_producerDRGateway = null;
                    }
                }

                shutdownReplicationConsumerRole();

                if (m_snapshotIOAgent != null) {
                    m_snapshotIOAgent.shutdown();
                }

                // shut down the network/messaging stuff
                // Close the host messenger first, which should close down all of
                // the ForeignHost sockets cleanly
                if (m_messenger != null)
                {
                    m_messenger.shutdown();
                }
                m_messenger = null;

                //Also for test code that expects a fresh stats agent
                if (m_opsRegistrar != null) {
                    try {
                        m_opsRegistrar.shutdown();
                    }
                    finally {
                        m_opsRegistrar = null;
                    }
                }

                if (m_asyncCompilerAgent != null) {
                    m_asyncCompilerAgent.shutdown();
                    m_asyncCompilerAgent = null;
                }

                ExportManager.instance().shutdown();
                m_computationService.shutdown();
                m_computationService.awaitTermination(1, TimeUnit.DAYS);
                m_computationService = null;
                m_catalogContext = null;
                m_initiatorStats = null;
                m_latencyStats = null;
                m_latencyHistogramStats = null;

                AdHocCompilerCache.clearHashCache();
                org.voltdb.iv2.InitiatorMailbox.m_allInitiatorMailboxes.clear();

                PartitionDRGateway.m_partitionDRGateways = ImmutableMap.of();

                // probably unnecessary, but for tests it's nice because it
                // will do the memory checking and run finalizers
                System.gc();
                System.runFinalization();

                m_isRunning = false;
            }
            return did_it;
        }
    }

    /** Last transaction ID at which the logging config updated.
     * Also, use the intrinsic lock to safeguard access from multiple
     * execution site threads */
    private static Long lastLogUpdate_txnId = 0L;
    @Override
    synchronized public void logUpdate(String xmlConfig, long currentTxnId)
    {
        // another site already did this work.
        if (currentTxnId == lastLogUpdate_txnId) {
            return;
        }
        else if (currentTxnId < lastLogUpdate_txnId) {
            throw new RuntimeException(
                    "Trying to update logging config at transaction " + lastLogUpdate_txnId
                    + " with an older transaction: " + currentTxnId);
        }
        hostLog.info("Updating RealVoltDB logging config from txnid: " +
                lastLogUpdate_txnId + " to " + currentTxnId);
        lastLogUpdate_txnId = currentTxnId;
        VoltLogger.configure(xmlConfig);
    }

    /** Struct to associate a context with a counter of served sites */
    private static class ContextTracker {
        ContextTracker(CatalogContext context, CatalogSpecificPlanner csp) {
            m_dispensedSites = 1;
            m_context = context;
            m_csp = csp;
        }
        long m_dispensedSites;
        final CatalogContext m_context;
        final CatalogSpecificPlanner m_csp;
    }

    /** Associate transaction ids to contexts */
    private final HashMap<Long, ContextTracker>m_txnIdToContextTracker =
        new HashMap<>();

    @Override
    public Pair<CatalogContext, CatalogSpecificPlanner> catalogUpdate(
            String diffCommands,
            byte[] newCatalogBytes,
            byte[] catalogBytesHash,
            int expectedCatalogVersion,
            long currentTxnId,
            long currentTxnUniqueId,
            byte[] deploymentBytes,
            byte[] deploymentHash)
    {
        try {
            synchronized(m_catalogUpdateLock) {
                m_statusTracker.setNodeState(NodeState.UPDATING);
                // A site is catching up with catalog updates
                if (currentTxnId <= m_catalogContext.m_transactionId && !m_txnIdToContextTracker.isEmpty()) {
                    ContextTracker contextTracker = m_txnIdToContextTracker.get(currentTxnId);
                    // This 'dispensed' concept is a little crazy fragile. Maybe it would be better
                    // to keep a rolling N catalogs? Or perhaps to keep catalogs for N minutes? Open
                    // to opinions here.
                    contextTracker.m_dispensedSites++;
                    int ttlsites = VoltDB.instance().getSiteTrackerForSnapshot().getSitesForHost(m_messenger.getHostId()).size();
                    if (contextTracker.m_dispensedSites == ttlsites) {
                        m_txnIdToContextTracker.remove(currentTxnId);
                    }
                    return Pair.of( contextTracker.m_context, contextTracker.m_csp);
                }
                else if (m_catalogContext.catalogVersion != expectedCatalogVersion) {
                    hostLog.fatal("Failed catalog update." +
                            " expectedCatalogVersion: " + expectedCatalogVersion +
                            " currentTxnId: " + currentTxnId +
                            " currentTxnUniqueId: " + currentTxnUniqueId +
                            " m_catalogContext.catalogVersion " + m_catalogContext.catalogVersion);

                    throw new RuntimeException("Trying to update main catalog context with diff " +
                            "commands generated for an out-of date catalog. Expected catalog version: " +
                            expectedCatalogVersion + " does not match actual version: " + m_catalogContext.catalogVersion);
                }

                hostLog.info(String.format("Globally updating the current application catalog and deployment " +
                            "(new hashes %s, %s).",
                        Encoder.hexEncode(catalogBytesHash).substring(0, 10),
                        Encoder.hexEncode(deploymentHash).substring(0, 10)));

                // get old debugging info
                SortedMap<String, String> oldDbgMap = m_catalogContext.getDebuggingInfoFromCatalog();
                byte[] oldDeployHash = m_catalogContext.deploymentHash;

                // 0. A new catalog! Update the global context and the context tracker
                m_catalogContext =
                    m_catalogContext.update(
                            currentTxnId,
                            currentTxnUniqueId,
                            newCatalogBytes,
                            catalogBytesHash,
                            diffCommands,
                            true,
                            deploymentBytes);
                final CatalogSpecificPlanner csp = new CatalogSpecificPlanner( m_asyncCompilerAgent, m_catalogContext);
                m_txnIdToContextTracker.put(currentTxnId,
                        new ContextTracker(
                                m_catalogContext,
                                csp));

                // log the stuff that's changed in this new catalog update
                SortedMap<String, String> newDbgMap = m_catalogContext.getDebuggingInfoFromCatalog();
                for (Entry<String, String> e : newDbgMap.entrySet()) {
                    // skip log lines that are unchanged
                    if (oldDbgMap.containsKey(e.getKey()) && oldDbgMap.get(e.getKey()).equals(e.getValue())) {
                        continue;
                    }
                    hostLog.info(e.getValue());
                }

                //Construct the list of partitions and sites because it simply doesn't exist anymore
                SiteTracker siteTracker = VoltDB.instance().getSiteTrackerForSnapshot();
                List<Long> sites = siteTracker.getSitesForHost(m_messenger.getHostId());

                List<Integer> partitions = new ArrayList<>();
                for (Long site : sites) {
                    Integer partition = siteTracker.getPartitionForSite(site);
                    partitions.add(partition);
                }


                // 1. update the export manager.
                ExportManager.instance().updateCatalog(m_catalogContext, partitions);

                // 1.1 Update the elastic join throughput settings
                if (m_elasticJoinService != null) m_elasticJoinService.updateConfig(m_catalogContext);

                // 1.5 update the dead host timeout
                if (m_catalogContext.cluster.getHeartbeattimeout() * 1000 != m_config.m_deadHostTimeoutMS) {
                    m_config.m_deadHostTimeoutMS = m_catalogContext.cluster.getHeartbeattimeout() * 1000;
                    m_messenger.setDeadHostTimeout(m_config.m_deadHostTimeoutMS);
                }

                // 2. update client interface (asynchronously)
                //    CI in turn updates the planner thread.
                if (m_clientInterface != null) {
                    m_clientInterface.notifyOfCatalogUpdate();
                }

                // 3. update HTTPClientInterface (asynchronously)
                // This purges cached connection state so that access with
                // stale auth info is prevented.
                if (m_adminListener != null)
                {
                    m_adminListener.notifyOfCatalogUpdate();
                }

                // 4. Flush StatisticsAgent old catalog statistics.
                // Otherwise, the stats agent will hold all old catalogs
                // in memory.
                getStatsAgent().notifyOfCatalogUpdate();

                // 5. MPIs don't run fragments. Update them here. Do
                // this after flushing the stats -- this will re-register
                // the MPI statistics.
                if (m_MPI != null) {
                    m_MPI.updateCatalog(diffCommands, m_catalogContext, csp);
                }

                // Update catalog for import processor this should be just/stop start and updat partitions.
                ImportManager.instance().updateCatalog(m_catalogContext, m_messenger);

                // 6. Perform updates required by the DR subsystem

                // 6.1. Create the DR consumer if we've just enabled active-active.
                // Perform any actions that would have been taken during the ordinary
                // initialization path
                if (createDRConsumerIfNeeded()) {
                    for (int pid : m_cartographer.getPartitions()) {
                        // Notify the consumer of leaders because it was disabled before
                        ClientInterfaceRepairCallback callback = (ClientInterfaceRepairCallback) m_consumerDRGateway;
                        callback.repairCompleted(pid, m_cartographer.getHSIdForMaster(pid));
                    }
                    m_consumerDRGateway.initialize(false);
                }
                // 6.2. If we are a DR replica, we may care about a
                // deployment update
                if (m_consumerDRGateway != null) {
                    m_consumerDRGateway.updateCatalog(m_catalogContext);
                }
                // 6.3. If we are a DR master, update the DR table signature hash
                if (m_producerDRGateway != null) {
                    m_producerDRGateway.updateCatalog(m_catalogContext,
                            VoltDB.getReplicationPort(m_catalogContext.cluster.getDrproducerport()));
                }

                new ConfigLogging().logCatalogAndDeployment();

                // log system setting information if the deployment config has changed
                if (!Arrays.equals(oldDeployHash, m_catalogContext.deploymentHash)) {
                    logSystemSettingFromCatalogContext();
                }

                // restart resource usage monitoring task
                startResourceUsageMonitor();

                checkHeapSanity(MiscUtils.isPro(), m_catalogContext.tables.size(),
                        (m_iv2Initiators.size() - 1), m_configuredReplicationFactor);

                checkThreadsSanity();

                return Pair.of(m_catalogContext, csp);
            }
        } finally {
            //Set state back to UP
            m_statusTracker.setNodeState(NodeState.UP);
        }
    }

    @Override
    public Pair<CatalogContext, CatalogSpecificPlanner> settingsUpdate(
            ClusterSettings settings, final int expectedVersionId)
    {
        CatalogSpecificPlanner csp = new CatalogSpecificPlanner(m_asyncCompilerAgent, m_catalogContext);
        synchronized(m_catalogUpdateLock) {
            int stamp [] = new int[]{0};
            ClusterSettings expect = m_clusterSettings.get(stamp);
            if (   stamp[0] == expectedVersionId
                && m_clusterSettings.compareAndSet(expect, settings, stamp[0], expectedVersionId+1)
            ) {
                try {
                    settings.store();
                } catch (SettingsException e) {
                    hostLog.error(e);
                    throw e;
                }
            } else if (stamp[0] != expectedVersionId+1) {
                String msg = "Failed to update cluster setting to version " + (expectedVersionId + 1)
                        + ", from current version " + stamp[0] + ". Reloading from Zookeeper";
                hostLog.warn(msg);
                m_clusterSettings.load(m_messenger.getZK());
            }
            if (m_MPI != null) {
                m_MPI.updateSettings(m_catalogContext, csp);
            }
            // good place to set deadhost timeout once we make it a config
        }
        return Pair.of(m_catalogContext, csp);
    }

    @Override
    public VoltDB.Configuration getConfig() {
        return m_config;
    }

    @Override
    public String getBuildString() {
        return m_buildString == null ? "VoltDB" : m_buildString;
    }

    @Override
    public String getVersionString() {
        return m_versionString;
    }

    public final VersionChecker m_versionChecker = new VersionChecker() {
        @Override
        public boolean isCompatibleVersionString(String other) {
            return RealVoltDB.this.isCompatibleVersionString(other);
        }

        @Override
        public String getVersionString() {
            return RealVoltDB.this.getVersionString();
        }

        @Override
        public String getBuildString() {
            return RealVoltDB.this.getBuildString();
        }
    };

    /**
     * Used for testing when you don't have an instance. Should do roughly what
     * {@link #isCompatibleVersionString(String)} does.
     */
    public static boolean staticIsCompatibleVersionString(String versionString) {
        return versionString.matches(m_defaultHotfixableRegexPattern);
    }

    @Override
    public boolean isCompatibleVersionString(String versionString) {
        return versionString.matches(m_hotfixableRegexPattern);
    }

    @Override
    public String getEELibraryVersionString() {
        return m_defaultVersionString;
    }

    @Override
    public HostMessenger getHostMessenger() {
        return m_messenger;
    }

    @Override
    public ClientInterface getClientInterface() {
        return m_clientInterface;
    }

    @Override
    public OpsAgent getOpsAgent(OpsSelector selector) {
        return m_opsRegistrar.getAgent(selector);
    }

    @Override
    public StatsAgent getStatsAgent() {
        OpsAgent statsAgent = m_opsRegistrar.getAgent(OpsSelector.STATISTICS);
        assert(statsAgent instanceof StatsAgent);
        return (StatsAgent)statsAgent;
    }

    @Override
    public MemoryStats getMemoryStatsSource() {
        return m_memoryStats;
    }

    @Override
    public CatalogContext getCatalogContext() {
        return m_catalogContext;
    }

    /**
     * Tells if the VoltDB is running. m_isRunning needs to be set to true
     * when the run() method is called, and set to false when shutting down.
     *
     * @return true if the VoltDB is running.
     */
    @Override
    public boolean isRunning() {
        return m_isRunning;
    }

    @Override
    public void halt() {
        Thread shutdownThread = new Thread() {
            @Override
            public void run() {
                hostLog.warn("VoltDB node shutting down as requested by @StopNode command.");
                System.exit(0);
            }
        };
        shutdownThread.start();
    }

    /**
     * Debugging function - creates a record of the current state of the system.
     * @param out PrintStream to write report to.
     */
    public void createRuntimeReport(PrintStream out) {
        // This function may be running in its own thread.

        out.print("MIME-Version: 1.0\n");
        out.print("Content-type: multipart/mixed; boundary=\"reportsection\"");

        out.print("\n\n--reportsection\nContent-Type: text/plain\n\nClientInterface Report\n");
        if (m_clientInterface != null) {
            out.print(m_clientInterface.toString() + "\n");
        }
    }

    @Override
    public BackendTarget getBackendTargetType() {
        return m_config.m_backend;
    }

    @Override
    public synchronized void onExecutionSiteRejoinCompletion(long transferred) {
        m_executionSiteRecoveryFinish = System.currentTimeMillis();
        m_executionSiteRecoveryTransferred = transferred;
        onRejoinCompletion();
    }

    private void onRejoinCompletion() {
        // null out the rejoin coordinator
        if (m_joinCoordinator != null) {
            m_joinCoordinator.close();
        }
        m_joinCoordinator = null;
        // Mark the data transfer as done so CL can make the right decision when a truncation snapshot completes
        m_rejoinDataPending = false;

        try {
            m_testBlockRecoveryCompletion.acquire();
        } catch (InterruptedException e) {}
        final long delta = ((m_executionSiteRecoveryFinish - m_recoveryStartTime) / 1000);
        final long megabytes = m_executionSiteRecoveryTransferred / (1024 * 1024);
        final double megabytesPerSecond = megabytes / ((m_executionSiteRecoveryFinish - m_recoveryStartTime) / 1000.0);

        if (m_clientInterface != null) {
            m_clientInterface.mayActivateSnapshotDaemon();
            try {
                m_clientInterface.startAcceptingConnections();
            } catch (IOException e) {
                hostLog.l7dlog(Level.FATAL,
                        LogKeys.host_VoltDB_ErrorStartAcceptingConnections.name(),
                        e);
                VoltDB.crashLocalVoltDB("Error starting client interface.", true, e);
            }
            if (m_producerDRGateway != null && !m_producerDRGateway.isStarted()) {
                // Start listening on the DR ports
                prepareReplication();
            }
        }
        startResourceUsageMonitor();

        try {
            if (m_adminListener != null) {
                m_adminListener.start();
            }
        } catch (Exception e) {
            hostLog.l7dlog(Level.FATAL, LogKeys.host_VoltDB_ErrorStartHTTPListener.name(), e);
            VoltDB.crashLocalVoltDB("HTTP service unable to bind to port.", true, e);
        }
        // Allow export datasources to start consuming their binary deques safely
        // as at this juncture the initial truncation snapshot is already complete
        ExportManager.instance().startPolling(m_catalogContext);

        //Tell import processors that they can start ingesting data.
        ImportManager.instance().readyForData(m_catalogContext, m_messenger);

        if (m_config.m_startAction == StartAction.REJOIN) {
            consoleLog.info(
                    "Node data recovery completed after " + delta + " seconds with " + megabytes +
                    " megabytes transferred at a rate of " +
                    megabytesPerSecond + " megabytes/sec");
        }

        try {
            final ZooKeeper zk = m_messenger.getZK();
            boolean logRecoveryCompleted = false;
            if (getCommandLog().getClass().getName().equals("org.voltdb.CommandLogImpl")) {
                String requestNode = zk.create(VoltZK.request_truncation_snapshot_node, null,
                        Ids.OPEN_ACL_UNSAFE, CreateMode.PERSISTENT_SEQUENTIAL);
                if (m_rejoinTruncationReqId == null) {
                    m_rejoinTruncationReqId = requestNode;
                }
            } else {
                logRecoveryCompleted = true;
            }
            // Join creates a truncation snapshot as part of the join process,
            // so there is no need to wait for the truncation snapshot requested
            // above to finish.
            if (logRecoveryCompleted || m_joining) {
                if (m_rejoining) {
                    CoreZK.removeRejoinNodeIndicatorForHost(m_messenger.getZK(), m_myHostId);
                    m_rejoining = false;
                }

                String actionName = m_joining ? "join" : "rejoin";
                m_joining = false;
                consoleLog.info(String.format("Node %s completed", actionName));
            }
        } catch (Exception e) {
            VoltDB.crashLocalVoltDB("Unable to log host rejoin completion to ZK", true, e);
        }
        hostLog.info("Logging host rejoin completion to ZK");
        m_statusTracker.setNodeState(NodeState.UP);
        Object args[] = { (VoltDB.instance().getMode() == OperationMode.PAUSED) ? "PAUSED" : "NORMAL"};
        consoleLog.l7dlog( Level.INFO, LogKeys.host_VoltDB_ServerOpMode.name(), args, null);
        consoleLog.l7dlog( Level.INFO, LogKeys.host_VoltDB_ServerCompletedInitialization.name(), null, null);
    }

    @Override
    public CommandLog getCommandLog() {
        return m_commandLog;
    }

    @Override
    public OperationMode getMode()
    {
        return m_mode;
    }

    @Override
    public void setMode(OperationMode mode)
    {
        if (m_mode != mode)
        {
            if (mode == OperationMode.PAUSED)
            {
                m_config.m_isPaused = true;
                m_statusTracker.setNodeState(NodeState.PAUSED);
                hostLog.info("Server is entering admin mode and pausing.");
            }
            else if (m_mode == OperationMode.PAUSED)
            {
                m_config.m_isPaused = false;
                m_statusTracker.setNodeState(NodeState.UP);
                hostLog.info("Server is exiting admin mode and resuming operation.");
            }
        }
        m_mode = mode;
    }

    @Override
    public void setStartMode(OperationMode mode) {
        m_startMode = mode;
    }

    @Override
    public OperationMode getStartMode()
    {
        return m_startMode;
    }

    @Override
    public void setReplicationRole(ReplicationRole role)
    {
        if (role == ReplicationRole.NONE && m_config.m_replicationRole == ReplicationRole.REPLICA) {
            consoleLog.info("Promoting replication role from replica to master.");
            hostLog.info("Promoting replication role from replica to master.");
            shutdownReplicationConsumerRole();
            getStatsAgent().deregisterStatsSourcesFor(StatsSelector.DRCONSUMERNODE, 0);
            getStatsAgent().deregisterStatsSourcesFor(StatsSelector.DRCONSUMERPARTITION, 0);
            getStatsAgent().registerStatsSource(StatsSelector.DRCONSUMERNODE, 0,
                    new DRConsumerStatsBase.DRConsumerNodeStatsBase());
            getStatsAgent().registerStatsSource(StatsSelector.DRCONSUMERPARTITION, 0,
                    new DRConsumerStatsBase.DRConsumerPartitionStatsBase());
        }
        m_config.m_replicationRole = role;
        if (m_clientInterface != null) {
            m_clientInterface.setReplicationRole(m_config.m_replicationRole);
        }
    }

    private void shutdownReplicationConsumerRole() {
        if (m_consumerDRGateway != null) {
            try {
                m_consumerDRGateway.shutdown(true);
            } catch (InterruptedException e) {
                hostLog.warn("Interrupted shutting down dr replication", e);
            }
            finally {
                m_consumerDRGateway = null;
            }
        }
    }

    @Override
    public ReplicationRole getReplicationRole()
    {
        return m_config.m_replicationRole;
    }

    /**
     * Metadata is a JSON object
     */
    @Override
    public String getLocalMetadata() {
        return m_localMetadata;
    }

    @Override
    public void onRestoreCompletion(long txnId, Map<Integer, Long> perPartitionTxnIds) {
        /*
         * Remove the terminus file if it is there, which is written on shutdown --save
         */
        new File(m_nodeSettings.getVoltDBRoot(), VoltDB.TERMINUS_MARKER).delete();

        /*
         * Command log is already initialized if this is a rejoin or a join
         */
        if ((m_commandLog != null) && (m_commandLog.needsInitialization())) {
            // Initialize command logger
            m_commandLog.init(m_catalogContext.cluster.getLogconfig().get("log").getLogsize(),
                              txnId, m_cartographer.getPartitionCount(),
                              m_config.m_commandLogBinding,
                              perPartitionTxnIds);
            try {
                ZKCountdownLatch latch =
                        new ZKCountdownLatch(m_messenger.getZK(),
                                VoltZK.commandlog_init_barrier, m_messenger.getLiveHostIds().size());
                latch.countDown(true);
                latch.await();
            } catch (Exception e) {
                VoltDB.crashLocalVoltDB("Failed to init and wait on command log init barrier", true, e);
            }
        }

        /*
         * IV2: After the command log is initialized, force the writing of the initial
         * viable replay set.  Turns into a no-op with no command log, on the non-leader sites, and on the MPI.
         */
        for (Initiator initiator : m_iv2Initiators.values()) {
            initiator.enableWritingIv2FaultLog();
        }

        /*
         * IV2: From this point on, not all node failures should crash global VoltDB.
         */
        if (m_leaderAppointer != null) {
            m_leaderAppointer.onReplayCompletion();
        }

        if (m_startMode != null) {
            m_mode = m_startMode;
        } else {
            // Shouldn't be here, but to be safe
            m_mode = OperationMode.RUNNING;
        }

        if (!m_rejoining && !m_joining) {
            if (m_clientInterface != null) {
                try {
                    m_clientInterface.startAcceptingConnections();
                } catch (IOException e) {
                    hostLog.l7dlog(Level.FATAL,
                                   LogKeys.host_VoltDB_ErrorStartAcceptingConnections.name(),
                                   e);
                    VoltDB.crashLocalVoltDB("Error starting client interface.", true, e);
                }
            }

            // Start listening on the DR ports
            prepareReplication();
            startResourceUsageMonitor();

            // Allow export datasources to start consuming their binary deques safely
            // as at this juncture the initial truncation snapshot is already complete
            ExportManager.instance().startPolling(m_catalogContext);

            //Tell import processors that they can start ingesting data.
            ImportManager.instance().readyForData(m_catalogContext, m_messenger);
        }

        try {
            if (m_adminListener != null) {
                m_adminListener.start();
            }
        } catch (Exception e) {
            hostLog.l7dlog(Level.FATAL, LogKeys.host_VoltDB_ErrorStartHTTPListener.name(), e);
            VoltDB.crashLocalVoltDB("HTTP service unable to bind to port.", true, e);
        }
        if (!m_rejoining && !m_joining) {
            Object args[] = { (m_mode == OperationMode.PAUSED) ? "PAUSED" : "NORMAL"};
            consoleLog.l7dlog( Level.INFO, LogKeys.host_VoltDB_ServerOpMode.name(), args, null);
            consoleLog.l7dlog( Level.INFO, LogKeys.host_VoltDB_ServerCompletedInitialization.name(), null, null);
        }

        // Create a zk node to indicate initialization is completed
        m_messenger.getZK().create(VoltZK.init_completed, null, Ids.OPEN_ACL_UNSAFE, CreateMode.PERSISTENT, new ZKUtil.StringCallback(), null);
        m_statusTracker.setNodeState(NodeState.UP);
    }

    @Override
    public SnapshotCompletionMonitor getSnapshotCompletionMonitor() {
        return m_snapshotCompletionMonitor;
    }

    @Override
    public synchronized void recoveryComplete(String requestId) {
        assert(m_rejoinDataPending == false);

        if (m_rejoining) {
            if (m_rejoinTruncationReqId.compareTo(requestId) <= 0) {
                String actionName = m_joining ? "join" : "rejoin";
                // remove the rejoin blocker
                CoreZK.removeRejoinNodeIndicatorForHost(m_messenger.getZK(), m_myHostId);
                consoleLog.info(String.format("Node %s completed", actionName));
                m_rejoinTruncationReqId = null;
                m_rejoining = false;
            }
            else {
                // If we saw some other truncation request ID, then try the same one again.  As long as we
                // don't flip the m_rejoining state, all truncation snapshot completions will call back to here.
                try {
                    final ZooKeeper zk = m_messenger.getZK();
                    String requestNode = zk.create(VoltZK.request_truncation_snapshot_node, null,
                            Ids.OPEN_ACL_UNSAFE, CreateMode.PERSISTENT_SEQUENTIAL);
                    if (m_rejoinTruncationReqId == null) {
                        m_rejoinTruncationReqId = requestNode;
                    }
                }
                catch (Exception e) {
                    VoltDB.crashLocalVoltDB("Unable to retry post-rejoin truncation snapshot request.", true, e);
                }
            }
        }
    }

    @Override
    public ScheduledExecutorService getSES(boolean priority) {
        return priority ? m_periodicPriorityWorkThread : m_periodicWorkThread;
    }

    /**
     * See comment on {@link VoltDBInterface#scheduleWork(Runnable, long, long, TimeUnit)} vs
     * {@link VoltDBInterface#schedulePriorityWork(Runnable, long, long, TimeUnit)}
     */
    @Override
    public ScheduledFuture<?> scheduleWork(Runnable work,
            long initialDelay,
            long delay,
            TimeUnit unit) {
        if (delay > 0) {
            return m_periodicWorkThread.scheduleWithFixedDelay(work,
                    initialDelay, delay,
                    unit);
        } else {
            return m_periodicWorkThread.schedule(work, initialDelay, unit);
        }
    }

    @Override
    public ListeningExecutorService getComputationService() {
        return m_computationService;
    }

    private void prepareReplication() {
        try {
            if (m_producerDRGateway != null) {
                m_producerDRGateway.initialize(m_catalogContext.cluster.getDrproducerenabled(),
                        VoltDB.getReplicationPort(m_catalogContext.cluster.getDrproducerport()),
                        VoltDB.getDefaultReplicationInterface());
            }
            if (m_consumerDRGateway != null) {
                m_consumerDRGateway.initialize(m_config.m_startAction != StartAction.CREATE);
            }
        } catch (Exception ex) {
            CoreUtils.printPortsInUse(hostLog);
            VoltDB.crashLocalVoltDB("Failed to initialize DR", false, ex);
        }
    }

    private boolean createDRConsumerIfNeeded() {
        if (!m_config.m_isEnterprise
                || (m_consumerDRGateway != null)
                || !m_catalogContext.cluster.getDrconsumerenabled()) {
            if (!m_config.m_isEnterprise || !m_catalogContext.cluster.getDrconsumerenabled()) {
                // This is called multiple times but the new value will be ignored if a StatSource has been assigned
                getStatsAgent().registerStatsSource(StatsSelector.DRCONSUMERNODE, 0,
                        new DRConsumerStatsBase.DRConsumerNodeStatsBase());
                getStatsAgent().registerStatsSource(StatsSelector.DRCONSUMERPARTITION, 0,
                        new DRConsumerStatsBase.DRConsumerPartitionStatsBase());
            }
            return false;
        }
        if (m_config.m_replicationRole == ReplicationRole.REPLICA ||
                 m_catalogContext.database.getIsactiveactivedred()) {
            String drProducerHost = m_catalogContext.cluster.getDrmasterhost();
            byte drConsumerClusterId = (byte)m_catalogContext.cluster.getDrclusterid();
            if (m_catalogContext.cluster.getDrconsumerenabled() &&
                    (drProducerHost == null || drProducerHost.isEmpty())) {
                VoltDB.crashLocalVoltDB("Cannot start as DR consumer without an enabled DR data connection.");
            }
            try {
                getStatsAgent().deregisterStatsSourcesFor(StatsSelector.DRCONSUMERNODE, 0);
                getStatsAgent().deregisterStatsSourcesFor(StatsSelector.DRCONSUMERPARTITION, 0);
                Class<?> rdrgwClass = Class.forName("org.voltdb.dr2.ConsumerDRGatewayImpl");
                Constructor<?> rdrgwConstructor = rdrgwClass.getConstructor(
                        String.class,
                        ClientInterface.class,
                        Cartographer.class,
                        HostMessenger.class,
                        byte.class);
                m_consumerDRGateway = (ConsumerDRGateway) rdrgwConstructor.newInstance(
                        drProducerHost,
                        m_clientInterface,
                        m_cartographer,
                        m_messenger,
                        drConsumerClusterId);
                m_globalServiceElector.registerService(m_consumerDRGateway);
            } catch (Exception e) {
                VoltDB.crashLocalVoltDB("Unable to load DR system", true, e);
            }
            return true;
        }
        else {
            getStatsAgent().registerStatsSource(StatsSelector.DRCONSUMERNODE, 0,
                    new DRConsumerStatsBase.DRConsumerNodeStatsBase());
            getStatsAgent().registerStatsSource(StatsSelector.DRCONSUMERPARTITION, 0,
                    new DRConsumerStatsBase.DRConsumerPartitionStatsBase());
        }
        return false;
    }

    // Thread safe
    @Override
    public void setReplicationActive(boolean active)
    {
        if (m_replicationActive.compareAndSet(!active, active)) {

            try {
                JSONStringer js = new JSONStringer();
                js.object();
                // Replication role should the be same across the cluster
                js.keySymbolValuePair("role", getReplicationRole().ordinal());
                js.keySymbolValuePair("active", m_replicationActive.get());
                js.endObject();

                getHostMessenger().getZK().setData(VoltZK.replicationconfig,
                                                   js.toString().getBytes("UTF-8"),
                                                   -1);
            } catch (Exception e) {
                e.printStackTrace();
                hostLog.error("Failed to write replication active state to ZK: " +
                              e.getMessage());
            }

            if (m_producerDRGateway != null) {
                m_producerDRGateway.setActive(active);
            }
        }
    }

    @Override
    public boolean getReplicationActive()
    {
        return m_replicationActive.get();
    }

    @Override
    public ProducerDRGateway getNodeDRGateway()
    {
        return m_producerDRGateway;
    }

    @Override
    public ConsumerDRGateway getConsumerDRGateway() {
        return m_consumerDRGateway;
    }

    @Override
    public void onSyncSnapshotCompletion() {
        m_leaderAppointer.onSyncSnapshotCompletion();
    }

    @Override
    public void setDurabilityUniqueIdListener(Integer partition, DurableUniqueIdListener listener) {
        if (partition == MpInitiator.MP_INIT_PID) {
            m_iv2Initiators.get(m_iv2Initiators.firstKey()).setDurableUniqueIdListener(listener);
        }
        else {
            Initiator init = m_iv2Initiators.get(partition);
            assert init != null;
            init.setDurableUniqueIdListener(listener);
        }
    }

    public ExecutionEngine debugGetSpiedEE(int partitionId) {
        if (m_config.m_backend == BackendTarget.NATIVE_EE_SPY_JNI) {
            BaseInitiator init = (BaseInitiator)m_iv2Initiators.get(partitionId);
            return init.debugGetSpiedEE();
        }
        else {
            return null;
        }
    }

    @Override
    public SiteTracker getSiteTrackerForSnapshot()
    {
        return new SiteTracker(m_messenger.getHostId(), m_cartographer.getSiteTrackerMailboxMap(), 0);
    }

    /**
     * Create default deployment.xml file in voltdbroot if the deployment path is null.
     *
     * @return path to default deployment file
     * @throws IOException
     */
    static String setupDefaultDeployment(VoltLogger logger) throws IOException {
        return setupDefaultDeployment(logger, CatalogUtil.getVoltDbRoot(null));
    }

    /**
     * Create default deployment.xml file in voltdbroot if the deployment path is null.
     *
     * @return pathto default deployment file
     * @throws IOException
     */
   static String setupDefaultDeployment(VoltLogger logger, File voltdbroot) throws IOException {
        File configInfoDir = new VoltFile(voltdbroot, Constants.CONFIG_DIR);
        configInfoDir.mkdirs();

        File depFH = new VoltFile(configInfoDir, "deployment.xml");
        if (!depFH.exists()) {
            logger.info("Generating default deployment file \"" + depFH.getAbsolutePath() + "\"");

            try (BufferedWriter bw = new BufferedWriter(new FileWriter(depFH))) {
                for (String line : defaultDeploymentXML) {
                    bw.write(line);
                    bw.newLine();
                }
            } finally {
            }
        }

        return depFH.getAbsolutePath();
    }

    /*
     * Validate the build string with the rest of the cluster
     * by racing to publish it to ZK and then comparing the one this process
     * has to the one in ZK. They should all match. The method returns a future
     * so that init can continue while the ZK call is pending since it ZK is pretty
     * slow.
     */
    private Future<?> validateBuildString(final String buildString, ZooKeeper zk) {
        final SettableFuture<Object> retval = SettableFuture.create();
        byte buildStringBytes[] = null;
        try {
            buildStringBytes = buildString.getBytes("UTF-8");
        } catch (UnsupportedEncodingException e) {
            throw new AssertionError(e);
        }
        final byte buildStringBytesFinal[] = buildStringBytes;

        //Can use a void callback because ZK will execute the create and then the get in order
        //It's a race so it doesn't have to succeed
        zk.create(
                VoltZK.buildstring,
                buildStringBytes,
                Ids.OPEN_ACL_UNSAFE,
                CreateMode.PERSISTENT,
                new ZKUtil.StringCallback(),
                null);

        zk.getData(VoltZK.buildstring, false, new org.apache.zookeeper_voltpatches.AsyncCallback.DataCallback() {

            @Override
            public void processResult(int rc, String path, Object ctx,
                    byte[] data, Stat stat) {
                KeeperException.Code code = KeeperException.Code.get(rc);
                if (code == KeeperException.Code.OK) {
                    if (Arrays.equals(buildStringBytesFinal, data)) {
                        retval.set(null);
                    } else {
                        try {
                            hostLog.info("Different but compatible software versions on the cluster " +
                                         "and the rejoining node. Cluster version is {" + (new String(data, "UTF-8")).split("_")[0] +
                                         "}. Rejoining node version is {" + m_defaultVersionString + "}.");
                            retval.set(null);
                        } catch (UnsupportedEncodingException e) {
                            retval.setException(new AssertionError(e));
                        }
                    }
                } else {
                    retval.setException(KeeperException.create(code));
                }
            }

        }, null);

        return retval;
    }

    /**
     * See comment on {@link VoltDBInterface#schedulePriorityWork(Runnable, long, long, TimeUnit)} vs
     * {@link VoltDBInterface#scheduleWork(Runnable, long, long, TimeUnit)}
     */
    @Override
    public ScheduledFuture<?> schedulePriorityWork(Runnable work,
            long initialDelay,
            long delay,
            TimeUnit unit) {
        if (delay > 0) {
            return m_periodicPriorityWorkThread.scheduleWithFixedDelay(work,
                    initialDelay, delay,
                    unit);
        } else {
            return m_periodicPriorityWorkThread.schedule(work, initialDelay, unit);
        }
    }

    private void checkHeapSanity(boolean isPro, int tableCount, int sitesPerHost, int kfactor)
    {
        long megabytes = 1024 * 1024;
        long maxMemory = Runtime.getRuntime().maxMemory() / megabytes;
        // DRv2 now is off heap
        long crazyThresh = computeMinimumHeapRqt(isPro, tableCount, sitesPerHost, kfactor);

        if (maxMemory < crazyThresh) {
            StringBuilder builder = new StringBuilder();
            builder.append(String.format("The configuration of %d tables, %d sites-per-host, and k-factor of %d requires at least %d MB of Java heap memory. ", tableCount, sitesPerHost, kfactor, crazyThresh));
            builder.append(String.format("The maximum amount of heap memory available to the JVM is %d MB. ", maxMemory));
            builder.append("Please increase the maximum heap size using the VOLTDB_HEAPMAX environment variable and then restart VoltDB.");
            consoleLog.warn(builder.toString());
        }

    }

    // Compute the minimum required heap to run this configuration.  This comes from the documentation,
    // http://voltdb.com/docs/PlanningGuide/MemSizeServers.php#MemSizeHeapGuidelines
    // Any changes there should get reflected here and vice versa.
    static public long computeMinimumHeapRqt(boolean isPro, int tableCount, int sitesPerHost, int kfactor)
    {
        long baseRqt = 384;
        long tableRqt = 10 * tableCount;
        // K-safety Heap consumption drop to 8 MB (per node)
        // Snapshot cost 32 MB (per node)
        // Theoretically, 40 MB (per node) should be enough
        long rejoinRqt = (isPro && kfactor > 0) ? 128 * sitesPerHost : 0;
        return baseRqt + tableRqt + rejoinRqt;
    }

    private void checkThreadsSanity() {
        int tableCount = m_catalogContext.tables.size();
        int partitions = m_iv2Initiators.size() - 1;
        int replicates = m_configuredReplicationFactor;
        int importPartitions = ImportManager.getPartitionsCount();
        int exportTableCount = ExportManager.instance().getExportTablesCount();
        int exportNonceCount = ExportManager.instance().getConnCount();

        int expThreadsCount = computeThreadsCount(tableCount, partitions, replicates, importPartitions, exportTableCount, exportNonceCount);

        // if the expected number of threads exceeds the limit, update the limit.
        if (m_maxThreadsCount < expThreadsCount) {
            updateMaxThreadsLimit();
        }

        // do insane check again.
        if (m_maxThreadsCount < expThreadsCount) {
            StringBuilder builder = new StringBuilder();
            builder.append(String.format("The configuration of %d tables, %d partitions, %d replicates, ", tableCount, partitions, replicates));
            builder.append(String.format("with importer configuration of %d importer partitions, ", importPartitions));
            builder.append(String.format("with exporter configuration of %d export tables %d partitions %d replicates, ", exportTableCount, partitions, replicates));
            builder.append(String.format("approximately requires %d threads.", expThreadsCount));
            builder.append(String.format("The maximum number of threads to the system is %d. \n", m_maxThreadsCount));
            builder.append("Please increase the maximum system threads number or reduce the number of threads in your program, and then restart VoltDB. \n");
            consoleLog.warn(builder.toString());
        }
    }

    private void updateMaxThreadsLimit() {
        String[] command = {"bash", "-c" ,"ulimit -u"};
        String cmd_rst = ShellTools.local_cmd(command);
        try {
            m_maxThreadsCount = Integer.parseInt(cmd_rst.substring(0, cmd_rst.length() - 1));
        } catch(Exception e) {
            m_maxThreadsCount = Integer.MAX_VALUE;
        }
    }

    private int computeThreadsCount(int tableCount, int partitionCount, int replicateCount, int importerPartitionCount, int exportTableCount, int exportNonceCount) {
        final int clusterBaseCount = 5;
        final int hostBaseCount = 56;
        return clusterBaseCount + (hostBaseCount + partitionCount)
                + computeImporterThreads(importerPartitionCount)
                + computeExporterThreads(exportTableCount, partitionCount, replicateCount, exportNonceCount);
    }

    private int computeImporterThreads(int importerPartitionCount) {
        if (importerPartitionCount == 0) {
            return 0;
        }
        int importerBaseCount = 6;
        return importerBaseCount + importerPartitionCount;
    }

    private int computeExporterThreads(int exportTableCount, int partitionCount, int replicateCount, int exportNonceCount) {
        if (exportTableCount == 0) {
            return 0;
        }
        int exporterBaseCount = 1;
        return exporterBaseCount + partitionCount * exportTableCount + exportNonceCount;
    }

    @Override
    public <T> ListenableFuture<T> submitSnapshotIOWork(Callable<T> work)
    {
        assert m_snapshotIOAgent != null;
        return m_snapshotIOAgent.submit(work);
    }

    @Override
    public long getClusterUptime()
    {
        return System.currentTimeMillis() - getHostMessenger().getInstanceId().getTimestamp();
    }

    @Override
    public long getClusterCreateTime()
    {
        return m_clusterCreateTime;
    }

    @Override
    public void setClusterCreateTime(long clusterCreateTime) {
        m_clusterCreateTime = clusterCreateTime;
        hostLog.info("The internal DR cluster timestamp being restored from a snapshot is " +
                new Date(m_clusterCreateTime).toString() + ".");
    }

    private final Supplier<String> terminusNonceSupplier = Suppliers.memoize(new Supplier<String>() {
        @Override
        public String get() {
            File markerFH = new File(m_nodeSettings.getVoltDBRoot(), VoltDB.TERMINUS_MARKER);
            // file needs to be both writable and readable as it will be deleted onRestoreComplete
            if (!markerFH.exists() || !markerFH.isFile() || !markerFH.canRead() || !markerFH.canWrite()) {
                return null;
            }
            String nonce = null;
            try (BufferedReader rdr = new BufferedReader(new FileReader(markerFH))){
                nonce = rdr.readLine();
            } catch (IOException e) {
                Throwables.propagate(e); // highly unlikely
            }
            // make sure that there is a snapshot associated with the terminus nonce
            HashMap<String, Snapshot> snapshots = new HashMap<String, Snapshot>();
            FileFilter filter = new SnapshotUtil.SnapshotFilter();

            SnapshotUtil.retrieveSnapshotFiles(
                    m_nodeSettings.resolve(m_nodeSettings.getSnapshoth()),
                    snapshots, filter, false, SnapshotPathType.SNAP_AUTO, hostLog);

            return snapshots.containsKey(nonce) ? nonce : null;
        }
    });

    /**
     * Reads the file containing the startup snapshot nonce
     * @return null if the file is not accessible, or the startup snapshot nonce
     */
    private String getTerminusNonce() {
        return terminusNonceSupplier.get();
    }
}<|MERGE_RESOLUTION|>--- conflicted
+++ resolved
@@ -104,11 +104,6 @@
 import org.voltdb.common.NodeState;
 import org.voltdb.compiler.AdHocCompilerCache;
 import org.voltdb.compiler.AsyncCompilerAgent;
-<<<<<<< HEAD
-import org.voltdb.compiler.ClusterConfig;
-import org.voltdb.compiler.ClusterConfig.ExtensibleGroupTag;
-=======
->>>>>>> a067756b
 import org.voltdb.compiler.deploymentfile.ClusterType;
 import org.voltdb.compiler.deploymentfile.ConsistencyType;
 import org.voltdb.compiler.deploymentfile.DeploymentType;
@@ -172,12 +167,7 @@
 import com.google_voltpatches.common.base.Throwables;
 import com.google_voltpatches.common.collect.ImmutableList;
 import com.google_voltpatches.common.collect.ImmutableMap;
-<<<<<<< HEAD
-import com.google_voltpatches.common.collect.Lists;
-import com.google_voltpatches.common.collect.Multimap;
-=======
 import com.google_voltpatches.common.collect.Sets;
->>>>>>> a067756b
 import com.google_voltpatches.common.net.HostAndPort;
 import com.google_voltpatches.common.util.concurrent.ListenableFuture;
 import com.google_voltpatches.common.util.concurrent.ListeningExecutorService;
@@ -830,12 +820,8 @@
                     managedPathsEmptyCheck(config);
             }
 
-<<<<<<< HEAD
-            final Map<Integer, ExtensibleGroupTag> hostGroups = m_messenger.waitForGroupJoin(numberOfNodes);
-=======
             Map<Integer, String> hostGroups = null;
             hostGroups = m_messenger.waitForGroupJoin(numberOfNodes);
->>>>>>> a067756b
             if (m_messenger.isPaused() || m_config.m_isPaused) {
                 setStartMode(OperationMode.PAUSED);
             }
@@ -934,20 +920,6 @@
              * Ning: topology may not reflect the true partitions in the cluster during join. So if another node
              * is trying to rejoin, it should rely on the cartographer's view to pick the partitions to replace.
              */
-<<<<<<< HEAD
-            m_configuredReplicationFactor = m_catalogContext.getDeployment().getCluster().getKfactor();
-            m_cartographer = new Cartographer(m_messenger, m_configuredReplicationFactor,
-                                              m_catalogContext.cluster.getNetworkpartition());
-            JSONObject topo = getTopology(config.m_startAction, hostGroups, m_joinCoordinator);
-            m_partitionsToSitesAtStartupForExportInit = new ArrayList<>();
-            try {
-                // IV2 mailbox stuff
-                ClusterConfig clusterConfig = new ClusterConfig(topo);
-                List<Integer> partitions;
-                if (isRejoin) {
-                    m_configuredNumberOfPartitions = m_cartographer.getPartitionCount();
-                    partitions = ClusterConfig.partitionsForHost(topo, m_messenger.getHostId());
-=======
             AbstractTopology topo = getTopology(config.m_startAction, hostGroups, m_joinCoordinator);
             m_partitionsToSitesAtStartupForExportInit = new ArrayList<>();
             try {
@@ -961,23 +933,16 @@
                     m_configuredNumberOfPartitions = m_cartographer.getPartitionCount();
                     partitions = m_cartographer.getIv2PartitionsToReplace(m_configuredReplicationFactor,
                                                                           m_catalogContext.getNodeSettings().getLocalSitesCount());
->>>>>>> a067756b
                     if (partitions.size() == 0) {
                         VoltDB.crashLocalVoltDB("The VoltDB cluster already has enough nodes to satisfy " +
                                 "the requested k-safety factor of " +
                                 m_configuredReplicationFactor + ".\n" +
                                 "No more nodes can join.", false, null);
                     }
-<<<<<<< HEAD
-                } else {
-                    m_configuredNumberOfPartitions = clusterConfig.getPartitionCount();
-                    partitions = ClusterConfig.partitionsForHost(topo, m_messenger.getHostId());
-=======
                 }
                 else {
                     m_configuredNumberOfPartitions = topo.getPartitionCount();
                     partitions = topo.getPartitionIdList(m_messenger.getHostId());
->>>>>>> a067756b
                 }
                 for (int ii = 0; ii < partitions.size(); ii++) {
                     Integer partition = partitions.get(ii);
@@ -1626,40 +1591,6 @@
 
     // Get topology information.  If rejoining, get it directly from
     // ZK.  Otherwise, try to do the write/read race to ZK on startup.
-<<<<<<< HEAD
-    private JSONObject getTopology(StartAction startAction, Map<Integer, ExtensibleGroupTag> hostGroups,
-                                   JoinCoordinator joinCoordinator)
-    {
-        JSONObject topo = null;
-        int sitesperhost = m_catalogContext.getDeployment().getCluster().getSitesperhost();
-        int kfactor = m_catalogContext.getDeployment().getCluster().getKfactor();
-        if (startAction == StartAction.JOIN) {
-            assert(joinCoordinator != null);
-            topo = joinCoordinator.getTopology();
-        }
-        else {
-            final Set<Integer> liveHostIds = m_messenger.getLiveHostIds();
-            Preconditions.checkArgument(hostGroups.keySet().equals(liveHostIds));
-            int hostcount = liveHostIds.size();
-            ClusterConfig clusterConfig = new ClusterConfig(hostcount, sitesperhost, kfactor);
-            if (!startAction.doesRejoin() && !clusterConfig.validate()) {
-                VoltDB.crashLocalVoltDB(clusterConfig.getErrorMsg(), false, null);
-            }
-
-            try {
-                final Multimap<Integer, Long> replicas = m_cartographer.getReplicasForPartitions(m_cartographer.getPartitions());
-                final Map<Integer, Long> masters = m_cartographer.getHSIdsForSinglePartitionMasters();
-                replicas.removeAll(MpInitiator.MP_INIT_PID);
-                masters.remove(MpInitiator.MP_INIT_PID);
-                topo = clusterConfig.getTopology(hostGroups, replicas, masters, Lists.newArrayList());
-                m_messenger.registerGroupTags(hostGroups);
-            } catch (Exception e) {
-                VoltDB.crashLocalVoltDB("Unable to calculate topology", false, e);
-            }
-
-            if (!startAction.doesRejoin()) {
-                topo = registerClusterConfig(topo);
-=======
     private AbstractTopology getTopology(StartAction startAction, Map<Integer, String> hostGroups,
                                    JoinCoordinator joinCoordinator)
     {
@@ -1688,9 +1619,7 @@
             topology = AbstractTopology.getTopology(sitesPerHostMap, hostGroups, kfactor);
             if (!startAction.doesRejoin()) {
                 TopologyZKUtils.registerTopologyToZK(m_messenger.getZK(), topology);
->>>>>>> a067756b
-            }
-
+            }
         }
         return topology;
     }
@@ -1710,39 +1639,6 @@
         return initiators;
     }
 
-<<<<<<< HEAD
-    private JSONObject registerClusterConfig(JSONObject topo)
-    {
-        // First, race to write the topology to ZK using Highlander rules
-        // (In the end, there can be only one)
-        try
-        {
-            byte[] payload = topo.toString(4).getBytes("UTF-8");
-            m_messenger.getZK().create(VoltZK.topology, payload,
-                    Ids.OPEN_ACL_UNSAFE,
-                    CreateMode.PERSISTENT);
-        }
-        catch (KeeperException.NodeExistsException nee)
-        {
-            // It's fine if we didn't win, we'll pick up the topology below
-        }
-        catch (Exception e)
-        {
-            VoltDB.crashLocalVoltDB("Unable to write topology to ZK, dying",
-                    true, e);
-        }
-
-        // Then, have everyone read the topology data back from ZK
-        try
-        {
-            byte[] data = m_messenger.getZK().getData(VoltZK.topology, false, null);
-            topo = new JSONObject(new String(data, "UTF-8"));
-        }
-        catch (Exception e)
-        {
-            VoltDB.crashLocalVoltDB("Unable to read topology from ZK, dying",
-                    true, e);
-=======
     private void createSecondaryConnections(boolean isRejoin) {
         int partitionGroupCount = m_clusterSettings.get().hostcount() / (m_configuredReplicationFactor + 1);
         int localHostId = m_messenger.getHostId();
@@ -1759,7 +1655,6 @@
                 }
             }
             m_messenger.createAuxiliaryConnections(peers);
->>>>>>> a067756b
         }
     }
 
@@ -1940,7 +1835,7 @@
         }
     }
 
-    void readDeploymentAndCreateStarterCatalogContext(VoltDB.Configuration config) {
+    int readDeploymentAndCreateStarterCatalogContext(VoltDB.Configuration config) {
         /*
          * Debate with the cluster what the deployment file should be
          */
@@ -2163,6 +2058,8 @@
                             null,
                             deploymentBytes,
                             0);
+
+            return m_clusterSettings.get().hostcount();
         } catch (Exception e) {
             throw new RuntimeException(e);
         }
@@ -2488,11 +2385,8 @@
 
         hmconfig = new org.voltcore.messaging.HostMessenger.Config(hostname, port);
         if (m_config.m_placementGroup != null) {
-            hmconfig.rackAwarenessgroup = m_config.m_placementGroup;
-        }
-        // default buddy group, clusterConfig will calculate the right group
-        // once all hosts is in cluster
-        hmconfig.buddyGroup = "0";
+            hmconfig.group = m_config.m_placementGroup;
+        }
         hmconfig.internalPort = m_config.m_internalPort;
         hmconfig.internalInterface = m_config.m_internalInterface;
         hmconfig.zkInterface = m_config.m_zkInterface;
