/* This file is part of VoltDB.
 * Copyright (C) 2008-2014 VoltDB Inc.
 *
 * This program is free software: you can redistribute it and/or modify
 * it under the terms of the GNU Affero General Public License as
 * published by the Free Software Foundation, either version 3 of the
 * License, or (at your option) any later version.
 *
 * This program is distributed in the hope that it will be useful,
 * but WITHOUT ANY WARRANTY; without even the implied warranty of
 * MERCHANTABILITY or FITNESS FOR A PARTICULAR PURPOSE.  See the
 * GNU Affero General Public License for more details.
 *
 * You should have received a copy of the GNU Affero General Public License
 * along with VoltDB.  If not, see <http://www.gnu.org/licenses/>.
 */

package org.voltdb;

import java.io.BufferedWriter;
import java.io.ByteArrayInputStream;
import java.io.File;
import java.io.FileInputStream;
import java.io.FileOutputStream;
import java.io.FileWriter;
import java.io.IOException;
import java.io.InputStream;
import java.io.PrintStream;
import java.io.UnsupportedEncodingException;
import java.lang.management.ManagementFactory;
import java.lang.reflect.Constructor;
import java.lang.reflect.Field;
import java.net.Inet4Address;
import java.net.Inet6Address;
import java.net.InetAddress;
import java.net.NetworkInterface;
import java.net.SocketException;
import java.util.ArrayList;
import java.util.Arrays;
import java.util.Collection;
import java.util.Enumeration;
import java.util.HashMap;
import java.util.HashSet;
import java.util.LinkedList;
import java.util.List;
import java.util.Map;
import java.util.Map.Entry;
import java.util.Random;
import java.util.Set;
import java.util.SortedMap;
import java.util.concurrent.Callable;
import java.util.concurrent.ExecutionException;
import java.util.concurrent.Future;
import java.util.concurrent.ScheduledExecutorService;
import java.util.concurrent.ScheduledFuture;
import java.util.concurrent.ScheduledThreadPoolExecutor;
import java.util.concurrent.Semaphore;
import java.util.concurrent.TimeUnit;
import java.util.concurrent.atomic.AtomicBoolean;

import org.apache.cassandra_voltpatches.GCInspector;
import org.apache.log4j.Appender;
import org.apache.log4j.DailyRollingFileAppender;
import org.apache.log4j.FileAppender;
import org.apache.log4j.Logger;
import org.apache.zookeeper_voltpatches.CreateMode;
import org.apache.zookeeper_voltpatches.KeeperException;
import org.apache.zookeeper_voltpatches.WatchedEvent;
import org.apache.zookeeper_voltpatches.Watcher;
import org.apache.zookeeper_voltpatches.ZooDefs.Ids;
import org.apache.zookeeper_voltpatches.ZooKeeper;
import org.apache.zookeeper_voltpatches.data.Stat;
import org.json_voltpatches.JSONException;
import org.json_voltpatches.JSONObject;
import org.json_voltpatches.JSONStringer;
import org.voltcore.logging.Level;
import org.voltcore.logging.VoltLogger;
import org.voltcore.messaging.HostMessenger;
import org.voltcore.messaging.SiteMailbox;
import org.voltcore.utils.CoreUtils;
import org.voltcore.utils.OnDemandBinaryLogger;
import org.voltcore.utils.Pair;
import org.voltcore.utils.ShutdownHooks;
import org.voltcore.zk.ZKCountdownLatch;
import org.voltcore.zk.ZKUtil;
import org.voltdb.TheHashinator.HashinatorType;
import org.voltdb.catalog.Catalog;
import org.voltdb.catalog.Cluster;
import org.voltdb.catalog.Database;
import org.voltdb.catalog.Deployment;
import org.voltdb.catalog.SnapshotSchedule;
import org.voltdb.catalog.Systemsettings;
import org.voltdb.compiler.AdHocCompilerCache;
import org.voltdb.compiler.AsyncCompilerAgent;
import org.voltdb.compiler.ClusterConfig;
import org.voltdb.compiler.deploymentfile.DeploymentType;
import org.voltdb.compiler.deploymentfile.HeartbeatType;
import org.voltdb.compiler.deploymentfile.SystemSettingsType;
import org.voltdb.compiler.deploymentfile.UsersType;
import org.voltdb.dtxn.InitiatorStats;
import org.voltdb.dtxn.LatencyHistogramStats;
import org.voltdb.dtxn.LatencyStats;
import org.voltdb.dtxn.SiteTracker;
import org.voltdb.export.ExportManager;
import org.voltdb.iv2.Cartographer;
import org.voltdb.iv2.Initiator;
import org.voltdb.iv2.KSafetyStats;
import org.voltdb.iv2.LeaderAppointer;
import org.voltdb.iv2.MpInitiator;
import org.voltdb.iv2.SpInitiator;
import org.voltdb.iv2.TxnEgo;
import org.voltdb.join.BalancePartitionsStatistics;
import org.voltdb.join.ElasticJoinService;
import org.voltdb.licensetool.LicenseApi;
import org.voltdb.messaging.VoltDbMessageFactory;
import org.voltdb.planner.ActivePlanRepository;
import org.voltdb.rejoin.Iv2RejoinCoordinator;
import org.voltdb.rejoin.JoinCoordinator;
import org.voltdb.utils.CLibrary;
import org.voltdb.utils.CatalogUtil;
import org.voltdb.utils.CatalogUtil.CatalogAndIds;
import org.voltdb.utils.Encoder;
import org.voltdb.utils.HTTPAdminListener;
import org.voltdb.utils.LogKeys;
import org.voltdb.utils.MiscUtils;
import org.voltdb.utils.PlatformProperties;
import org.voltdb.utils.SystemStatsCollector;
import org.voltdb.utils.VoltSampler;

import com.google_voltpatches.common.base.Charsets;
import com.google_voltpatches.common.base.Throwables;
import com.google_voltpatches.common.collect.ImmutableList;
import com.google_voltpatches.common.util.concurrent.ListenableFuture;
import com.google_voltpatches.common.util.concurrent.ListeningExecutorService;
import com.google_voltpatches.common.util.concurrent.SettableFuture;

/**
 * RealVoltDB initializes global server components, like the messaging
 * layer, ExecutionSite(s), and ClientInterface. It provides accessors
 * or references to those global objects. It is basically the global
 * namespace. A lot of the global namespace is described by VoltDBInterface
 * to allow test mocking.
 */
public class RealVoltDB implements VoltDBInterface, RestoreAgent.Callback
{

    private static final boolean DISABLE_JMX;
    static {
        DISABLE_JMX = Boolean.valueOf(System.getProperty("DISABLE_JMX", "false"));
    }

    private static final VoltLogger hostLog = new VoltLogger("HOST");
    private static final VoltLogger consoleLog = new VoltLogger("CONSOLE");

    /** Default deployment file contents if path to deployment is null */
    private static final String[] defaultDeploymentXML = {
        "<?xml version=\"1.0\"?>",
        "<!-- IMPORTANT: This file is an auto-generated default deployment configuration.",
        "                Changes to this file will be overwritten. Copy it elsewhere if you",
        "                want to use it as a starting point for a custom configuration. -->",
        "<deployment>",
        "   <cluster hostcount=\"1\" />",
        "   <httpd enabled=\"true\">",
        "      <jsonapi enabled=\"true\" />",
        "   </httpd>",
        "</deployment>"
    };

    public VoltDB.Configuration m_config = new VoltDB.Configuration();
    int m_configuredNumberOfPartitions;
    int m_configuredReplicationFactor;
    // CatalogContext is immutable, just make sure that accessors see a consistent version
    volatile CatalogContext m_catalogContext;
    private String m_buildString;
<<<<<<< HEAD
    static final String m_defaultVersionString = "4.9.4";
    // by default set the version to only be compatible with itself
    static final String m_defaultHotfixableRegexPattern = "^\\Q4.9.4\\E\\z";
=======
    static final String m_defaultVersionString = "4.9.3.1";
    // by default set the version to only be compatible with itself
    static final String m_defaultHotfixableRegexPattern = "^4.9.3(\\.1)?$";
>>>>>>> b33da806
    // these next two are non-static because they can be overrriden on the CLI for test
    private String m_versionString = m_defaultVersionString;
    private String m_hotfixableRegexPattern = m_defaultHotfixableRegexPattern;
    HostMessenger m_messenger = null;
    private ClientInterface m_clientInterface = null;
    HTTPAdminListener m_adminListener;
    private OpsRegistrar m_opsRegistrar = new OpsRegistrar();

    private AsyncCompilerAgent m_asyncCompilerAgent = new AsyncCompilerAgent();
    public AsyncCompilerAgent getAsyncCompilerAgent() { return m_asyncCompilerAgent; }
    private PartitionCountStats m_partitionCountStats = null;
    private IOStats m_ioStats = null;
    private MemoryStats m_memoryStats = null;
    private CpuStats m_cpuStats = null;
    private StatsManager m_statsManager = null;
    private SnapshotCompletionMonitor m_snapshotCompletionMonitor;
    // These are unused locally, but they need to be registered with the StatsAgent so they're
    // globally available
    @SuppressWarnings("unused")
    private InitiatorStats m_initiatorStats;
    private LiveClientsStats m_liveClientsStats = null;
    int m_myHostId;
    String m_httpPortExtraLogMessage = null;
    boolean m_jsonEnabled;
    DeploymentType m_deployment;

    // IV2 things
    List<Initiator> m_iv2Initiators = new ArrayList<Initiator>();
    Cartographer m_cartographer = null;
    LeaderAppointer m_leaderAppointer = null;
    GlobalServiceElector m_globalServiceElector = null;
    MpInitiator m_MPI = null;
    Map<Integer, Long> m_iv2InitiatorStartingTxnIds = new HashMap<Integer, Long>();


    // Should the execution sites be started in recovery mode
    // (used for joining a node to an existing cluster)
    // If CL is enabled this will be set to true
    // by the CL when the truncation snapshot completes
    // and this node is viable for replay
    volatile boolean m_rejoining = false;
    // Need to separate the concepts of rejoin data transfer and rejoin
    // completion.  This boolean tracks whether or not the data transfer
    // process is done.  CL truncation snapshots will not flip the all-complete
    // boolean until no mode data is pending.
    // Yes, this is fragile having two booleans.  We could aggregate them into
    // some rejoining state enum at some point.
    volatile boolean m_rejoinDataPending = false;
    // Since m_rejoinDataPending is set asynchronously, sites could have inconsistent
    // view of what the value is during the execution of a sysproc. Use this and
    // m_safeMpTxnId to prevent the race. The m_safeMpTxnId is updated once in the
    // lifetime of the node to reflect the first MP txn that witnessed the flip of
    // m_rejoinDataPending.
    private final Object m_safeMpTxnIdLock = new Object();
    private long m_lastSeenMpTxnId = Long.MIN_VALUE;
    private long m_safeMpTxnId = Long.MAX_VALUE;
    String m_rejoinTruncationReqId = null;

    // Are we adding the node to the cluster instead of rejoining?
    volatile boolean m_joining = false;

    boolean m_replicationActive = false;
    private NodeDRGateway m_nodeDRGateway = null;

    //Only restrict recovery completion during test
    static Semaphore m_testBlockRecoveryCompletion = new Semaphore(Integer.MAX_VALUE);
    private long m_executionSiteRecoveryFinish;
    private long m_executionSiteRecoveryTransferred;

    // Rejoin coordinator
    private JoinCoordinator m_joinCoordinator = null;
    private ElasticJoinService m_elasticJoinService = null;

    // Snapshot IO agent
    private SnapshotIOAgent m_snapshotIOAgent = null;

    // id of the leader, or the host restore planner says has the catalog
    int m_hostIdWithStartupCatalog;
    String m_pathToStartupCatalog;

    // Synchronize initialize and shutdown
    private final Object m_startAndStopLock = new Object();

    // Synchronize updates of catalog contexts across the multiple sites on this host.
    // Ensure that the first site to reach catalogUpdate() does all the work and that no
    // others enter until that's finished.  CatalogContext is immutable and volatile, accessors
    // should be able to always get a valid context without needing this lock.
    private final Object m_catalogUpdateLock = new Object();

    // add a random number to the sampler output to make it likely to be unique for this process.
    private final VoltSampler m_sampler = new VoltSampler(10, "sample" + String.valueOf(new Random().nextInt() % 10000) + ".txt");
    private final AtomicBoolean m_hasStartedSampler = new AtomicBoolean(false);

    List<Integer> m_partitionsToSitesAtStartupForExportInit;

    RestoreAgent m_restoreAgent = null;

    private ListeningExecutorService m_es = CoreUtils.getCachedSingleThreadExecutor("StartAction ZK Watcher", 15000);

    private volatile boolean m_isRunning = false;

    @Override
    public boolean rejoining() { return m_rejoining; }

    @Override
    public boolean rejoinDataPending() { return m_rejoinDataPending; }

    @Override
    public boolean isMpSysprocSafeToExecute(long txnId)
    {
        synchronized (m_safeMpTxnIdLock) {
            if (txnId >= m_safeMpTxnId) {
                return true;
            }

            if (txnId > m_lastSeenMpTxnId) {
                m_lastSeenMpTxnId = txnId;
                if (!rejoinDataPending() && m_safeMpTxnId == Long.MAX_VALUE) {
                    m_safeMpTxnId = txnId;
                }
            }

            return txnId >= m_safeMpTxnId;
        }
    }

    private long m_recoveryStartTime;

    CommandLog m_commandLog;

    private volatile OperationMode m_mode = OperationMode.INITIALIZING;
    private OperationMode m_startMode = null;

    volatile String m_localMetadata = "";

    private ListeningExecutorService m_computationService;

    private Thread m_configLogger;

    // methods accessed via the singleton
    @Override
    public void startSampler() {
        if (m_hasStartedSampler.compareAndSet(false, true)) {
            m_sampler.start();
        }
    }

    private ScheduledThreadPoolExecutor m_periodicWorkThread;
    private ScheduledThreadPoolExecutor m_periodicPriorityWorkThread;

    // The configured license api: use to decide enterprise/community edition feature enablement
    LicenseApi m_licenseApi;
    @SuppressWarnings("unused")
    private LatencyStats m_latencyStats;

    private LatencyHistogramStats m_latencyHistogramStats;

    @Override
    public LicenseApi getLicenseApi() {
        return m_licenseApi;
    }

    /**
     * Initialize all the global components, then initialize all the m_sites.
     */
    @Override
    public void initialize(VoltDB.Configuration config) {
        ShutdownHooks.enableServerStopLogging();
        synchronized(m_startAndStopLock) {
            // check that this is a 64 bit VM
            if (System.getProperty("java.vm.name").contains("64") == false) {
                hostLog.fatal("You are running on an unsupported (probably 32 bit) JVM. Exiting.");
                System.exit(-1);
            }
            consoleLog.l7dlog( Level.INFO, LogKeys.host_VoltDB_StartupString.name(), null);

            // If there's no deployment provide a default and put it under voltdbroot.
            if (config.m_pathToDeployment == null) {
                try {
                    config.m_pathToDeployment = setupDefaultDeployment();
                    config.m_deploymentDefault = true;
                } catch (IOException e) {
                    VoltDB.crashLocalVoltDB("Failed to write default deployment.", false, null);
                }
            }

            // set the mode first thing
            m_mode = OperationMode.INITIALIZING;
            m_config = config;
            m_startMode = null;

            // set a bunch of things to null/empty/new for tests
            // which reusue the process
            m_safeMpTxnId = Long.MAX_VALUE;
            m_lastSeenMpTxnId = Long.MIN_VALUE;
            m_clientInterface = null;
            m_adminListener = null;
            m_commandLog = new DummyCommandLog();
            m_deployment = null;
            m_messenger = null;
            m_startMode = null;
            m_opsRegistrar = new OpsRegistrar();
            m_asyncCompilerAgent = new AsyncCompilerAgent();
            m_snapshotCompletionMonitor = null;
            m_catalogContext = null;
            m_partitionCountStats = null;
            m_ioStats = null;
            m_memoryStats = null;
            m_statsManager = null;
            m_restoreAgent = null;
            m_recoveryStartTime = System.currentTimeMillis();
            m_hostIdWithStartupCatalog = 0;
            m_pathToStartupCatalog = m_config.m_pathToCatalog;
            m_replicationActive = false;
            m_configLogger = null;
            ActivePlanRepository.clear();

            // set up site structure
            final int computationThreads = Math.max(2, CoreUtils.availableProcessors() / 4);
            m_computationService =
                    CoreUtils.getListeningExecutorService(
                            "Computation service thread",
                            computationThreads, m_config.m_computationCoreBindings);

            // determine if this is a rejoining node
            // (used for license check and later the actual rejoin)
            boolean isRejoin = false;
            if (config.m_startAction.doesRejoin()) {
                isRejoin = true;
            }
            m_rejoining = isRejoin;
            m_rejoinDataPending = isRejoin || config.m_startAction == StartAction.JOIN;

            m_joining = config.m_startAction == StartAction.JOIN;

            // Set std-out/err to use the UTF-8 encoding and fail if UTF-8 isn't supported
            try {
                System.setOut(new PrintStream(System.out, true, "UTF-8"));
                System.setErr(new PrintStream(System.err, true, "UTF-8"));
            } catch (UnsupportedEncodingException e) {
                hostLog.fatal("Support for the UTF-8 encoding is required for VoltDB. This means you are likely running an unsupported JVM. Exiting.");
                System.exit(-1);
            }

            m_snapshotCompletionMonitor = new SnapshotCompletionMonitor();

            readBuildInfo(config.m_isEnterprise ? "Enterprise Edition" : "Community Edition");

            // Replay command line args that we can see
            StringBuilder sb = new StringBuilder(2048).append("Command line arguments: ");
            sb.append(System.getProperty("sun.java.command", "[not available]"));
            hostLog.info(sb.toString());

            List<String> iargs = ManagementFactory.getRuntimeMXBean().getInputArguments();
            sb.delete(0, sb.length()).append("Command line JVM arguments:");
            for (String iarg : iargs)
                sb.append(" ").append(iarg);
            if (iargs.size() > 0) hostLog.info(sb.toString());
            else hostLog.info("No JVM command line args known.");

            sb.delete(0, sb.length()).append("Command line JVM classpath: ");
            sb.append(System.getProperty("java.class.path", "[not available]"));
            hostLog.info(sb.toString());

            // use CLI overrides for testing hotfix version compatibility
            if (m_config.m_versionStringOverrideForTest != null) {
                m_versionString = m_config.m_versionStringOverrideForTest;
            }
            if (m_config.m_versionCompatibilityRegexOverrideForTest != null) {
                m_hotfixableRegexPattern = m_config.m_versionCompatibilityRegexOverrideForTest;
            }

            buildClusterMesh(isRejoin || m_joining);

            //Register dummy agents immediately
            m_opsRegistrar.registerMailboxes(m_messenger);


            //Start validating the build string in the background
            final Future<?> buildStringValidation = validateBuildString(getBuildString(), m_messenger.getZK());

            // race to create start action nodes and then verify theirs compatibility.
            m_messenger.getZK().create(VoltZK.start_action, null, Ids.OPEN_ACL_UNSAFE, CreateMode.PERSISTENT, new ZKUtil.StringCallback(), null);
            VoltZK.createStartActionNode(m_messenger.getZK(), m_messenger.getHostId(), m_config.m_startAction);
            validateStartAction();

            final int numberOfNodes = readDeploymentAndCreateStarterCatalogContext();
            if (!isRejoin && !m_joining) {
                m_messenger.waitForGroupJoin(numberOfNodes);
            }

            // Create the thread pool here. It's needed by buildClusterMesh()
            m_periodicWorkThread =
                    CoreUtils.getScheduledThreadPoolExecutor("Periodic Work", 1, CoreUtils.SMALL_STACK_SIZE);
            m_periodicPriorityWorkThread =
                    CoreUtils.getScheduledThreadPoolExecutor("Periodic Priority Work", 1, CoreUtils.SMALL_STACK_SIZE);

            Class<?> snapshotIOAgentClass = MiscUtils.loadProClass("org.voltdb.SnapshotIOAgentImpl", "Snapshot", true);
            if (snapshotIOAgentClass != null) {
                try {
                    m_snapshotIOAgent = (SnapshotIOAgent) snapshotIOAgentClass.getConstructor(HostMessenger.class, long.class)
                            .newInstance(m_messenger, m_messenger.getHSIdForLocalSite(HostMessenger.SNAPSHOT_IO_AGENT_ID));
                    m_messenger.createMailbox(m_snapshotIOAgent.getHSId(), m_snapshotIOAgent);
                } catch (Exception e) {
                    VoltDB.crashLocalVoltDB("Failed to instantiate snapshot IO agent", true, e);
                }
            }

            if (m_config.m_pathToLicense == null) {
                m_licenseApi = MiscUtils.licenseApiFactory();
                if (m_licenseApi == null) {
                    hostLog.fatal("Unable to open license file in default directories");
                }
            }
            else {
                m_licenseApi = MiscUtils.licenseApiFactory(m_config.m_pathToLicense);
                if (m_licenseApi == null) {
                    hostLog.fatal("Unable to open license file in provided path: " + m_config.m_pathToLicense);
                }

            }

            if (m_licenseApi == null) {
                hostLog.fatal("Please contact sales@voltdb.com to request a license.");
                VoltDB.crashLocalVoltDB("Failed to initialize license verifier. " +
                        "See previous log message for details.", false, null);
            }

            // Create the GlobalServiceElector.  Do this here so we can register the MPI with it
            // when we construct it below
            m_globalServiceElector = new GlobalServiceElector(m_messenger.getZK(), m_messenger.getHostId());
            // Start the GlobalServiceElector.  Not sure where this will actually belong.
            try {
                m_globalServiceElector.start();
            } catch (Exception e) {
                VoltDB.crashLocalVoltDB("Unable to start GlobalServiceElector", true, e);
            }

            // Always create a mailbox for elastic join data transfer
            if (m_config.m_isEnterprise) {
                long elasticHSId = m_messenger.getHSIdForLocalSite(HostMessenger.REBALANCE_SITE_ID);
                m_messenger.createMailbox(elasticHSId, new SiteMailbox(m_messenger, elasticHSId));
            }

            if (m_joining) {
                Class<?> elasticJoinCoordClass =
                        MiscUtils.loadProClass("org.voltdb.join.ElasticJoinNodeCoordinator", "Elastic", false);
                try {
                    Constructor<?> constructor = elasticJoinCoordClass.getConstructor(HostMessenger.class, String.class);
                    m_joinCoordinator = (JoinCoordinator) constructor.newInstance(m_messenger, m_catalogContext.cluster.getVoltroot());
                    m_messenger.registerMailbox(m_joinCoordinator);
                    m_joinCoordinator.initialize(m_deployment.getCluster().getKfactor());
                } catch (Exception e) {
                    VoltDB.crashLocalVoltDB("Failed to instantiate join coordinator", true, e);
                }
            }

            /*
             * Construct all the mailboxes for things that need to be globally addressable so they can be published
             * in one atomic shot.
             *
             * The starting state for partition assignments are statically derived from the host id generated
             * by host messenger and the k-factor/host count/sites per host. This starting state
             * is published to ZK as the topology metadata node.
             *
             * On join and rejoin the node has to inspect the topology meta node to find out what is missing
             * and then update the topology listing itself as the replica for those partitions.
             * Then it does a compare and set of the topology.
             *
             * Ning: topology may not reflect the true partitions in the cluster during join. So if another node
             * is trying to rejoin, it should rely on the cartographer's view to pick the partitions to replace.
             */
            JSONObject topo = getTopology(config.m_startAction, m_joinCoordinator);
            m_partitionsToSitesAtStartupForExportInit = new ArrayList<Integer>();
            try {
                // IV2 mailbox stuff
                ClusterConfig clusterConfig = new ClusterConfig(topo);
                m_configuredReplicationFactor = clusterConfig.getReplicationFactor();
                m_cartographer = new Cartographer(m_messenger, m_configuredReplicationFactor,
                        m_catalogContext.cluster.getNetworkpartition());
                List<Integer> partitions = null;
                if (isRejoin) {
                    m_configuredNumberOfPartitions = m_cartographer.getPartitionCount();
                    partitions = m_cartographer.getIv2PartitionsToReplace(m_configuredReplicationFactor,
                                                                          clusterConfig.getSitesPerHost());
                    if (partitions.size() == 0) {
                        VoltDB.crashLocalVoltDB("The VoltDB cluster already has enough nodes to satisfy " +
                                "the requested k-safety factor of " +
                                m_configuredReplicationFactor + ".\n" +
                                "No more nodes can join.", false, null);
                    }
                }
                else {
                    m_configuredNumberOfPartitions = clusterConfig.getPartitionCount();
                    partitions = ClusterConfig.partitionsForHost(topo, m_messenger.getHostId());
                }
                for (int ii = 0; ii < partitions.size(); ii++) {
                    Integer partition = partitions.get(ii);
                    m_iv2InitiatorStartingTxnIds.put( partition, TxnEgo.makeZero(partition).getTxnId());
                }
                m_iv2Initiators = createIv2Initiators(
                        partitions,
                        m_config.m_startAction,
                        m_partitionsToSitesAtStartupForExportInit);
                m_iv2InitiatorStartingTxnIds.put(
                        MpInitiator.MP_INIT_PID,
                        TxnEgo.makeZero(MpInitiator.MP_INIT_PID).getTxnId());
                // Pass the local HSIds to the MPI so it can farm out buddy sites
                // to the RO MP site pool
                List<Long> localHSIds = new ArrayList<Long>();
                for (Initiator ii : m_iv2Initiators) {
                    localHSIds.add(ii.getInitiatorHSId());
                }
                m_MPI = new MpInitiator(m_messenger, localHSIds, getStatsAgent());
                m_iv2Initiators.add(m_MPI);

                // Make a list of HDIds to join
                Map<Integer, Long> partsToHSIdsToRejoin = new HashMap<Integer, Long>();
                for (Initiator init : m_iv2Initiators) {
                    if (init.isRejoinable()) {
                        partsToHSIdsToRejoin.put(init.getPartitionId(), init.getInitiatorHSId());
                    }
                }
                OnDemandBinaryLogger.path = m_catalogContext.cluster.getVoltroot();
                if (isRejoin) {
                    SnapshotSaveAPI.recoveringSiteCount.set(partsToHSIdsToRejoin.size());
                    hostLog.info("Set recovering site count to " + partsToHSIdsToRejoin.size());

                    m_joinCoordinator = new Iv2RejoinCoordinator(m_messenger,
                            partsToHSIdsToRejoin.values(),
                            m_catalogContext.cluster.getVoltroot(),
                            m_config.m_startAction == StartAction.LIVE_REJOIN);
                    m_messenger.registerMailbox(m_joinCoordinator);
                    if (m_config.m_startAction == StartAction.LIVE_REJOIN) {
                        hostLog.info("Using live rejoin.");
                    }
                    else {
                        hostLog.info("Using blocking rejoin.");
                    }
                } else if (m_joining) {
                    m_joinCoordinator.setPartitionsToHSIds(partsToHSIdsToRejoin);
                }
            } catch (Exception e) {
                VoltDB.crashLocalVoltDB(e.getMessage(), true, e);
            }

            // do the many init tasks in the Inits class
            Inits inits = new Inits(this, 1);
            inits.doInitializationWork();

            // Need the catalog so that we know how many tables so we can guess at the necessary heap size
            // This is done under Inits.doInitializationWork(), so need to wait until we get here.
            // Current calculation needs pro/community knowledge, number of tables, and the sites/host,
            // which is the number of initiators (minus the possibly idle MPI initiator)
            checkHeapSanity(MiscUtils.isPro(), m_catalogContext.tables.size(),
                    (m_iv2Initiators.size() - 1), m_configuredReplicationFactor);

            if (m_joining && m_config.m_replicationRole == ReplicationRole.REPLICA) {
                VoltDB.crashLocalVoltDB("Elastic join is prohibited on a replica cluster.", false, null);
            }

            collectLocalNetworkMetadata();

            /*
             * Construct an adhoc planner for the initial catalog
             */
            final CatalogSpecificPlanner csp = new CatalogSpecificPlanner(m_asyncCompilerAgent, m_catalogContext);

            // DR overflow directory
            File drOverflowDir = new File(m_catalogContext.cluster.getVoltroot(), "dr_overflow");
            if (m_config.m_isEnterprise) {
                try {
                    Class<?> ndrgwClass = null;
                    if (Boolean.getBoolean("USE_DR_V2")) {
                        ndrgwClass = Class.forName("org.voltdb.dr2.InvocationBufferServer");
                    } else {
                        ndrgwClass = Class.forName("org.voltdb.dr.InvocationBufferServer");
                    }
                    Constructor<?> ndrgwConstructor = ndrgwClass.getConstructor(File.class, boolean.class);
                    m_nodeDRGateway = (NodeDRGateway) ndrgwConstructor.newInstance(drOverflowDir,
                                                                                   m_replicationActive);
                } catch (Exception e) {
                    VoltDB.crashLocalVoltDB("Unable to load DR system", true, e);
                }
            }

            // Initialize stats
            m_ioStats = new IOStats();
            getStatsAgent().registerStatsSource(StatsSelector.IOSTATS,
                    0, m_ioStats);
            m_memoryStats = new MemoryStats();
            getStatsAgent().registerStatsSource(StatsSelector.MEMORY,
                    0, m_memoryStats);
            getStatsAgent().registerStatsSource(StatsSelector.TOPO, 0, m_cartographer);
            m_partitionCountStats = new PartitionCountStats(m_cartographer);
            getStatsAgent().registerStatsSource(StatsSelector.PARTITIONCOUNT,
                    0, m_partitionCountStats);
            m_initiatorStats = new InitiatorStats(m_myHostId);
            m_liveClientsStats = new LiveClientsStats();
            getStatsAgent().registerStatsSource(StatsSelector.LIVECLIENTS, 0, m_liveClientsStats);
            m_latencyStats = new LatencyStats(m_myHostId);
            getStatsAgent().registerStatsSource(StatsSelector.LATENCY, 0, m_latencyStats);
            m_latencyHistogramStats = new LatencyHistogramStats(m_myHostId);
            getStatsAgent().registerStatsSource(StatsSelector.LATENCY_HISTOGRAM,
                    0, m_latencyHistogramStats);


            BalancePartitionsStatistics rebalanceStats = new BalancePartitionsStatistics();
            getStatsAgent().registerStatsSource(StatsSelector.REBALANCE, 0, rebalanceStats);

            KSafetyStats kSafetyStats = new KSafetyStats();
            getStatsAgent().registerStatsSource(StatsSelector.KSAFETY, 0, kSafetyStats);
            m_cpuStats = new CpuStats();
            getStatsAgent().registerStatsSource(StatsSelector.CPU,
                    0, m_cpuStats);

            /*
             * Initialize the command log on rejoin and join before configuring the IV2
             * initiators.  This will prevent them from receiving transactions
             * which need logging before the internal file writers are
             * initialized.  Root cause of ENG-4136.
             *
             * If sync command log is on, not initializing the command log before the initiators
             * are up would cause deadlock.
             */
            if ((m_commandLog != null) && (m_commandLog.needsInitialization())) {
                consoleLog.l7dlog(Level.INFO, LogKeys.host_VoltDB_StayTunedForLogging.name(), null);
            }
            else {
                consoleLog.l7dlog(Level.INFO, LogKeys.host_VoltDB_StayTunedForNoLogging.name(), null);
            }
            if (m_commandLog != null && (isRejoin || m_joining)) {
                //On rejoin the starting IDs are all 0 so technically it will load any snapshot
                //but the newest snapshot will always be the truncation snapshot taken after rejoin
                //completes at which point the node will mark itself as actually recovered.
                //
                // Use the partition count from the cluster config instead of the cartographer
                // here. Since the initiators are not started yet, the cartographer still doesn't
                // know about the new partitions at this point.
                m_commandLog.initForRejoin(
                        m_catalogContext,
                        Long.MIN_VALUE,
                        m_configuredNumberOfPartitions,
                        true,
                        m_config.m_commandLogBinding, m_iv2InitiatorStartingTxnIds);
            }

            /*
             * Configure and start all the IV2 sites
             */
            boolean usingCommandLog = false;
            try {
                usingCommandLog = m_config.m_isEnterprise &&
                    m_catalogContext.cluster.getLogconfig().get("log").getEnabled();

                for (Initiator iv2init : m_iv2Initiators) {
                    iv2init.configure(
                            getBackendTargetType(),
                            m_catalogContext,
                            m_deployment.getCluster().getKfactor(),
                            csp,
                            m_configuredNumberOfPartitions,
                            m_config.m_startAction,
                            getStatsAgent(),
                            m_memoryStats,
                            m_commandLog,
                            m_nodeDRGateway,
                            m_config.m_executionCoreBindings.poll());
                }

                // LeaderAppointer startup blocks if the initiators are not initialized.
                // So create the LeaderAppointer after the initiators.
                m_leaderAppointer = new LeaderAppointer(
                        m_messenger,
                        m_configuredNumberOfPartitions,
                        m_deployment.getCluster().getKfactor(),
                        m_catalogContext.cluster.getNetworkpartition(),
                        m_catalogContext.cluster.getFaultsnapshots().get("CLUSTER_PARTITION"),
                        usingCommandLog,
                        topo, m_MPI, kSafetyStats);
                m_globalServiceElector.registerService(m_leaderAppointer);
            } catch (Exception e) {
                Throwable toLog = e;
                if (e instanceof ExecutionException) {
                    toLog = ((ExecutionException)e).getCause();
                }
                VoltDB.crashLocalVoltDB("Error configuring IV2 initiator.", true, toLog);
            }

            // Need to register the OpsAgents right before we turn on the client interface
            m_opsRegistrar.setDummyMode(false);

            // Create the client interface
            try {
                InetAddress clientIntf = null;
                InetAddress adminIntf = null;
                if (!m_config.m_externalInterface.trim().equals("")) {
                    clientIntf = InetAddress.getByName(m_config.m_externalInterface);
                    //client and admin interfaces are same by default.
                    adminIntf = clientIntf;
                }
                //If user has specified on command line host:port override client and admin interfaces.
                if (m_config.m_clientInterface != null && m_config.m_clientInterface.trim().length() > 0) {
                    clientIntf = InetAddress.getByName(m_config.m_clientInterface);
                }
                if (m_config.m_adminInterface != null && m_config.m_adminInterface.trim().length() > 0) {
                    adminIntf = InetAddress.getByName(m_config.m_adminInterface);
                }
                m_clientInterface = ClientInterface.create(m_messenger, m_catalogContext, m_config.m_replicationRole,
                        m_cartographer,
                        m_configuredNumberOfPartitions,
                        clientIntf,
                        config.m_port,
                        adminIntf,
                        config.m_adminPort,
                        m_config.m_timestampTestingSalt);
            } catch (Exception e) {
                VoltDB.crashLocalVoltDB(e.getMessage(), true, e);
            }

            // Create the statistics manager and register it to JMX registry
            m_statsManager = null;
            try {
                final Class<?> statsManagerClass =
                        MiscUtils.loadProClass("org.voltdb.management.JMXStatsManager", "JMX", true);
                if (statsManagerClass != null && !DISABLE_JMX) {
                    m_statsManager = (StatsManager)statsManagerClass.newInstance();
                    m_statsManager.initialize();
                }
            } catch (Exception e) {
                //JMXStatsManager will log and we continue.
            }

            try {
                m_snapshotCompletionMonitor.init(m_messenger.getZK());
            } catch (Exception e) {
                hostLog.fatal("Error initializing snapshot completion monitor", e);
                VoltDB.crashLocalVoltDB("Error initializing snapshot completion monitor", true, e);
            }


            /*
             * Make sure the build string successfully validated
             * before continuing to do operations
             * that might return wrongs answers or lose data.
             */
            try {
                buildStringValidation.get();
            } catch (Exception e) {
                VoltDB.crashLocalVoltDB("Failed to validate cluster build string", false, e);
            }

            if (!isRejoin && !m_joining) {
                try {
                    m_messenger.waitForAllHostsToBeReady(m_deployment.getCluster().getHostcount());
                } catch (Exception e) {
                    hostLog.fatal("Failed to announce ready state.");
                    VoltDB.crashLocalVoltDB("Failed to announce ready state.", false, null);
                }
            }

            if (!m_joining && (m_cartographer.getPartitionCount()) != m_configuredNumberOfPartitions) {
                for (Map.Entry<Integer, ImmutableList<Long>> entry :
                    getSiteTrackerForSnapshot().m_partitionsToSitesImmutable.entrySet()) {
                    hostLog.info(entry.getKey() + " -- "
                            + CoreUtils.hsIdCollectionToString(entry.getValue()));
                }
                VoltDB.crashGlobalVoltDB("Mismatch between configured number of partitions (" +
                        m_configuredNumberOfPartitions + ") and actual (" +
                        m_cartographer.getPartitionCount() + ")",
                        true, null);
            }

            schedulePeriodicWorks();
            m_clientInterface.schedulePeriodicWorks();

            // print out a bunch of useful system info
            logDebuggingInfo(m_config.m_adminPort, m_config.m_httpPort, m_httpPortExtraLogMessage, m_jsonEnabled);


            // warn the user on the console if k=0 or if no command logging
            if (m_configuredReplicationFactor == 0) {
                consoleLog.warn("This is not a highly available cluster. K-Safety is set to 0.");
            }
            if (!usingCommandLog) {
                // figure out if using a snapshot schedule
                boolean usingPeridoicSnapshots = false;
                for (SnapshotSchedule ss : m_catalogContext.database.getSnapshotschedule()) {
                    if (ss.getEnabled()) {
                        usingPeridoicSnapshots = true;
                    }
                }
                // print the right warning depending on durability settings
                if (usingPeridoicSnapshots) {
                    consoleLog.warn("Durability is limited to periodic snapshots. Command logging is off.");
                }
                else {
                    consoleLog.warn("Durability is turned off. Command logging is off.");
                }
            }

            // warn if cluster is partitionable, but partition detection is off
            if ((m_catalogContext.cluster.getNetworkpartition() == false) &&
                    (m_configuredReplicationFactor > 0)) {
                hostLog.warn("Running a redundant (k-safe) cluster with network " +
                        "partition detection disabled is not recommended for production use.");
                // we decided not to include the stronger language below for the 3.0 version (ENG-4215)
                //hostLog.warn("With partition detection disabled, data may be lost or " +
                //      "corrupted by certain classes of network failures.");
            }

            assert (m_clientInterface != null);
            m_clientInterface.initializeSnapshotDaemon(m_messenger, m_globalServiceElector);

            // Start elastic join service
            try {
                String clSnapshotPath = null;
                if (m_catalogContext.cluster.getLogconfig().get("log").getEnabled()) {
                    clSnapshotPath = m_catalogContext.cluster.getLogconfig().get("log").getInternalsnapshotpath();
                }

                if (m_config.m_isEnterprise && TheHashinator.getCurrentConfig().type == HashinatorType.ELASTIC) {
                    Class<?> elasticServiceClass = MiscUtils.loadProClass("org.voltdb.join.ElasticJoinCoordinator",
                                                                          "Elastic join", false);

                    if (elasticServiceClass == null) {
                        VoltDB.crashLocalVoltDB("Missing the ElasticJoinCoordinator class file in the enterprise " +
                                                "edition", false, null);
                    }

                    Constructor<?> constructor =
                        elasticServiceClass.getConstructor(HostMessenger.class,
                                                           ClientInterface.class,
                                                           Cartographer.class,
                                                           BalancePartitionsStatistics.class,
                                                           String.class,
                                                           int.class);
                    m_elasticJoinService =
                        (ElasticJoinService) constructor.newInstance(m_messenger,
                                    m_clientInterface,                                                                     m_cartographer,
                                                                     rebalanceStats,
                                                                     clSnapshotPath,
                                                                     m_deployment.getCluster().getKfactor());
                    m_elasticJoinService.updateConfig(m_catalogContext);
                }
            } catch (Exception e) {
                VoltDB.crashLocalVoltDB("Failed to instantiate elastic join service", false, e);
            }

            // set additional restore agent stuff
            if (m_restoreAgent != null) {
                m_restoreAgent.setCatalogContext(m_catalogContext);
                m_restoreAgent.setInitiator(new Iv2TransactionCreator(m_clientInterface));
            }

            m_configLogger = new Thread(new ConfigLogging());
            m_configLogger.start();

            DailyRollingFileAppender dailyAppender = null;
            Enumeration<?> appenders = Logger.getRootLogger().getAllAppenders();
            while (appenders.hasMoreElements()) {
                Appender appender = (Appender) appenders.nextElement();
                if (appender instanceof DailyRollingFileAppender){
                    dailyAppender = (DailyRollingFileAppender) appender;
                }
            }
            final DailyRollingFileAppender dailyRollingFileAppender = dailyAppender;

            Field field = null;
            if (dailyRollingFileAppender != null) {
                try {
                    field = dailyRollingFileAppender.getClass().getDeclaredField("nextCheck");
                    field.setAccessible(true);
                } catch (NoSuchFieldException e) {
                    hostLog.error("Failed to set daily system info logging: " + e.getMessage());
                }
            }
            final Field nextCheckField = field;

            class DailyLogTask implements Runnable {
                @Override
                public void run() {
                    try {
                        m_myHostId = m_messenger.getHostId();
                        hostLog.info(String.format("Host id of this node is: %d", m_myHostId));
                        hostLog.info("URL of deployment info: " + m_config.m_pathToDeployment);
                        hostLog.info("Cluster uptime: " + MiscUtils.formatUptime(getClusterUptime()));
                        logDebuggingInfo(m_config.m_adminPort, m_config.m_httpPort, m_httpPortExtraLogMessage, m_jsonEnabled);
                        // log system setting information
                        logSystemSettingFromCatalogContext();

                        long nextCheck = nextCheckField.getLong(dailyRollingFileAppender);
                        scheduleWork(new DailyLogTask(),
                                nextCheck - System.currentTimeMillis() + 30 * 1000, 0, TimeUnit.MILLISECONDS);
                    } catch (IllegalAccessException e) {
                        hostLog.error("Failed to set daily system info logging: " + e.getMessage());
                    }
                }
            }

            if (dailyRollingFileAppender != null && nextCheckField != null) {
                try {
                    long nextCheck = nextCheckField.getLong(dailyRollingFileAppender);
                    scheduleWork(new DailyLogTask(),
                            nextCheck - System.currentTimeMillis() + 30 * 1000, 0, TimeUnit.MILLISECONDS);
                } catch (IllegalAccessException e) {
                    hostLog.error("Failed to set daily system info logging: " + e.getMessage());
                }
            }
        }
    }

    class StartActionWatcher implements Watcher {
        @Override
        public void process(WatchedEvent event) {
            if (m_mode == OperationMode.SHUTTINGDOWN) return;
            m_es.submit(new Runnable() {
                @Override
                public void run() {
                    validateStartAction();
                }
            });
        }
    }

    private void validateStartAction() {
        try {
            ZooKeeper zk = m_messenger.getZK();
            boolean initCompleted = zk.exists(VoltZK.init_completed, false) != null;
            List<String> children = zk.getChildren(VoltZK.start_action, new StartActionWatcher(), null);
            if (!children.isEmpty()) {
                for (String child : children) {
                    byte[] data = zk.getData(VoltZK.start_action + "/" + child, false, null);
                    if (data == null) {
                        VoltDB.crashLocalVoltDB("Couldn't find " + VoltZK.start_action + "/" + child);
                    }
                    String startAction = new String(data);
                    if ((startAction.equals(StartAction.JOIN.toString()) ||
                            startAction.equals(StartAction.REJOIN.toString()) ||
                            startAction.equals(StartAction.LIVE_REJOIN.toString())) &&
                            !initCompleted) {
                        int nodeId = VoltZK.getHostIDFromChildName(child);
                        if (nodeId == m_messenger.getHostId()) {
                            VoltDB.crashLocalVoltDB("This node was started with start action " + startAction + " during cluster creation. "
                                    + "All nodes should be started with matching create or recover actions when bring up a cluster. "
                                    + "Join and rejoin are for adding nodes to an already running cluster.");
                        } else {
                            hostLog.warn("Node " + nodeId + " tried to " + startAction + " cluster but it is not allowed during cluster creation. "
                                    + "All nodes should be started with matching create or recover actions when bring up a cluster. "
                                    + "Join and rejoin are for adding nodes to an already running cluster.");
                        }
                    }
                }
            }
        } catch (KeeperException e) {
            hostLog.error("Failed to validate the start actions", e);
        } catch (InterruptedException e) {
            VoltDB.crashLocalVoltDB("Interrupted during start action validation:" + e.getMessage(), true, e);
        }
    }

    private class ConfigLogging implements Runnable {
        private void logConfigInfo() {
            hostLog.info("Logging config info");

            File voltDbRoot = CatalogUtil.getVoltDbRoot(m_deployment.getPaths());

            String pathToConfigInfoDir = voltDbRoot.getPath() + File.separator + "config_log";
            File configInfoDir = new File(pathToConfigInfoDir);
            configInfoDir.mkdirs();

            String pathToConfigInfo = pathToConfigInfoDir + File.separator + "config.json";
            File configInfo = new File(pathToConfigInfo);

            byte jsonBytes[] = null;
            try {
                JSONStringer stringer = new JSONStringer();
                stringer.object();

                stringer.key("workingDir").value(System.getProperty("user.dir"));
                stringer.key("pid").value(CLibrary.getpid());

                stringer.key("log4jDst").array();
                Enumeration<?> appenders = Logger.getRootLogger().getAllAppenders();
                while (appenders.hasMoreElements()) {
                    Appender appender = (Appender) appenders.nextElement();
                    if (appender instanceof FileAppender){
                        stringer.object();
                        stringer.key("path").value(new File(((FileAppender) appender).getFile()).getCanonicalPath());
                        if (appender instanceof DailyRollingFileAppender) {
                            stringer.key("format").value(((DailyRollingFileAppender)appender).getDatePattern());
                        }
                        stringer.endObject();
                    }
                }

                Enumeration<?> loggers = Logger.getRootLogger().getLoggerRepository().getCurrentLoggers();
                while (loggers.hasMoreElements()) {
                    Logger logger = (Logger) loggers.nextElement();
                    appenders = logger.getAllAppenders();
                    while (appenders.hasMoreElements()) {
                        Appender appender = (Appender) appenders.nextElement();
                        if (appender instanceof FileAppender){
                            stringer.object();
                            stringer.key("path").value(new File(((FileAppender) appender).getFile()).getCanonicalPath());
                            if (appender instanceof DailyRollingFileAppender) {
                                stringer.key("format").value(((DailyRollingFileAppender)appender).getDatePattern());
                            }
                            stringer.endObject();
                        }
                    }
                }
                stringer.endArray();

                stringer.endObject();
                JSONObject jsObj = new JSONObject(stringer.toString());
                jsonBytes = jsObj.toString(4).getBytes(Charsets.UTF_8);
            } catch (JSONException e) {
                Throwables.propagate(e);
            } catch (IOException e) {
                e.printStackTrace();
            }

            try {
                FileOutputStream fos = new FileOutputStream(configInfo);
                fos.write(jsonBytes);
                fos.getFD().sync();
                fos.close();
            } catch (IOException e) {
                hostLog.error("Failed to log config info: " + e.getMessage());
                e.printStackTrace();
            }
        }

        private void logCatalogAndDeployment() {
            File voltDbRoot = CatalogUtil.getVoltDbRoot(m_deployment.getPaths());
            String pathToConfigInfoDir = voltDbRoot.getPath() + File.separator + "config_log";

            try {
                m_catalogContext.writeCatalogJarToFile(pathToConfigInfoDir, "catalog.jar");
            } catch (IOException e) {
                hostLog.error("Failed to log catalog: " + e.getMessage());
                e.printStackTrace();
            }

            try {
                File deploymentFile = new File(pathToConfigInfoDir, "deployment.xml");
                if (deploymentFile.exists()) {
                    deploymentFile.delete();
                }
                FileOutputStream fileOutputStream = new FileOutputStream(deploymentFile);
                CatalogAndIds catalogStuff =
                    CatalogUtil.getCatalogFromZK(getHostMessenger().getZK());
                fileOutputStream.write(catalogStuff.deploymentBytes);
                fileOutputStream.close();
            } catch (Exception e) {
                hostLog.error("Failed to log deployment file: " + e.getMessage());
                e.printStackTrace();
            }
        }

        @Override
        public void run() {
            logConfigInfo();
            logCatalogAndDeployment();
        }
    }

    // Get topology information.  If rejoining, get it directly from
    // ZK.  Otherwise, try to do the write/read race to ZK on startup.
    private JSONObject getTopology(StartAction startAction, JoinCoordinator joinCoordinator)
    {
        JSONObject topo = null;
        if (startAction == StartAction.JOIN) {
            assert(joinCoordinator != null);
            topo = joinCoordinator.getTopology();
        }
        else if (!startAction.doesRejoin()) {
            int sitesperhost = m_deployment.getCluster().getSitesperhost();
            int hostcount = m_deployment.getCluster().getHostcount();
            int kfactor = m_deployment.getCluster().getKfactor();
            ClusterConfig clusterConfig = new ClusterConfig(hostcount, sitesperhost, kfactor);
            if (!clusterConfig.validate()) {
                VoltDB.crashLocalVoltDB(clusterConfig.getErrorMsg(), false, null);
            }
            topo = registerClusterConfig(clusterConfig);
        }
        else {
            Stat stat = new Stat();
            try {
                topo =
                    new JSONObject(new String(m_messenger.getZK().getData(VoltZK.topology, false, stat), "UTF-8"));
            }
            catch (Exception e) {
                VoltDB.crashLocalVoltDB("Unable to get topology from ZK", true, e);
            }
        }
        return topo;
    }

    private List<Initiator> createIv2Initiators(Collection<Integer> partitions,
                                                StartAction startAction,
                                                List<Integer> m_partitionsToSitesAtStartupForExportInit)
    {
        List<Initiator> initiators = new ArrayList<Initiator>();
        for (Integer partition : partitions)
        {
            Initiator initiator = new SpInitiator(m_messenger, partition, getStatsAgent(),
                    m_snapshotCompletionMonitor, startAction);
            initiators.add(initiator);
            m_partitionsToSitesAtStartupForExportInit.add(partition);
        }
        return initiators;
    }

    private JSONObject registerClusterConfig(ClusterConfig config)
    {
        // First, race to write the topology to ZK using Highlander rules
        // (In the end, there can be only one)
        JSONObject topo = null;
        try
        {
            topo = config.getTopology(m_messenger.getLiveHostIds());
            byte[] payload = topo.toString(4).getBytes("UTF-8");
            m_messenger.getZK().create(VoltZK.topology, payload,
                    Ids.OPEN_ACL_UNSAFE,
                    CreateMode.PERSISTENT);
        }
        catch (KeeperException.NodeExistsException nee)
        {
            // It's fine if we didn't win, we'll pick up the topology below
        }
        catch (Exception e)
        {
            VoltDB.crashLocalVoltDB("Unable to write topology to ZK, dying",
                    true, e);
        }

        // Then, have everyone read the topology data back from ZK
        try
        {
            byte[] data = m_messenger.getZK().getData(VoltZK.topology, false, null);
            topo = new JSONObject(new String(data, "UTF-8"));
        }
        catch (Exception e)
        {
            VoltDB.crashLocalVoltDB("Unable to read topology from ZK, dying",
                    true, e);
        }
        return topo;
    }

    private final List<ScheduledFuture<?>> m_periodicWorks = new ArrayList<ScheduledFuture<?>>();
    /**
     * Schedule all the periodic works
     */
    private void schedulePeriodicWorks() {
        // JMX stats broadcast
        m_periodicWorks.add(scheduleWork(new Runnable() {
            @Override
            public void run() {
                // A null here was causing a steady stream of annoying but apparently inconsequential
                // NPEs during a debug session of an unrelated unit test.
                if (m_statsManager != null) {
                    m_statsManager.sendNotification();
                }
            }
        }, 0, StatsManager.POLL_INTERVAL, TimeUnit.MILLISECONDS));

        // small stats samples
        m_periodicWorks.add(scheduleWork(new Runnable() {
            @Override
            public void run() {
                SystemStatsCollector.asyncSampleSystemNow(false, false);
            }
        }, 0, 5, TimeUnit.SECONDS));

        // medium stats samples
        m_periodicWorks.add(scheduleWork(new Runnable() {
            @Override
            public void run() {
                SystemStatsCollector.asyncSampleSystemNow(true, false);
            }
        }, 0, 1, TimeUnit.MINUTES));

        // large stats samples
        m_periodicWorks.add(scheduleWork(new Runnable() {
            @Override
            public void run() {
                SystemStatsCollector.asyncSampleSystemNow(true, true);
            }
        }, 0, 6, TimeUnit.MINUTES));
        GCInspector.instance.start(m_periodicPriorityWorkThread);
    }

    int readDeploymentAndCreateStarterCatalogContext() {
        /*
         * Debate with the cluster what the deployment file should be
         */
        try {
            ZooKeeper zk = m_messenger.getZK();
            byte deploymentBytes[] = null;

            try {
                deploymentBytes = org.voltcore.utils.CoreUtils.urlToBytes(m_config.m_pathToDeployment);
            } catch (Exception ex) {
                //Let us get bytes from ZK
            }

            try {
                if (deploymentBytes != null) {
                    CatalogUtil.writeCatalogToZK(zk,
                            // Fill in innocuous values for non-deployment stuff
                            0,
                            0L,
                            0L,
                            new byte[] {},  // spin loop in Inits.LoadCatalog.run() needs
                                            // this to be of zero length until we have a real catalog.
                            deploymentBytes);
                    hostLog.info("URL of deployment: " + m_config.m_pathToDeployment);
                } else {
                    CatalogAndIds catalogStuff = CatalogUtil.getCatalogFromZK(zk);
                    deploymentBytes = catalogStuff.deploymentBytes;
                }
            } catch (KeeperException.NodeExistsException e) {
                CatalogAndIds catalogStuff = CatalogUtil.getCatalogFromZK(zk);
                byte[] deploymentBytesTemp = catalogStuff.deploymentBytes;
                if (deploymentBytesTemp != null) {
                    //Check hash if its a supplied deployment on command line.
                    //We will ignore the supplied or default deployment anyways.
                    if (deploymentBytes != null && !m_config.m_deploymentDefault) {
                        byte[] deploymentHashHere =
                            CatalogUtil.makeCatalogOrDeploymentHash(deploymentBytes);
                        if (!(Arrays.equals(deploymentHashHere, catalogStuff.getDeploymentHash())))
                        {
                            hostLog.warn("The locally provided deployment configuration did not " +
                                    " match the configuration information found in the cluster.");
                        } else {
                            hostLog.info("Deployment configuration pulled from other cluster node.");
                        }
                    }
                    //Use remote deployment obtained.
                    deploymentBytes = deploymentBytesTemp;
                } else {
                    hostLog.error("Deployment file could not be loaded locally or remotely, "
                            + "local supplied path: " + m_config.m_pathToDeployment);
                    deploymentBytes = null;
                }
            }
            if (deploymentBytes == null) {
                hostLog.error("Deployment could not be obtained from cluster node or locally");
                VoltDB.crashLocalVoltDB("No such deployment file: "
                        + m_config.m_pathToDeployment, false, null);
            }
            m_deployment = CatalogUtil.getDeployment(new ByteArrayInputStream(deploymentBytes));
            // wasn't a valid xml deployment file
            if (m_deployment == null) {
                hostLog.error("Not a valid XML deployment file at URL: " + m_config.m_pathToDeployment);
                VoltDB.crashLocalVoltDB("Not a valid XML deployment file at URL: "
                        + m_config.m_pathToDeployment, false, null);
            }

            /*
             * Check for invalid deployment file settings (enterprise-only) in the community edition.
             * Trick here is to print out all applicable problems and then stop, rather than stopping
             * after the first one is found.
             */
            if (!m_config.m_isEnterprise) {
                boolean shutdownDeployment = false;
                boolean shutdownAction = false;

                // check license features for community version
                if ((m_deployment.getCluster() != null) && (m_deployment.getCluster().getKfactor() > 0)) {
                    consoleLog.error("K-Safety is not supported " +
                            "in the community edition of VoltDB.");
                    shutdownDeployment = true;
                }
                if ((m_deployment.getSnapshot() != null) && (m_deployment.getSnapshot().isEnabled())) {
                    consoleLog.error("Snapshots are not supported " +
                            "in the community edition of VoltDB.");
                    shutdownDeployment = true;
                }
                if ((m_deployment.getCommandlog() != null) && (m_deployment.getCommandlog().isEnabled())) {
                    consoleLog.error("Command logging is not supported " +
                            "in the community edition of VoltDB.");
                    shutdownDeployment = true;
                }
                if ((m_deployment.getExport() != null) && (m_deployment.getExport().isEnabled())) {
                    consoleLog.error("Export is not supported " +
                            "in the community edition of VoltDB.");
                    shutdownDeployment = true;
                }
                // check the start action for the community edition
                if (m_config.m_startAction != StartAction.CREATE) {
                    consoleLog.error("Start action \"" + m_config.m_startAction.getClass().getSimpleName() +
                            "\" is not supported in the community edition of VoltDB.");
                    shutdownAction = true;
                }

                // if the process needs to stop, try to be helpful
                if (shutdownAction || shutdownDeployment) {
                    String msg = "This process will exit. Please run VoltDB with ";
                    if (shutdownDeployment) {
                        msg += "a deployment file compatible with the community edition";
                    }
                    if (shutdownDeployment && shutdownAction) {
                        msg += " and ";
                    }

                    if (shutdownAction && !shutdownDeployment) {
                        msg += "the CREATE start action";
                    }
                    msg += ".";

                    VoltDB.crashLocalVoltDB(msg, false, null);
                }
            }

            // note the heart beats are specified in seconds in xml, but ms internally
            HeartbeatType hbt = m_deployment.getHeartbeat();
            if (hbt != null) {
                m_config.m_deadHostTimeoutMS = hbt.getTimeout() * 1000;
                m_messenger.setDeadHostTimeout(m_config.m_deadHostTimeoutMS);
            } else {
                hostLog.info("Dead host timeout set to " + m_config.m_deadHostTimeoutMS + " milliseconds");
            }

            final String elasticSetting = m_deployment.getCluster().getElastic().trim().toUpperCase();
            if (elasticSetting.equals("ENABLED")) {
                TheHashinator.setConfiguredHashinatorType(HashinatorType.ELASTIC);
            } else if (!elasticSetting.equals("DISABLED")) {
                VoltDB.crashLocalVoltDB("Error in deployment file,  elastic attribute of " +
                                        "cluster element must be " +
                                        "'enabled' or 'disabled' but was '" + elasticSetting + "'", false, null);
            }
            else {
                TheHashinator.setConfiguredHashinatorType(HashinatorType.LEGACY);
            }

            // log system setting information
            SystemSettingsType sysType = m_deployment.getSystemsettings();
            if (sysType != null) {
                if (sysType.getElastic() != null) {
                    hostLog.info("Elastic duration set to " + sysType.getElastic().getDuration() + " milliseconds");
                    hostLog.info("Elastic throughput set to " + sysType.getElastic().getThroughput() + " mb/s");
                }
                if (sysType.getTemptables() != null) {
                    hostLog.info("Max temptable size set to " + sysType.getTemptables().getMaxsize() + " mb");
                }
                if (sysType.getSnapshot() != null) {
                    hostLog.info("Snapshot priority set to " + sysType.getSnapshot().getPriority() + " [0 - 10]");
                }
                if (sysType.getQuery() != null && sysType.getQuery().getTimeout() > 0) {
                    hostLog.info("Query timeout set to " + sysType.getQuery().getTimeout() + " milliseconds");
                }
            }

            // create a dummy catalog to load deployment info into
            Catalog catalog = new Catalog();
            Cluster cluster = catalog.getClusters().add("cluster");
            Database db = cluster.getDatabases().add("database");

            // create groups as needed for users
            if (m_deployment.getUsers() != null) {
                for (UsersType.User user : m_deployment.getUsers().getUser()) {
                    Set<String> roles = CatalogUtil.mergeUserRoles(user);
                    if (roles.isEmpty()) {
                        continue;
                    }
                    for (String role : roles) {
                        if (db.getGroups().get(role) == null) {
                            db.getGroups().add(role);
                        }
                    }
                }
            }

            long result = CatalogUtil.compileDeployment(catalog, m_deployment, true, true);
            if (result < 0) {
                hostLog.fatal("Error validating deployment file");
                VoltDB.crashLocalVoltDB("Error validating deployment file");
            }
            byte[] deploymentHash = CatalogUtil.makeCatalogOrDeploymentHash(deploymentBytes);

            m_catalogContext = new CatalogContext(
                            TxnEgo.makeZero(MpInitiator.MP_INIT_PID).getTxnId(), //txnid
                            0, //timestamp
                            catalog, new byte[] {}, deploymentHash, 0);

            int numberOfNodes = m_deployment.getCluster().getHostcount();
            if (numberOfNodes <= 0) {
                hostLog.l7dlog( Level.FATAL, LogKeys.host_VoltDB_InvalidHostCount.name(),
                        new Object[] { numberOfNodes }, null);
                VoltDB.crashLocalVoltDB("Invalid cluster size: " + numberOfNodes, false, null);
            }

            return numberOfNodes;
        } catch (Exception e) {
            throw new RuntimeException(e);
        }
    }

    void collectLocalNetworkMetadata() {
        boolean threw = false;
        JSONStringer stringer = new JSONStringer();
        try {
            stringer.object();
            stringer.key("interfaces").array();

            /*
             * If no interface was specified, do a ton of work
             * to identify all ipv4 or ipv6 interfaces and
             * marshal them into JSON. Always put the ipv4 address first
             * so that the export client will use it
             */

            if (m_config.m_externalInterface.equals("")) {
                LinkedList<NetworkInterface> interfaces = new LinkedList<NetworkInterface>();
                try {
                    Enumeration<NetworkInterface> intfEnum = NetworkInterface.getNetworkInterfaces();
                    while (intfEnum.hasMoreElements()) {
                        NetworkInterface intf = intfEnum.nextElement();
                        if (intf.isLoopback() || !intf.isUp()) {
                            continue;
                        }
                        interfaces.offer(intf);
                    }
                } catch (SocketException e) {
                    throw new RuntimeException(e);
                }

                if (interfaces.isEmpty()) {
                    stringer.value("localhost");
                } else {

                    boolean addedIp = false;
                    while (!interfaces.isEmpty()) {
                        NetworkInterface intf = interfaces.poll();
                        Enumeration<InetAddress> inetAddrs = intf.getInetAddresses();
                        Inet6Address inet6addr = null;
                        Inet4Address inet4addr = null;
                        while (inetAddrs.hasMoreElements()) {
                            InetAddress addr = inetAddrs.nextElement();
                            if (addr instanceof Inet6Address) {
                                inet6addr = (Inet6Address)addr;
                                if (inet6addr.isLinkLocalAddress()) {
                                    inet6addr = null;
                                }
                            } else if (addr instanceof Inet4Address) {
                                inet4addr = (Inet4Address)addr;
                            }
                        }
                        if (inet4addr != null) {
                            stringer.value(inet4addr.getHostAddress());
                            addedIp = true;
                        }
                        if (inet6addr != null) {
                            stringer.value(inet6addr.getHostAddress());
                            addedIp = true;
                        }
                    }
                    if (!addedIp) {
                        stringer.value("localhost");
                    }
                }
            } else {
                stringer.value(m_config.m_externalInterface);
            }
        } catch (Exception e) {
            threw = true;
            hostLog.warn("Error while collecting data about local network interfaces", e);
        }
        try {
            if (threw) {
                stringer = new JSONStringer();
                stringer.object();
                stringer.key("interfaces").array();
                stringer.value("localhost");
                stringer.endArray();
            } else {
                stringer.endArray();
            }
            stringer.key("clientPort").value(m_config.m_port);
            stringer.key("clientInterface").value(m_config.m_clientInterface);
            stringer.key("adminPort").value(m_config.m_adminPort);
            stringer.key("adminInterface").value(m_config.m_adminInterface);
            stringer.key("httpPort").value(m_config.m_httpPort);
            stringer.key("httpInterface").value(m_config.m_httpPortInterface);
            stringer.key("drPort").value(m_config.m_drAgentPortStart);
            stringer.key("drInterface").value(m_config.m_drInterface);
            stringer.endObject();
            JSONObject obj = new JSONObject(stringer.toString());
            // possibly atomic swap from null to realz
            m_localMetadata = obj.toString(4);
            hostLog.debug("System Metadata is: " + m_localMetadata);
        } catch (Exception e) {
            hostLog.warn("Failed to collect data about lcoal network interfaces", e);
        }
    }

    /**
     * Start the voltcore HostMessenger. This joins the node
     * to the existing cluster. In the non rejoin case, this
     * function will return when the mesh is complete. If
     * rejoining, it will return when the node and agreement
     * site are synched to the existing cluster.
     */
    void buildClusterMesh(boolean isRejoin) {
        final String leaderAddress = m_config.m_leader;
        String hostname = MiscUtils.getHostnameFromHostnameColonPort(leaderAddress);
        int port = MiscUtils.getPortFromHostnameColonPort(leaderAddress, m_config.m_internalPort);

        org.voltcore.messaging.HostMessenger.Config hmconfig;

        hmconfig = new org.voltcore.messaging.HostMessenger.Config(hostname, port);
        hmconfig.internalPort = m_config.m_internalPort;
        if (m_config.m_internalPortInterface != null && m_config.m_internalPortInterface.trim().length() > 0) {
            hmconfig.internalInterface = m_config.m_internalPortInterface.trim();
        } else {
            hmconfig.internalInterface = m_config.m_internalInterface;
        }
        hmconfig.zkInterface = m_config.m_zkInterface;
        hmconfig.deadHostTimeout = m_config.m_deadHostTimeoutMS;
        hmconfig.factory = new VoltDbMessageFactory();
        hmconfig.coreBindIds = m_config.m_networkCoreBindings;

        m_messenger = new org.voltcore.messaging.HostMessenger(hmconfig);

        hostLog.info(String.format("Beginning inter-node communication on port %d.", m_config.m_internalPort));

        try {
            m_messenger.start();
        } catch (Exception e) {
            VoltDB.crashLocalVoltDB(e.getMessage(), true, e);
        }

        VoltZK.createPersistentZKNodes(m_messenger.getZK());

        // Use the host messenger's hostId.
        m_myHostId = m_messenger.getHostId();
        hostLog.info(String.format("Host id of this node is: %d", m_myHostId));
        consoleLog.info(String.format("Host id of this node is: %d", m_myHostId));

        // Semi-hacky check to see if we're attempting to rejoin to ourselves.
        // The leader node gets assigned host ID 0, always, so if we're the
        // leader and we're rejoining, this is clearly bad.
        if (m_myHostId == 0 && isRejoin) {
            VoltDB.crashLocalVoltDB("Unable to rejoin a node to itself.  " +
                    "Please check your command line and start action and try again.", false, null);
        }
    }

    void logDebuggingInfo(int adminPort, int httpPort, String httpPortExtraLogMessage, boolean jsonEnabled) {
        String startAction = m_config.m_startAction.toString();
        String startActionLog = "Database start action is " + (startAction.substring(0, 1).toUpperCase() +
                startAction.substring(1).toLowerCase()) + ".";
        if (!m_rejoining) {
            hostLog.info(startActionLog);
        }
        hostLog.info("PID of this Volt process is " + CLibrary.getpid());

        // print out awesome network stuff
        hostLog.info(String.format("Listening for native wire protocol clients on port %d.", m_config.m_port));
        hostLog.info(String.format("Listening for admin wire protocol clients on port %d.", adminPort));

        if (m_startMode == OperationMode.PAUSED) {
            hostLog.info(String.format("Started in admin mode. Clients on port %d will be rejected in admin mode.", m_config.m_port));
        }

        if (m_config.m_replicationRole == ReplicationRole.REPLICA) {
            consoleLog.info("Started as " + m_config.m_replicationRole.toString().toLowerCase() + " cluster. " +
                             "Clients can only call read-only procedures.");
        }
        if (httpPortExtraLogMessage != null) {
            hostLog.info(httpPortExtraLogMessage);
        }
        if (httpPort != -1) {
            hostLog.info(String.format("Local machine HTTP monitoring is listening on port %d.", httpPort));
        }
        else {
            hostLog.info(String.format("Local machine HTTP monitoring is disabled."));
        }
        if (jsonEnabled) {
            hostLog.info(String.format("Json API over HTTP enabled at path /api/1.0/, listening on port %d.", httpPort));
        }
        else {
            hostLog.info("Json API disabled.");
        }

        // java heap size
        long javamaxheapmem = ManagementFactory.getMemoryMXBean().getHeapMemoryUsage().getMax();
        javamaxheapmem /= (1024 * 1024);
        hostLog.info(String.format("Maximum usable Java heap set to %d mb.", javamaxheapmem));

        // Computed minimum heap requirement
        long minRqt = computeMinimumHeapRqt(MiscUtils.isPro(), m_catalogContext.tables.size(),
                (m_iv2Initiators.size() - 1), m_configuredReplicationFactor);
        hostLog.info("Minimum required Java heap for catalog and server config is " + minRqt + " MB.");

        SortedMap<String, String> dbgMap = m_catalogContext.getDebuggingInfoFromCatalog();
        for (String line : dbgMap.values()) {
            hostLog.info(line);
        }

        if (m_catalogContext.cluster.getUseddlschema()) {
            consoleLog.warn("Cluster is configured to use live DDL for application changes. " +
                  "This feature is currently a preview of work-in-progress and not recommended for " +
                  "production environments.  Remove the schema attribute in the <cluster> " +
                  "element of your deployment file if you did not intend to use the preview.");
        }

        // print out a bunch of useful system info
        PlatformProperties pp = PlatformProperties.getPlatformProperties();
        String[] lines = pp.toLogLines().split("\n");
        for (String line : lines) {
            hostLog.info(line.trim());
        }

        final ZooKeeper zk = m_messenger.getZK();
        ZKUtil.ByteArrayCallback operationModeFuture = new ZKUtil.ByteArrayCallback();
        /*
         * Publish our cluster metadata, and then retrieve the metadata
         * for the rest of the cluster
         */
        try {
            zk.create(
                    VoltZK.cluster_metadata + "/" + m_messenger.getHostId(),
                    getLocalMetadata().getBytes("UTF-8"),
                    Ids.OPEN_ACL_UNSAFE,
                    CreateMode.EPHEMERAL,
                    new ZKUtil.StringCallback(),
                    null);
            zk.getData(VoltZK.operationMode, false, operationModeFuture, null);
        } catch (Exception e) {
            VoltDB.crashLocalVoltDB("Error creating \"/cluster_metadata\" node in ZK", true, e);
        }

        Map<Integer, String> clusterMetadata = new HashMap<Integer, String>(0);
        /*
         * Spin and attempt to retrieve cluster metadata for all nodes in the cluster.
         */
        Set<Integer> metadataToRetrieve = new HashSet<Integer>(m_messenger.getLiveHostIds());
        metadataToRetrieve.remove(m_messenger.getHostId());
        while (!metadataToRetrieve.isEmpty()) {
            Map<Integer, ZKUtil.ByteArrayCallback> callbacks = new HashMap<Integer, ZKUtil.ByteArrayCallback>();
            for (Integer hostId : metadataToRetrieve) {
                ZKUtil.ByteArrayCallback cb = new ZKUtil.ByteArrayCallback();
                zk.getData(VoltZK.cluster_metadata + "/" + hostId, false, cb, null);
                callbacks.put(hostId, cb);
            }

            for (Map.Entry<Integer, ZKUtil.ByteArrayCallback> entry : callbacks.entrySet()) {
                try {
                    ZKUtil.ByteArrayCallback cb = entry.getValue();
                    Integer hostId = entry.getKey();
                    clusterMetadata.put(hostId, new String(cb.getData(), "UTF-8"));
                    metadataToRetrieve.remove(hostId);
                } catch (KeeperException.NoNodeException e) {}
                catch (Exception e) {
                    VoltDB.crashLocalVoltDB("Error retrieving cluster metadata", true, e);
                }
            }

        }

        // print out cluster membership
        hostLog.info("About to list cluster interfaces for all nodes with format [ip1 ip2 ... ipN] client-port:admin-port:http-port");
        for (int hostId : m_messenger.getLiveHostIds()) {
            if (hostId == m_messenger.getHostId()) {
                hostLog.info(
                        String.format(
                                "  Host id: %d with interfaces: %s [SELF]",
                                hostId,
                                MiscUtils.formatHostMetadataFromJSON(getLocalMetadata())));
            }
            else {
                String hostMeta = clusterMetadata.get(hostId);
                hostLog.info(
                        String.format(
                                "  Host id: %d with interfaces: %s [PEER]",
                                hostId,
                                MiscUtils.formatHostMetadataFromJSON(hostMeta)));
            }
        }

        try {
            if (operationModeFuture.getData() != null) {
                String operationModeStr = new String(operationModeFuture.getData(), "UTF-8");
                m_startMode = OperationMode.valueOf(operationModeStr);
            }
        } catch (KeeperException.NoNodeException e) {}
        catch (Exception e) {
            throw new RuntimeException(e);
        }
    }


    public static String[] extractBuildInfo() {
        StringBuilder sb = new StringBuilder(64);
        String buildString = "VoltDB";
        String versionString = m_defaultVersionString;
        byte b = -1;
        try {
            InputStream buildstringStream =
                ClassLoader.getSystemResourceAsStream("buildstring.txt");
            if (buildstringStream == null) {
                throw new RuntimeException("Unreadable or missing buildstring.txt file.");
            }
            while ((b = (byte) buildstringStream.read()) != -1) {
                sb.append((char)b);
            }
            sb.append("\n");
            String parts[] = sb.toString().split(" ", 2);
            if (parts.length != 2) {
                throw new RuntimeException("Invalid buildstring.txt file.");
            }
            versionString = parts[0].trim();
            buildString = parts[1].trim();
        } catch (Exception ignored) {
            try {
                InputStream buildstringStream = new FileInputStream("version.txt");
                try {
                    while ((b = (byte) buildstringStream.read()) != -1) {
                        sb.append((char)b);
                    }
                    versionString = sb.toString().trim();
                } finally {
                    buildstringStream.close();
                }
            }
            catch (Exception ignored2) {
                hostLog.l7dlog( Level.ERROR, LogKeys.org_voltdb_VoltDB_FailedToRetrieveBuildString.name(), null);
            }
        }
        return new String[] { versionString, buildString };
    }

    @Override
    public void readBuildInfo(String editionTag) {
        String buildInfo[] = extractBuildInfo();
        m_versionString = buildInfo[0];
        m_buildString = buildInfo[1];
        consoleLog.info(String.format("Build: %s %s %s", m_versionString, m_buildString, editionTag));
    }

    void logSystemSettingFromCatalogContext() {
        if (m_catalogContext == null) {
            return;
        }
        Deployment deploy = m_catalogContext.cluster.getDeployment().get("deployment");
        Systemsettings sysSettings = deploy.getSystemsettings().get("systemsettings");

        if (sysSettings == null) {
            return;
        }

        hostLog.info("Elastic duration set to " + sysSettings.getElasticduration() + " milliseconds");
        hostLog.info("Elastic throughput set to " + sysSettings.getElasticthroughput() + " mb/s");
        hostLog.info("Max temptable size set to " + sysSettings.getTemptablemaxsize() + " mb");
        hostLog.info("Snapshot priority set to " + sysSettings.getSnapshotpriority() + " [0 - 10]");

        if (sysSettings.getQuerytimeout() > 0) {
            hostLog.info("Query timeout set to " + sysSettings.getQuerytimeout() + " milliseconds");
        }
    }

    /**
     * Start all the site's event loops. That's it.
     */
    @Override
    public void run() {
        if (m_restoreAgent != null) {
            // start restore process
            m_restoreAgent.restore();
        }
        else {
            onRestoreCompletion(Long.MIN_VALUE, m_iv2InitiatorStartingTxnIds);
        }

        // Start the rejoin coordinator
        if (m_joinCoordinator != null) {
            try {
                if (!m_joinCoordinator.startJoin(m_catalogContext.database)) {
                    VoltDB.crashLocalVoltDB("Failed to join the cluster", true, null);
                }
            } catch (Exception e) {
                VoltDB.crashLocalVoltDB("Failed to join the cluster", true, e);
            }
        }

        m_isRunning = true;
    }

    /**
     * Try to shut everything down so they system is ready to call
     * initialize again.
     * @param mainSiteThread The thread that m_inititalized the VoltDB or
     * null if called from that thread.
     */
    @Override
    public boolean shutdown(Thread mainSiteThread) throws InterruptedException {
        synchronized(m_startAndStopLock) {
            boolean did_it = false;
            if (m_mode != OperationMode.SHUTTINGDOWN) {
                did_it = true;
                m_mode = OperationMode.SHUTTINGDOWN;

                /*
                 * Various scheduled tasks get crashy in unit tests if they happen to run
                 * while other stuff is being shut down
                 */
                for (ScheduledFuture<?> sc : m_periodicWorks) {
                    sc.cancel(false);
                    try {
                        sc.get();
                    } catch (Throwable t) {}
                }
                m_periodicWorks.clear();
                m_snapshotCompletionMonitor.shutdown();
                m_periodicWorkThread.shutdown();
                m_periodicWorkThread.awaitTermination(356, TimeUnit.DAYS);
                m_periodicPriorityWorkThread.shutdown();
                m_periodicPriorityWorkThread.awaitTermination(356, TimeUnit.DAYS);

                if (m_elasticJoinService != null) {
                    m_elasticJoinService.shutdown();
                }

                if (m_leaderAppointer != null) {
                    m_leaderAppointer.shutdown();
                }
                m_globalServiceElector.shutdown();

                if (m_hasStartedSampler.get()) {
                    m_sampler.setShouldStop();
                    m_sampler.join();
                }

                // shutdown the web monitoring / json
                if (m_adminListener != null)
                    m_adminListener.stop();

                // shut down the client interface
                if (m_clientInterface != null) {
                    m_clientInterface.shutdown();
                    m_clientInterface = null;
                }

                // tell the iv2 sites to stop their runloop
                if (m_iv2Initiators != null) {
                    for (Initiator init : m_iv2Initiators)
                        init.shutdown();
                }

                if (m_cartographer != null) {
                    m_cartographer.shutdown();
                }

                if (m_configLogger != null) {
                    m_configLogger.join();
                }

                // shut down Export and its connectors.
                ExportManager.instance().shutdown();

                // After sites are terminated, shutdown the InvocationBufferServer.
                // The IBS is shared by all sites; don't kill it while any site is active.
                if (m_nodeDRGateway != null) {
                    try {
                        m_nodeDRGateway.shutdown();
                    } catch (InterruptedException e) {
                        hostLog.warn("Interrupted shutting down invocation buffer server", e);
                    }
                }

                if (m_snapshotIOAgent != null) {
                    m_snapshotIOAgent.shutdown();
                }

                // shut down the network/messaging stuff
                // Close the host messenger first, which should close down all of
                // the ForeignHost sockets cleanly
                if (m_messenger != null)
                {
                    m_messenger.shutdown();
                }
                m_messenger = null;

                //Also for test code that expects a fresh stats agent
                if (m_opsRegistrar != null) {
                    try {
                        m_opsRegistrar.shutdown();
                    }
                    finally {
                        m_opsRegistrar = null;
                    }
                }

                if (m_asyncCompilerAgent != null) {
                    m_asyncCompilerAgent.shutdown();
                    m_asyncCompilerAgent = null;
                }

                ExportManager.instance().shutdown();
                m_computationService.shutdown();
                m_computationService.awaitTermination(1, TimeUnit.DAYS);
                m_computationService = null;
                m_catalogContext = null;
                m_initiatorStats = null;
                m_latencyStats = null;
                m_latencyHistogramStats = null;

                AdHocCompilerCache.clearHashCache();
                org.voltdb.iv2.InitiatorMailbox.m_allInitiatorMailboxes.clear();

                // probably unnecessary
                System.gc();
                m_isRunning = false;
            }
            return did_it;
        }
    }

    /** Last transaction ID at which the logging config updated.
     * Also, use the intrinsic lock to safeguard access from multiple
     * execution site threads */
    private static Long lastLogUpdate_txnId = 0L;
    @Override
    synchronized public void logUpdate(String xmlConfig, long currentTxnId)
    {
        // another site already did this work.
        if (currentTxnId == lastLogUpdate_txnId) {
            return;
        }
        else if (currentTxnId < lastLogUpdate_txnId) {
            throw new RuntimeException(
                    "Trying to update logging config at transaction " + lastLogUpdate_txnId
                    + " with an older transaction: " + currentTxnId);
        }
        hostLog.info("Updating RealVoltDB logging config from txnid: " +
                lastLogUpdate_txnId + " to " + currentTxnId);
        lastLogUpdate_txnId = currentTxnId;
        VoltLogger.configure(xmlConfig);
    }

    /** Struct to associate a context with a counter of served sites */
    private static class ContextTracker {
        ContextTracker(CatalogContext context, CatalogSpecificPlanner csp) {
            m_dispensedSites = 1;
            m_context = context;
            m_csp = csp;
        }
        long m_dispensedSites;
        final CatalogContext m_context;
        final CatalogSpecificPlanner m_csp;
    }

    /** Associate transaction ids to contexts */
    private final HashMap<Long, ContextTracker>m_txnIdToContextTracker =
        new HashMap<Long, ContextTracker>();

    @Override
    public Pair<CatalogContext, CatalogSpecificPlanner> catalogUpdate(
            String diffCommands,
            byte[] newCatalogBytes,
            byte[] catalogBytesHash,
            int expectedCatalogVersion,
            long currentTxnId,
            long currentTxnUniqueId,
            byte[] deploymentHash)
    {
        synchronized(m_catalogUpdateLock) {
            // A site is catching up with catalog updates
            if (currentTxnId <= m_catalogContext.m_transactionId && !m_txnIdToContextTracker.isEmpty()) {
                ContextTracker contextTracker = m_txnIdToContextTracker.get(currentTxnId);
                // This 'dispensed' concept is a little crazy fragile. Maybe it would be better
                // to keep a rolling N catalogs? Or perhaps to keep catalogs for N minutes? Open
                // to opinions here.
                contextTracker.m_dispensedSites++;
                int ttlsites = VoltDB.instance().getSiteTrackerForSnapshot().getSitesForHost(m_messenger.getHostId()).size();
                if (contextTracker.m_dispensedSites == ttlsites) {
                    m_txnIdToContextTracker.remove(currentTxnId);
                }
                return Pair.of( contextTracker.m_context, contextTracker.m_csp);
            }
            else if (m_catalogContext.catalogVersion != expectedCatalogVersion) {
                hostLog.fatal("Failed catalog update." +
                        " expectedCatalogVersion: " + expectedCatalogVersion +
                        " currentTxnId: " + currentTxnId +
                        " currentTxnUniqueId: " + currentTxnUniqueId +
                        " m_catalogContext.catalogVersion " + m_catalogContext.catalogVersion);

                throw new RuntimeException("Trying to update main catalog context with diff " +
                        "commands generated for an out-of date catalog. Expected catalog version: " +
                        expectedCatalogVersion + " does not match actual version: " + m_catalogContext.catalogVersion);
            }

            hostLog.info(String.format("Globally updating the current application catalog (new hash %s).",
                    Encoder.hexEncode(catalogBytesHash).substring(0, 10)));

            // get old debugging info
            SortedMap<String, String> oldDbgMap = m_catalogContext.getDebuggingInfoFromCatalog();

            // 0. A new catalog! Update the global context and the context tracker
            m_catalogContext =
                m_catalogContext.update(
                        currentTxnId,
                        currentTxnUniqueId,
                        newCatalogBytes,
                        diffCommands,
                        true,
                        deploymentHash);
            final CatalogSpecificPlanner csp = new CatalogSpecificPlanner( m_asyncCompilerAgent, m_catalogContext);
            m_txnIdToContextTracker.put(currentTxnId,
                    new ContextTracker(
                            m_catalogContext,
                            csp));

            // log the stuff that's changed in this new catalog update
            SortedMap<String, String> newDbgMap = m_catalogContext.getDebuggingInfoFromCatalog();
            for (Entry<String, String> e : newDbgMap.entrySet()) {
                // skip log lines that are unchanged
                if (oldDbgMap.containsKey(e.getKey()) && oldDbgMap.get(e.getKey()).equals(e.getValue())) {
                    continue;
                }
                hostLog.info(e.getValue());
            }

            //Construct the list of partitions and sites because it simply doesn't exist anymore
            SiteTracker siteTracker = VoltDB.instance().getSiteTrackerForSnapshot();
            List<Long> sites = siteTracker.getSitesForHost(m_messenger.getHostId());

            List<Integer> partitions = new ArrayList<Integer>();
            for (Long site : sites) {
                Integer partition = siteTracker.getPartitionForSite(site);
                partitions.add(partition);
            }

            // 1. update the export manager.
            ExportManager.instance().updateCatalog(m_catalogContext, partitions);

            // 1.1 Update the elastic join throughput settings
            if (m_elasticJoinService != null) m_elasticJoinService.updateConfig(m_catalogContext);

            // 1.5 update the dead host timeout
            if (m_catalogContext.cluster.getHeartbeattimeout() * 1000 != m_config.m_deadHostTimeoutMS) {
                m_config.m_deadHostTimeoutMS = m_catalogContext.cluster.getHeartbeattimeout() * 1000;
                m_messenger.setDeadHostTimeout(m_config.m_deadHostTimeoutMS);
            }

            // 2. update client interface (asynchronously)
            //    CI in turn updates the planner thread.
            if (m_clientInterface != null) {
                m_clientInterface.notifyOfCatalogUpdate();
            }

            // 3. update HTTPClientInterface (asynchronously)
            // This purges cached connection state so that access with
            // stale auth info is prevented.
            if (m_adminListener != null)
            {
                m_adminListener.notifyOfCatalogUpdate();
            }

            // 4. Flush StatisticsAgent old catalog statistics.
            // Otherwise, the stats agent will hold all old catalogs
            // in memory.
            getStatsAgent().notifyOfCatalogUpdate();

            // 5. MPIs don't run fragments. Update them here. Do
            // this after flushing the stats -- this will re-register
            // the MPI statistics.
            if (m_MPI != null) {
                m_MPI.updateCatalog(diffCommands, m_catalogContext, csp);
            }

            new ConfigLogging().logCatalogAndDeployment();

            // log system setting information
            logSystemSettingFromCatalogContext();

            return Pair.of(m_catalogContext, csp);
        }
    }

    @Override
    public VoltDB.Configuration getConfig() {
        return m_config;
    }

    @Override
    public String getBuildString() {
        return m_buildString == null ? "VoltDB" : m_buildString;
    }

    @Override
    public String getVersionString() {
        return m_versionString;
    }

    /**
     * Used for testing when you don't have an instance. Should do roughly what
     * {@link #isCompatibleVersionString(String)} does.
     */
    static boolean staticIsCompatibleVersionString(String versionString) {
        return versionString.matches(m_defaultHotfixableRegexPattern);
    }

    @Override
    public boolean isCompatibleVersionString(String versionString) {
        return versionString.matches(m_hotfixableRegexPattern);
    }

    @Override
    public String getEELibraryVersionString() {
        return m_defaultVersionString;
    }

    @Override
    public HostMessenger getHostMessenger() {
        return m_messenger;
    }

    @Override
    public ClientInterface getClientInterface() {
        return m_clientInterface;
    }

    @Override
    public OpsAgent getOpsAgent(OpsSelector selector) {
        return m_opsRegistrar.getAgent(selector);
    }

    @Override
    public StatsAgent getStatsAgent() {
        OpsAgent statsAgent = m_opsRegistrar.getAgent(OpsSelector.STATISTICS);
        assert(statsAgent instanceof StatsAgent);
        return (StatsAgent)statsAgent;
    }

    @Override
    public MemoryStats getMemoryStatsSource() {
        return m_memoryStats;
    }

    @Override
    public CatalogContext getCatalogContext() {
        return m_catalogContext;
    }

    /**
     * Tells if the VoltDB is running. m_isRunning needs to be set to true
     * when the run() method is called, and set to false when shutting down.
     *
     * @return true if the VoltDB is running.
     */
    @Override
    public boolean isRunning() {
        return m_isRunning;
    }

    @Override
    public void halt() {
        Thread shutdownThread = new Thread() {
            @Override
            public void run() {
                hostLog.warn("VoltDB node shutting down as requested by @StopNode command.");
                System.exit(0);
            }
        };
        shutdownThread.start();
    }

    /**
     * Debugging function - creates a record of the current state of the system.
     * @param out PrintStream to write report to.
     */
    public void createRuntimeReport(PrintStream out) {
        // This function may be running in its own thread.

        out.print("MIME-Version: 1.0\n");
        out.print("Content-type: multipart/mixed; boundary=\"reportsection\"");

        out.print("\n\n--reportsection\nContent-Type: text/plain\n\nClientInterface Report\n");
        if (m_clientInterface != null) {
            out.print(m_clientInterface.toString() + "\n");
        }
    }

    @Override
    public BackendTarget getBackendTargetType() {
        return m_config.m_backend;
    }

    @Override
    public synchronized void onExecutionSiteRejoinCompletion(long transferred) {
        m_executionSiteRecoveryFinish = System.currentTimeMillis();
        m_executionSiteRecoveryTransferred = transferred;
        onRejoinCompletion();
    }

    private void onRejoinCompletion() {
        // null out the rejoin coordinator
        if (m_joinCoordinator != null) {
            m_joinCoordinator.close();
        }
        m_joinCoordinator = null;
        // Mark the data transfer as done so CL can make the right decision when a truncation snapshot completes
        m_rejoinDataPending = false;

        try {
            m_testBlockRecoveryCompletion.acquire();
        } catch (InterruptedException e) {}
        final long delta = ((m_executionSiteRecoveryFinish - m_recoveryStartTime) / 1000);
        final long megabytes = m_executionSiteRecoveryTransferred / (1024 * 1024);
        final double megabytesPerSecond = megabytes / ((m_executionSiteRecoveryFinish - m_recoveryStartTime) / 1000.0);
        if (m_clientInterface != null) {
            m_clientInterface.mayActivateSnapshotDaemon();
            try {
                m_clientInterface.startAcceptingConnections();
            } catch (IOException e) {
                hostLog.l7dlog(Level.FATAL,
                        LogKeys.host_VoltDB_ErrorStartAcceptingConnections.name(),
                        e);
                VoltDB.crashLocalVoltDB("Error starting client interface.", true, e);
            }
        }

        try {
            if (m_adminListener != null) {
                m_adminListener.start();
            }
        } catch (Exception e) {
            hostLog.l7dlog(Level.FATAL, LogKeys.host_VoltDB_ErrorStartHTTPListener.name(), e);
            VoltDB.crashLocalVoltDB("HTTP service unable to bind to port.", true, e);
        }

        if (m_config.m_startAction == StartAction.REJOIN) {
            consoleLog.info(
                    "Node data recovery completed after " + delta + " seconds with " + megabytes +
                    " megabytes transferred at a rate of " +
                    megabytesPerSecond + " megabytes/sec");
        }

        try {
            final ZooKeeper zk = m_messenger.getZK();
            boolean logRecoveryCompleted = false;
            if (getCommandLog().getClass().getName().equals("org.voltdb.CommandLogImpl")) {
                String requestNode = zk.create(VoltZK.request_truncation_snapshot_node, null,
                        Ids.OPEN_ACL_UNSAFE, CreateMode.PERSISTENT_SEQUENTIAL);
                if (m_rejoinTruncationReqId == null) {
                    m_rejoinTruncationReqId = requestNode;
                }
            } else {
                logRecoveryCompleted = true;
            }
            // Join creates a truncation snapshot as part of the join process,
            // so there is no need to wait for the truncation snapshot requested
            // above to finish.
            if (logRecoveryCompleted || m_joining) {
                String actionName = m_joining ? "join" : "rejoin";
                m_rejoining = false;
                m_joining = false;
                consoleLog.info(String.format("Node %s completed", actionName));
            }
        } catch (Exception e) {
            VoltDB.crashLocalVoltDB("Unable to log host rejoin completion to ZK", true, e);
        }
        hostLog.info("Logging host rejoin completion to ZK");
    }

    @Override
    public CommandLog getCommandLog() {
        return m_commandLog;
    }

    @Override
    public OperationMode getMode()
    {
        return m_mode;
    }

    @Override
    public void setMode(OperationMode mode)
    {
        if (m_mode != mode)
        {
            if (mode == OperationMode.PAUSED)
            {
                hostLog.info("Server is entering admin mode and pausing.");
            }
            else if (m_mode == OperationMode.PAUSED)
            {
                hostLog.info("Server is exiting admin mode and resuming operation.");
            }
        }
        m_mode = mode;
    }

    @Override
    public void setStartMode(OperationMode mode) {
        m_startMode = mode;
    }

    @Override
    public OperationMode getStartMode()
    {
        return m_startMode;
    }

    @Override
    public void setReplicationRole(ReplicationRole role)
    {
        if (role == ReplicationRole.NONE && m_config.m_replicationRole == ReplicationRole.REPLICA) {
            consoleLog.info("Promoting replication role from replica to master.");
        }
        m_config.m_replicationRole = role;
        if (m_clientInterface != null) {
            m_clientInterface.setReplicationRole(m_config.m_replicationRole);
        }
    }

    @Override
    public ReplicationRole getReplicationRole()
    {
        return m_config.m_replicationRole;
    }

    /**
     * Metadata is a JSON object
     */
    @Override
    public String getLocalMetadata() {
        return m_localMetadata;
    }

    @Override
    public void onRestoreCompletion(long txnId, Map<Integer, Long> perPartitionTxnIds) {

        /*
         * Command log is already initialized if this is a rejoin or a join
         */
        if ((m_commandLog != null) && (m_commandLog.needsInitialization())) {
            // Initialize command logger
            m_commandLog.init(m_catalogContext, txnId, m_cartographer.getPartitionCount(),
                              m_config.m_commandLogBinding,
                              perPartitionTxnIds);
            try {
                ZKCountdownLatch latch =
                        new ZKCountdownLatch(m_messenger.getZK(),
                                VoltZK.commandlog_init_barrier, m_messenger.getLiveHostIds().size());
                latch.countDown(true);
                latch.await();
            } catch (Exception e) {
                VoltDB.crashLocalVoltDB("Failed to init and wait on command log init barrier", true, e);
            }
        }

        /*
         * IV2: After the command log is initialized, force the writing of the initial
         * viable replay set.  Turns into a no-op with no command log, on the non-leader sites, and on the MPI.
         */
        for (Initiator initiator : m_iv2Initiators) {
            initiator.enableWritingIv2FaultLog();
        }

        /*
         * IV2: From this point on, not all node failures should crash global VoltDB.
         */
        if (m_leaderAppointer != null) {
            m_leaderAppointer.onReplayCompletion();
        }

        if (!m_rejoining && !m_joining) {
            if (m_clientInterface != null) {
                try {
                    m_clientInterface.startAcceptingConnections();
                } catch (IOException e) {
                    hostLog.l7dlog(Level.FATAL,
                                   LogKeys.host_VoltDB_ErrorStartAcceptingConnections.name(),
                                   e);
                    VoltDB.crashLocalVoltDB("Error starting client interface.", true, e);
                }
            }
        }

        try {
            if (m_adminListener != null) {
                m_adminListener.start();
            }
        } catch (Exception e) {
            hostLog.l7dlog(Level.FATAL, LogKeys.host_VoltDB_ErrorStartHTTPListener.name(), e);
            VoltDB.crashLocalVoltDB("HTTP service unable to bind to port.", true, e);
        }

        // Start listening on the DR ports
        prepareReplication();

        if (m_startMode != null) {
            m_mode = m_startMode;
        } else {
            // Shouldn't be here, but to be safe
            m_mode = OperationMode.RUNNING;
        }
        consoleLog.l7dlog( Level.INFO, LogKeys.host_VoltDB_ServerCompletedInitialization.name(), null);

        // Create a zk node to indicate initialization is completed
        m_messenger.getZK().create(VoltZK.init_completed, null, Ids.OPEN_ACL_UNSAFE, CreateMode.PERSISTENT, new ZKUtil.StringCallback(), null);
    }

    @Override
    public SnapshotCompletionMonitor getSnapshotCompletionMonitor() {
        return m_snapshotCompletionMonitor;
    }

    @Override
    public synchronized void recoveryComplete(String requestId) {
        assert(m_rejoinDataPending == false);

        if (m_rejoining) {
            if (m_rejoinTruncationReqId.compareTo(requestId) <= 0) {
                String actionName = m_joining ? "join" : "rejoin";
                consoleLog.info(String.format("Node %s completed", actionName));
                m_rejoinTruncationReqId = null;
                m_rejoining = false;
            }
            else {
                // If we saw some other truncation request ID, then try the same one again.  As long as we
                // don't flip the m_rejoining state, all truncation snapshot completions will call back to here.
                try {
                    final ZooKeeper zk = m_messenger.getZK();
                    String requestNode = zk.create(VoltZK.request_truncation_snapshot_node, null,
                            Ids.OPEN_ACL_UNSAFE, CreateMode.PERSISTENT_SEQUENTIAL);
                    if (m_rejoinTruncationReqId == null) {
                        m_rejoinTruncationReqId = requestNode;
                    }
                }
                catch (Exception e) {
                    VoltDB.crashLocalVoltDB("Unable to retry post-rejoin truncation snapshot request.", true, e);
                }
            }
        }
    }

    @Override
    public ScheduledExecutorService getSES(boolean priority) {
        return priority ? m_periodicPriorityWorkThread : m_periodicWorkThread;
    }

    /**
     * See comment on {@link VoltDBInterface#scheduleWork(Runnable, long, long, TimeUnit)} vs
     * {@link VoltDBInterface#schedulePriorityWork(Runnable, long, long, TimeUnit)}
     */
    @Override
    public ScheduledFuture<?> scheduleWork(Runnable work,
            long initialDelay,
            long delay,
            TimeUnit unit) {
        if (delay > 0) {
            return m_periodicWorkThread.scheduleWithFixedDelay(work,
                    initialDelay, delay,
                    unit);
        } else {
            return m_periodicWorkThread.schedule(work, initialDelay, unit);
        }
    }

    @Override
    public ListeningExecutorService getComputationService() {
        return m_computationService;
    }

    private void prepareReplication() {
        try {
            if (m_nodeDRGateway != null) {
                m_nodeDRGateway.start();
                m_nodeDRGateway.bindPorts();
            }
        } catch (Exception ex) {
            MiscUtils.printPortsInUse(hostLog);
            VoltDB.crashLocalVoltDB("Failed to initialize DR", false, ex);
        }
    }

    @Override
    public void setReplicationActive(boolean active)
    {
        if (m_replicationActive != active) {
            m_replicationActive = active;

            try {
                JSONStringer js = new JSONStringer();
                js.object();
                // Replication role should the be same across the cluster
                js.key("role").value(getReplicationRole().ordinal());
                js.key("active").value(m_replicationActive);
                js.endObject();

                getHostMessenger().getZK().setData(VoltZK.replicationconfig,
                                                   js.toString().getBytes("UTF-8"),
                                                   -1);
            } catch (Exception e) {
                e.printStackTrace();
                hostLog.error("Failed to write replication active state to ZK: " +
                              e.getMessage());
            }

            if (m_nodeDRGateway != null) {
                m_nodeDRGateway.setActive(active);
            }
        }
    }

    @Override
    public boolean getReplicationActive()
    {
        return m_replicationActive;
    }

    @Override
    public SiteTracker getSiteTrackerForSnapshot()
    {
        return new SiteTracker(m_messenger.getHostId(), m_cartographer.getSiteTrackerMailboxMap(), 0);
    }

    /**
     * Create default deployment.xml file in voltdbroot if the deployment path is null.
     *
     * @return path to default deployment file
     * @throws IOException
     */
    static String setupDefaultDeployment() throws IOException {

        // Since there's apparently no deployment to override the path to voltdbroot it should be
        // safe to assume it's under the working directory.
        // CatalogUtil.getVoltDbRoot() creates the voltdbroot directory as needed.
        File voltDbRoot = CatalogUtil.getVoltDbRoot(null);
        String pathToDeployment = voltDbRoot.getPath() + File.separator + "deployment.xml";
        File deploymentXMLFile = new File(pathToDeployment);

        hostLog.info("Generating default deployment file \"" + deploymentXMLFile.getAbsolutePath() + "\"");
        BufferedWriter bw = new BufferedWriter(new FileWriter(deploymentXMLFile));
        for (String line : defaultDeploymentXML) {
            bw.write(line);
            bw.newLine();
        }
        bw.flush();
        bw.close();

        return deploymentXMLFile.getAbsolutePath();
    }

    /*
     * Validate the build string with the rest of the cluster
     * by racing to publish it to ZK and then comparing the one this process
     * has to the one in ZK. They should all match. The method returns a future
     * so that init can continue while the ZK call is pending since it ZK is pretty
     * slow.
     */
    private Future<?> validateBuildString(final String buildString, ZooKeeper zk) {
        final SettableFuture<Object> retval = SettableFuture.create();
        byte buildStringBytes[] = null;
        try {
            buildStringBytes = buildString.getBytes("UTF-8");
        } catch (UnsupportedEncodingException e) {
            throw new AssertionError(e);
        }
        final byte buildStringBytesFinal[] = buildStringBytes;

        //Can use a void callback because ZK will execute the create and then the get in order
        //It's a race so it doesn't have to succeed
        zk.create(
                VoltZK.buildstring,
                buildStringBytes,
                Ids.OPEN_ACL_UNSAFE,
                CreateMode.PERSISTENT,
                new ZKUtil.StringCallback(),
                null);

        zk.getData(VoltZK.buildstring, false, new org.apache.zookeeper_voltpatches.AsyncCallback.DataCallback() {

            @Override
            public void processResult(int rc, String path, Object ctx,
                    byte[] data, Stat stat) {
                KeeperException.Code code = KeeperException.Code.get(rc);
                if (code == KeeperException.Code.OK) {
                    if (Arrays.equals(buildStringBytesFinal, data)) {
                        retval.set(null);
                    } else {
                        try {
                            VoltDB.crashGlobalVoltDB("Local build string \"" + buildString +
                                    "\" does not match cluster build string \"" +
                                    new String(data, "UTF-8")  + "\"", false, null);
                        } catch (UnsupportedEncodingException e) {
                            retval.setException(new AssertionError(e));
                        }
                    }
                } else {
                    retval.setException(KeeperException.create(code));
                }
            }

        }, null);

        return retval;
    }

    /**
     * See comment on {@link VoltDBInterface#schedulePriorityWork(Runnable, long, long, TimeUnit)} vs
     * {@link VoltDBInterface#scheduleWork(Runnable, long, long, TimeUnit)}
     */
    @Override
    public ScheduledFuture<?> schedulePriorityWork(Runnable work,
            long initialDelay,
            long delay,
            TimeUnit unit) {
        if (delay > 0) {
            return m_periodicPriorityWorkThread.scheduleWithFixedDelay(work,
                    initialDelay, delay,
                    unit);
        } else {
            return m_periodicPriorityWorkThread.schedule(work, initialDelay, unit);
        }
    }

    private void checkHeapSanity(boolean isPro, int tableCount, int sitesPerHost, int kfactor)
    {
        long megabytes = 1024 * 1024;
        long maxMemory = Runtime.getRuntime().maxMemory() / megabytes;
        long drRqt = isPro ? 128 * sitesPerHost : 0;
        long crazyThresh = computeMinimumHeapRqt(isPro, tableCount, sitesPerHost, kfactor);
        long warnThresh = crazyThresh + drRqt;

        if (maxMemory < crazyThresh) {
            StringBuilder builder = new StringBuilder();
            builder.append(String.format("The configuration of %d tables, %d sites-per-host, and k-factor of %d requires at least %d MB of Java heap memory. ", tableCount, sitesPerHost, kfactor, crazyThresh));
            builder.append(String.format("The maximum amount of heap memory available to the JVM is %d MB. ", maxMemory));
            builder.append("Please increase the maximum heap size using the VOLTDB_HEAPMAX environment variable and then restart VoltDB.");
            consoleLog.warn(builder.toString());
        }
        else if (maxMemory < warnThresh) {
            StringBuilder builder = new StringBuilder();
            builder.append(String.format("The configuration of %d tables, %d sites-per-host, and k-factor of %d requires at least %d MB of Java heap memory. ", tableCount, sitesPerHost, kfactor, crazyThresh));
            builder.append(String.format("The maximum amount of heap memory available to the JVM is %d MB. ", maxMemory));
            builder.append("The system has enough memory for normal operation but is in danger of running out of Java heap space if the DR feature is used. ");
            builder.append("Use the VOLTDB_HEAPMAX environment variable to adjust the Java max heap size before starting VoltDB, as necessary.");
            consoleLog.warn(builder.toString());
        }
    }

    // Compute the minimum required heap to run this configuration.  This comes from the documentation,
    // http://voltdb.com/docs/PlanningGuide/MemSizeServers.php#MemSizeHeapGuidelines
    // Any changes there should get reflected here and vice versa.
    private long computeMinimumHeapRqt(boolean isPro, int tableCount, int sitesPerHost, int kfactor)
    {
        long baseRqt = 384;
        long tableRqt = 10 * tableCount;
        long rejoinRqt = (isPro && kfactor > 0) ? 128 * sitesPerHost : 0;
        return baseRqt + tableRqt + rejoinRqt;
    }

    @Override
    public <T> ListenableFuture<T> submitSnapshotIOWork(Callable<T> work)
    {
        assert m_snapshotIOAgent != null;
        return m_snapshotIOAgent.submit(work);
    }

    @Override
    public long getClusterUptime()
    {
        return System.currentTimeMillis() - getHostMessenger().getInstanceId().getTimestamp();
    }
}<|MERGE_RESOLUTION|>--- conflicted
+++ resolved
@@ -172,15 +172,9 @@
     // CatalogContext is immutable, just make sure that accessors see a consistent version
     volatile CatalogContext m_catalogContext;
     private String m_buildString;
-<<<<<<< HEAD
-    static final String m_defaultVersionString = "4.9.4";
-    // by default set the version to only be compatible with itself
-    static final String m_defaultHotfixableRegexPattern = "^\\Q4.9.4\\E\\z";
-=======
     static final String m_defaultVersionString = "4.9.3.1";
     // by default set the version to only be compatible with itself
     static final String m_defaultHotfixableRegexPattern = "^4.9.3(\\.1)?$";
->>>>>>> b33da806
     // these next two are non-static because they can be overrriden on the CLI for test
     private String m_versionString = m_defaultVersionString;
     private String m_hotfixableRegexPattern = m_defaultHotfixableRegexPattern;
