/* This file is part of VoltDB.
 * Copyright (C) 2008-2012 VoltDB Inc.
 *
 * VoltDB is free software: you can redistribute it and/or modify
 * it under the terms of the GNU General Public License as published by
 * the Free Software Foundation, either version 3 of the License, or
 * (at your option) any later version.
 *
 * VoltDB is distributed in the hope that it will be useful,
 * but WITHOUT ANY WARRANTY; without even the implied warranty of
 * MERCHANTABILITY or FITNESS FOR A PARTICULAR PURPOSE.  See the
 * GNU General Public License for more details.
 *
 * You should have received a copy of the GNU General Public License
 * along with VoltDB.  If not, see <http://www.gnu.org/licenses/>.
 */

package org.voltdb;

import java.io.BufferedWriter;
import java.io.ByteArrayInputStream;
import java.io.File;
import java.io.FileInputStream;
import java.io.FileWriter;
import java.io.IOException;
import java.io.InputStream;
import java.io.PrintStream;
import java.io.UnsupportedEncodingException;
import java.lang.management.ManagementFactory;
import java.net.Inet4Address;
import java.net.Inet6Address;
import java.net.InetAddress;
import java.net.NetworkInterface;
import java.net.SocketException;
import java.util.ArrayDeque;
import java.util.ArrayList;
import java.util.Enumeration;
import java.util.HashMap;
import java.util.HashSet;
import java.util.LinkedList;
import java.util.List;
import java.util.Map;
import java.util.Random;
import java.util.Set;
import java.util.TreeSet;
import java.util.concurrent.CountDownLatch;
import java.util.concurrent.ExecutionException;
import java.util.concurrent.ExecutorService;
import java.util.concurrent.Executors;
import java.util.concurrent.ScheduledFuture;
import java.util.concurrent.ScheduledThreadPoolExecutor;
import java.util.concurrent.Semaphore;
import java.util.concurrent.ThreadFactory;
import java.util.concurrent.TimeUnit;
import java.util.concurrent.atomic.AtomicBoolean;
import java.util.zip.CRC32;

import org.apache.zookeeper_voltpatches.CreateMode;
import org.apache.zookeeper_voltpatches.KeeperException;
import org.apache.zookeeper_voltpatches.ZooDefs.Ids;
import org.apache.zookeeper_voltpatches.ZooKeeper;
import org.apache.zookeeper_voltpatches.data.Stat;
import org.json_voltpatches.JSONArray;
import org.json_voltpatches.JSONObject;
import org.json_voltpatches.JSONStringer;
import org.voltcore.logging.Level;
import org.voltcore.logging.VoltLogger;
import org.voltcore.messaging.HostMessenger;
import org.voltcore.messaging.Mailbox;
import org.voltcore.utils.CoreUtils;
import org.voltcore.utils.Pair;
import org.voltcore.zk.ZKUtil;
import org.voltdb.VoltDB.START_ACTION;
import org.voltdb.VoltZK.MailboxType;
import org.voltdb.catalog.Catalog;
import org.voltdb.catalog.Cluster;
import org.voltdb.catalog.Database;
import org.voltdb.compiler.AsyncCompilerAgent;
import org.voltdb.compiler.ClusterConfig;
import org.voltdb.compiler.deploymentfile.DeploymentType;
import org.voltdb.compiler.deploymentfile.HeartbeatType;
import org.voltdb.compiler.deploymentfile.UsersType;
import org.voltdb.dtxn.DtxnInitiatorMailbox;
import org.voltdb.dtxn.ExecutorTxnIdSafetyState;
import org.voltdb.dtxn.MailboxPublisher;
import org.voltdb.dtxn.MailboxTracker;
import org.voltdb.dtxn.MailboxUpdateHandler;
import org.voltdb.dtxn.SimpleDtxnInitiator;
import org.voltdb.dtxn.SiteTracker;
import org.voltdb.dtxn.TransactionInitiator;
import org.voltdb.export.ExportManager;
import org.voltdb.fault.FaultDistributor;
import org.voltdb.fault.FaultDistributorInterface;
import org.voltdb.fault.SiteFailureFault;
import org.voltdb.fault.VoltFault.FaultType;
import org.voltdb.licensetool.LicenseApi;
import org.voltdb.messaging.VoltDbMessageFactory;
import org.voltcore.utils.COWMap;
import org.voltdb.utils.CatalogUtil;
import org.voltdb.utils.HTTPAdminListener;
import org.voltdb.utils.LogKeys;
import org.voltdb.utils.MiscUtils;
import org.voltdb.utils.PlatformProperties;
import org.voltdb.utils.ResponseSampler;
import org.voltdb.utils.SystemStatsCollector;
import org.voltdb.utils.VoltSampler;

import com.google.common.collect.ImmutableList;

/**
 * RealVoltDB initializes global server components, like the messaging
 * layer, ExecutionSite(s), and ClientInterface. It provides accessors
 * or references to those global objects. It is basically the global
 * namespace. A lot of the global namespace is described by VoltDBInterface
 * to allow test mocking.
 */
public class RealVoltDB implements VoltDBInterface, RestoreAgent.Callback, MailboxUpdateHandler
{
    private static final VoltLogger log = new VoltLogger(VoltDB.class.getName());
    private static final VoltLogger hostLog = new VoltLogger("HOST");
    private static final VoltLogger consoleLog = new VoltLogger("CONSOLE");

    /** Default deployment file contents if path to deployment is null */
    private static final String[] defaultDeploymentXML = {
        "<?xml version=\"1.0\"?>",
        "<!-- IMPORTANT: This file is an auto-generated default deployment configuration.",
        "                Changes to this file will be overwritten. Copy it elsewhere if you",
        "                want to use it as a starting point for a custom configuration. -->",
        "<deployment>",
        "   <cluster hostcount=\"1\" sitesperhost=\"2\" />",
        "   <httpd enabled=\"true\">",
        "      <jsonapi enabled=\"true\" />",
        "   </httpd>",
        "</deployment>"
    };

    public VoltDB.Configuration m_config = new VoltDB.Configuration();
    private volatile boolean m_validateConfiguredNumberOfPartitionsOnMailboxUpdate;
    private int m_configuredNumberOfPartitions;
    CatalogContext m_catalogContext;
    volatile SiteTracker m_siteTracker;
    MailboxPublisher m_mailboxPublisher;
    MailboxTracker m_mailboxTracker;
    private String m_buildString;
    private static final String m_defaultVersionString = "2.6";
    private String m_versionString = m_defaultVersionString;
    HostMessenger m_messenger = null;
    final ArrayList<ClientInterface> m_clientInterfaces = new ArrayList<ClientInterface>();
    final ArrayList<SimpleDtxnInitiator> m_dtxns = new ArrayList<SimpleDtxnInitiator>();
    private Map<Long, ExecutionSite> m_localSites;
    HTTPAdminListener m_adminListener;
    private Map<Long, Thread> m_siteThreads;
    private ArrayList<ExecutionSiteRunner> m_runners;
    private ExecutionSite m_currentThreadSite;
    private StatsAgent m_statsAgent = new StatsAgent();
    private AsyncCompilerAgent m_asyncCompilerAgent = new AsyncCompilerAgent();
    public AsyncCompilerAgent getAsyncCompilerAgent() { return m_asyncCompilerAgent; }
    FaultDistributor m_faultManager;
    private PartitionCountStats m_partitionCountStats = null;
    private IOStats m_ioStats = null;
    private MemoryStats m_memoryStats = null;
    private StatsManager m_statsManager = null;
    private SnapshotCompletionMonitor m_snapshotCompletionMonitor;
    int m_myHostId;
    long m_depCRC = -1;
    String m_serializedCatalog;
    String m_httpPortExtraLogMessage = null;
    boolean m_jsonEnabled;
    DeploymentType m_deployment;

    // Should the execution sites be started in recovery mode
    // (used for joining a node to an existing cluster)
    // If CL is enabled this will be set to true
    // by the CL when the truncation snapshot completes
    // and this node is viable for replay
    volatile boolean m_recovering = false;
    boolean m_replicationActive = false;

    //Only restrict recovery completion during test
    static Semaphore m_testBlockRecoveryCompletion = new Semaphore(Integer.MAX_VALUE);
    private long m_executionSiteRecoveryFinish;
    private long m_executionSiteRecoveryTransferred;

    // id of the leader, or the host restore planner says has the catalog
    int m_hostIdWithStartupCatalog;
    String m_pathToStartupCatalog;

    // Synchronize initialize and shutdown.
    private final Object m_startAndStopLock = new Object();

    // Synchronize updates of catalog contexts with context accessors.
    private final Object m_catalogUpdateLock = new Object();

    // add a random number to the sampler output to make it likely to be unique for this process.
    private final VoltSampler m_sampler = new VoltSampler(10, "sample" + String.valueOf(new Random().nextInt() % 10000) + ".txt");
    private final AtomicBoolean m_hasStartedSampler = new AtomicBoolean(false);

    final VoltDBSiteFailureFaultHandler m_faultHandler = new VoltDBSiteFailureFaultHandler(this);

    RestoreAgent m_restoreAgent = null;

    private volatile boolean m_isRunning = false;

    @Override
    public boolean recovering() { return m_recovering; }

    private long m_recoveryStartTime;

    CommandLog m_commandLog;

    private volatile OperationMode m_mode = OperationMode.INITIALIZING;
    private OperationMode m_startMode = null;

    volatile String m_localMetadata = "";

    private ExecutorService m_computationService;

    // methods accessed via the singleton
    @Override
    public void startSampler() {
        if (m_hasStartedSampler.compareAndSet(false, true)) {
            m_sampler.start();
        }
    }

    HeartbeatThread heartbeatThread;
    private ScheduledThreadPoolExecutor m_periodicWorkThread;

    // The configured license api: use to decide enterprise/cvommunity edition feature enablement
    LicenseApi m_licenseApi;

    @Override
    public LicenseApi getLicenseApi() {
        return m_licenseApi;
    }


    /**
     * Initialize all the global components, then initialize all the m_sites.
     */
    @Override
    public void initialize(VoltDB.Configuration config) {
        synchronized(m_startAndStopLock) {
            consoleLog.l7dlog( Level.INFO, LogKeys.host_VoltDB_StartupString.name(), null);

            // If there's no deployment provide a default and put it under voltdbroot.
            if (config.m_pathToDeployment == null) {
                try {
                    config.m_pathToDeployment = setupDefaultDeployment();
                } catch (IOException e) {
                    VoltDB.crashLocalVoltDB("Failed to write default deployment.", false, null);
                }
            }

            // set the mode first thing
            m_mode = OperationMode.INITIALIZING;
            m_config = config;
            m_startMode = null;

            // set a bunch of things to null/empty/new for tests
            // which reusue the process
            m_clientInterfaces.clear();
            m_dtxns.clear();
            m_adminListener = null;
            m_commandLog = new DummyCommandLog();
            m_deployment = null;
            m_messenger = null;
            m_startMode = null;
            m_statsAgent = new StatsAgent();
            m_asyncCompilerAgent = new AsyncCompilerAgent();
            m_faultManager = null;
            m_validateConfiguredNumberOfPartitionsOnMailboxUpdate = false;
            m_snapshotCompletionMonitor = null;
            m_catalogContext = null;
            m_partitionCountStats = null;
            m_ioStats = null;
            m_memoryStats = null;
            m_statsManager = null;
            m_restoreAgent = null;
            m_siteTracker = null;
            m_mailboxTracker = null;
            m_recoveryStartTime = System.currentTimeMillis();
            m_hostIdWithStartupCatalog = 0;
            m_pathToStartupCatalog = m_config.m_pathToCatalog;
            m_replicationActive = false;

            // set up site structure
            m_localSites = new COWMap<Long, ExecutionSite>();
            m_siteThreads = new HashMap<Long, Thread>();
            m_runners = new ArrayList<ExecutionSiteRunner>();

            m_computationService = Executors.newFixedThreadPool(
                    Runtime.getRuntime().availableProcessors(),
                    new ThreadFactory() {
                        private int threadIndex = 0;
                        @Override
                        public synchronized Thread  newThread(Runnable r) {
                            Thread t = new Thread(null, r, "Computation service thread - " + threadIndex++, 131072);
                            t.setDaemon(true);
                            return t;
                        }

                    });

            // determine if this is a rejoining node
            // (used for license check and later the actual rejoin)
            boolean isRejoin = config.m_rejoinToHostAndPort != null;
            m_recovering = isRejoin;

            // Set std-out/err to use the UTF-8 encoding and fail if UTF-8 isn't supported
            try {
                System.setOut(new PrintStream(System.out, true, "UTF-8"));
                System.setErr(new PrintStream(System.err, true, "UTF-8"));
            } catch (UnsupportedEncodingException e) {
                hostLog.fatal("Support for the UTF-8 encoding is required for VoltDB. This means you are likely running an unsupported JVM. Exiting.");
                System.exit(-1);
            }

            // check that this is a 64 bit VM
            if (System.getProperty("java.vm.name").contains("64") == false) {
                hostLog.fatal("You are running on an unsupported (probably 32 bit) JVM. Exiting.");
                System.exit(-1);
            }

            m_snapshotCompletionMonitor = new SnapshotCompletionMonitor();

            readBuildInfo(config.m_isEnterprise ? "Enterprise Edition" : "Community Edition");

            // start up the response sampler if asked to by setting the env var
            // VOLTDB_RESPONSE_SAMPLE_PATH to a valid path
            ResponseSampler.initializeIfEnabled();

            buildClusterMesh(isRejoin);
            m_mailboxPublisher = new MailboxPublisher(VoltZK.mailboxes + "/" + m_messenger.getHostId());
            final int numberOfNodes = readDeploymentAndCreateStarterCatalogContext();
            if (!isRejoin) {
                m_messenger.waitForGroupJoin(numberOfNodes);
            }

            m_faultManager = new FaultDistributor(this);
            m_faultManager.registerFaultHandler(SiteFailureFault.SITE_FAILURE_CATALOG,
                    m_faultHandler,
                    FaultType.SITE_FAILURE);
            if (!m_faultManager.testPartitionDetectionDirectory(
                    m_catalogContext.cluster.getFaultsnapshots().get("CLUSTER_PARTITION"))) {
                VoltDB.crashLocalVoltDB("Unalbe to create partition detection snapshot directory at" +
                        m_catalogContext.cluster.getFaultsnapshots().get("CLUSTER_PARTITION"), false, null);
            }


            // Create the thread pool here. It's needed by buildClusterMesh()
            final int availableProcessors = Runtime.getRuntime().availableProcessors();
            int poolSize = 1;
            if (availableProcessors > 4) {
                poolSize = 2;
            }
            m_periodicWorkThread = CoreUtils.getScheduledThreadPoolExecutor("Periodic Work", poolSize, 1024 * 128);

            m_licenseApi = MiscUtils.licenseApiFactory(m_config.m_pathToLicense);
            if (m_licenseApi == null) {
                VoltDB.crashLocalVoltDB("Failed to initialize license verifier. " +
                        "See previous log message for details.", false, null);
            }

            /*
             * Construct all the mailboxes for things that need to be globally addressable so they can be published
             * in one atomic shot.
             *
             * The starting state for partition assignments are statically derived from the host id generated
             * by host messenger and the k-factor/host count/sites per host. This starting state
             * is published to ZK as the toplogy metadata node.
             *
             * On rejoin the rejoining node has to inspect the topology meta node to find out what is missing
             * and then update the topology listing itself as a replacement for one of the missing host ids.
             * Then it does a compare and set of the topology.
             */
            ArrayDeque<Mailbox> siteMailboxes = null;
            ClusterConfig clusterConfig = null;
            DtxnInitiatorMailbox initiatorMailbox = null;
            long initiatorHSId = 0;
            try {
                /*
                 * Start mailbox tracker early here because it is required
                 * on rejoin to find the hosts that are missing from the cluster
                 */
                m_mailboxTracker = new MailboxTracker(m_messenger.getZK(), this);
                m_mailboxTracker.start();

                /*
                 * Will count this down at the right point on regular startup as well as rejoin
                 */
                CountDownLatch rejoinCompleteLatch = new CountDownLatch(1);
                Pair<ArrayDeque<Mailbox>, ClusterConfig> p;
                if (isRejoin) {
                    /*
                     * Need to lock the topology metadata
                     * so that it can be changed atomically with publishing the mailbox node
                     * for this process on a rejoin.
                     */
                    createRejoinBarrierAndWatchdog(rejoinCompleteLatch);

                    p = createMailboxesForSitesRejoin();
                    ExecutionSite.recoveringSiteCount.set(p.getFirst().size());
                    hostLog.info("Set recovering site count to " + p.getFirst().size());
                } else {
                    p = createMailboxesForSitesStartup();
                }

                siteMailboxes = p.getFirst();
                clusterConfig = p.getSecond();
                // This will set up site tracker
                initiatorHSId = registerInitiatorMailbox();
                final long statsHSId = m_messenger.getHSIdForLocalSite(HostMessenger.STATS_SITE_ID);
                m_messenger.generateMailboxId(statsHSId);
                hostLog.info("Registering stats mailbox id " + CoreUtils.hsIdToString(statsHSId));
                m_mailboxPublisher.registerMailbox(MailboxType.StatsAgent, new MailboxNodeContent(statsHSId, null));

                m_mailboxPublisher.publish(m_messenger.getZK());

                /*
                 * Now that we have published our changes to the toplogy it is safe for
                 * another node to come in and manipulate the toplogy metadata
                 */
                rejoinCompleteLatch.countDown();
                if (isRejoin) {
                    m_messenger.getZK().delete(VoltZK.rejoinLock, -1, new ZKUtil.VoidCallback(), null);
                }
            } catch (Exception e) {
                VoltDB.crashLocalVoltDB(e.getMessage(), true, e);
            }

            /*
             * Before this barrier pretty much every remotely visible mailbox id has to have been
             * registered with host messenger and published with mailbox publisher
             */
            boolean siteTrackerInit = false;
            for (int ii = 0; ii < 4000; ii++) {
                boolean predicate = true;
                if (isRejoin) {
                    predicate = !m_siteTracker.getAllHosts().contains(m_messenger.getHostId());
                } else {
                    predicate = m_siteTracker.getAllHosts().size() < m_deployment.getCluster().getHostcount();
                }
                if (predicate) {
                    try {
                        Thread.sleep(5);
                    } catch (InterruptedException e) {
                        e.printStackTrace();
                    }
                } else {
                    siteTrackerInit = true;
                    break;
                }
            }
            if (!siteTrackerInit) {
                VoltDB.crashLocalVoltDB(
                        "Failed to initialize site tracker with all hosts before timeout", true, null);
            }

            initiatorMailbox = createInitiatorMailbox(initiatorHSId);


            // do the many init tasks in the Inits class
            Inits inits = new Inits(this, 1);
            inits.doInitializationWork();

            if (config.m_backend.isIPC) {
                int eeCount = m_siteTracker.getLocalSites().length;
                if (config.m_ipcPorts.size() != eeCount) {
                    hostLog.fatal("Specified an IPC backend but only supplied " + config.m_ipcPorts.size() +
                            " backend ports when " + eeCount + " are required");
                    System.exit(-1);
                }
            }

            collectLocalNetworkMetadata();

            /*
             * Create execution sites runners (and threads) for all exec sites except the first one.
             * This allows the sites to be set up in the thread that will end up running them.
             * Cache the first Site from the catalog and only do the setup once the other threads have been started.
             */
            Mailbox localThreadMailbox = siteMailboxes.poll();
            ((org.voltcore.messaging.SiteMailbox)localThreadMailbox).setCommandLog(m_commandLog);
            m_currentThreadSite = null;
            for (Mailbox mailbox : siteMailboxes) {
                long site = mailbox.getHSId();
                int sitesHostId = SiteTracker.getHostForSite(site);

                // start a local site
                if (sitesHostId == m_myHostId) {
                    ((org.voltcore.messaging.SiteMailbox)mailbox).setCommandLog(m_commandLog);
                    ExecutionSiteRunner runner =
                        new ExecutionSiteRunner(mailbox,
                                m_catalogContext,
                                m_serializedCatalog,
                                m_recovering,
                                m_replicationActive,
                                hostLog,
                                m_configuredNumberOfPartitions);
                    m_runners.add(runner);
                    Thread runnerThread = new Thread(runner, "Site " +
                            org.voltcore.utils.CoreUtils.hsIdToString(site));
                    runnerThread.start();
                    log.l7dlog(Level.TRACE, LogKeys.org_voltdb_VoltDB_CreatingThreadForSite.name(), new Object[] { site }, null);
                    m_siteThreads.put(site, runnerThread);
                }
            }

            /*
             * Now that the runners have been started and are doing setup of the other sites in parallel
             * this thread can set up its own execution site.
             */
            try {
                ExecutionSite siteObj =
                    new ExecutionSite(VoltDB.instance(),
                            localThreadMailbox,
                            m_serializedCatalog,
                            null,
                            m_recovering,
                            m_replicationActive,
                            m_catalogContext.m_transactionId,
                            m_configuredNumberOfPartitions);
                m_localSites.put(localThreadMailbox.getHSId(), siteObj);
                m_currentThreadSite = siteObj;
            } catch (Exception e) {
                VoltDB.crashLocalVoltDB(e.getMessage(), true, e);
            }

            /*
             * Stop and wait for the runners to finish setting up and then put
             * the constructed ExecutionSites in the local site map.
             */
            for (ExecutionSiteRunner runner : m_runners) {
                try {
                    runner.m_siteIsLoaded.await();
                } catch (InterruptedException e) {
                    VoltDB.crashLocalVoltDB("Unable to wait on starting execution site.", true, e);
                }
                assert(runner.m_siteObj != null);
                m_localSites.put(runner.m_siteId, runner.m_siteObj);
<<<<<<< HEAD
=======
            }

            /*
             * At this point all of the execution sites have been published to m_localSites
             * It is possible that while they were being created the mailbox tracker found additional
             * sites, but was unable to deliver the notification to some or all of the execution sites.
             * Since notifying them of new sites is idempotent (version number check), let's do that here so there
             * are no lost updates for additional sites. But... it must be done from the
             * mailbox tracker thread or there is a race with failure detection and handling.
             * Generally speaking it seems like retrieving a reference to a site tracker not via a message
             * from the mailbox tracker thread that builds the site tracker is bug. If it isn't delivered to you by
             * a site tracker then you lose sequential consistency.
             */
            try {
                m_mailboxTracker.executeTask(new Runnable() {
                    @Override
                    public void run() {
                        for (ExecutionSite es : m_localSites.values()) {
                            es.notifySitesAdded(m_siteTracker);
                        }
                    }
                }).get();
            } catch (InterruptedException e) {
                VoltDB.crashLocalVoltDB(e.getMessage(), true, e);
            } catch (ExecutionException e) {
                VoltDB.crashLocalVoltDB(e.getMessage(), true, e);
>>>>>>> 4f6ca320
            }

            // Create the client interface
            int portOffset = 0;
            // TODO: fix
            //for (long site : m_siteTracker.getMailboxTracker().getAllInitiators()) {
            for (int i = 0; i < 1; i++) {
                // create DTXN and CI for each local non-EE site
                SimpleDtxnInitiator initiator =
                    new SimpleDtxnInitiator(initiatorMailbox,
                            m_catalogContext,
                            m_messenger,
                            m_myHostId,
                            m_myHostId, // fake initiator ID
                            m_config.m_timestampTestingSalt);

                try {
                    ClientInterface ci =
                        ClientInterface.create(m_messenger,
                                m_catalogContext,
                                m_config.m_replicationRole,
                                initiator,
                                clusterConfig.getPartitionCount(),
                                config.m_port + portOffset,
                                config.m_adminPort + portOffset,
                                m_config.m_timestampTestingSalt);
                    portOffset += 2;
                    m_clientInterfaces.add(ci);
                } catch (Exception e) {
                    VoltDB.crashLocalVoltDB(e.getMessage(), true, e);
                }
                portOffset += 2;
                m_dtxns.add(initiator);
            }

            m_partitionCountStats = new PartitionCountStats( clusterConfig.getPartitionCount());
            m_statsAgent.registerStatsSource(SysProcSelector.PARTITIONCOUNT,
                    0, m_partitionCountStats);
            m_ioStats = new IOStats();
            m_statsAgent.registerStatsSource(SysProcSelector.IOSTATS,
                    0, m_ioStats);
            m_memoryStats = new MemoryStats();
            m_statsAgent.registerStatsSource(SysProcSelector.MEMORY,
                    0, m_memoryStats);
            // Create the statistics manager and register it to JMX registry
            m_statsManager = null;
            try {
                final Class<?> statsManagerClass =
                    Class.forName("org.voltdb.management.JMXStatsManager");
                m_statsManager = (StatsManager)statsManagerClass.newInstance();
                m_statsManager.initialize(new ArrayList<Long>(m_localSites.keySet()));
            } catch (Exception e) {}

            try {
                m_snapshotCompletionMonitor.init(m_messenger.getZK());
            } catch (Exception e) {
                hostLog.fatal("Error initializing snapshot completion monitor", e);
                VoltDB.crashLocalVoltDB("Error initializing snapshot completion monitor", true, e);
            }

            if (m_commandLog != null && isRejoin) {
                m_commandLog.initForRejoin(
                        m_catalogContext, Long.MIN_VALUE, true);
            }

            if (!isRejoin) {
                try {
                    m_messenger.waitForAllHostsToBeReady(m_deployment.getCluster().getHostcount());
                } catch (Exception e) {
                    hostLog.fatal("Failed to announce ready state.");
                    VoltDB.crashLocalVoltDB("Failed to announce ready state.", false, null);
                }
            }
            m_validateConfiguredNumberOfPartitionsOnMailboxUpdate = true;
            if (m_siteTracker.m_numberOfPartitions != m_configuredNumberOfPartitions) {
                for (Map.Entry<Integer, ImmutableList<Long>> entry :
                    m_siteTracker.m_partitionsToSitesImmutable.entrySet()) {
                    hostLog.info(entry.getKey() + " -- "
                            + CoreUtils.hsIdCollectionToString(entry.getValue()));
                }
                VoltDB.crashGlobalVoltDB("Mismatch between configured number of partitions (" +
                        m_configuredNumberOfPartitions + ") and actual (" +
                        m_siteTracker.m_numberOfPartitions + ")",
                        true, null);
            }

            heartbeatThread = new HeartbeatThread(m_clientInterfaces);
            heartbeatThread.start();
            schedulePeriodicWorks();

            // print out a bunch of useful system info
            logDebuggingInfo(m_config.m_adminPort, m_config.m_httpPort, m_httpPortExtraLogMessage, m_jsonEnabled);

            if (clusterConfig.getReplicationFactor() == 1) {
                hostLog.warn("Running without redundancy (k=0) is not recommended for production use.");
            }

            assert(m_clientInterfaces.size() > 0);
            ClientInterface ci = m_clientInterfaces.get(0);
            ci.initializeSnapshotDaemon(m_messenger.getZK());

            // set additional restore agent stuff
            TransactionInitiator initiator = m_dtxns.get(0);
            if (m_restoreAgent != null) {
                m_restoreAgent.setCatalogContext(m_catalogContext);
                m_restoreAgent.setSiteTracker(m_siteTracker);
                m_restoreAgent.setInitiator(initiator);
            }
        }
    }

    private void createRejoinBarrierAndWatchdog(final CountDownLatch cdl) {
        ZooKeeper zk = m_messenger.getZK();
        String lockPath = null;
        for (int ii = 0; ii < 120; ii++) {
            try {
                lockPath = zk.create(VoltZK.rejoinLock, null, Ids.OPEN_ACL_UNSAFE, CreateMode.EPHEMERAL);
                break;
            } catch (KeeperException.NodeExistsException e) {
                try {
                    Thread.sleep(500);
                } catch (InterruptedException e1) {
                    throw new RuntimeException(e1);
                }
            } catch (Exception e) {
                throw new RuntimeException(e);
            }
        }

        if (lockPath == null) {
            VoltDB.crashLocalVoltDB("Unable to acquire rejoin lock in ZK, " +
                    "it may be necessary to delete the lock from the ZK CLI if " +
                    "you are sure no other rejoin is in progress", false, null);
        }

        new Thread() {
            @Override
            public void run() {
                try {
                    if (!cdl.await(1, TimeUnit.MINUTES)) {
                        VoltDB.crashLocalVoltDB("Rejoin watchdog timed out after 60 seconds, rejoin hung", false, null);
                    }
                } catch (InterruptedException e) {
                    e.printStackTrace();
                }
            }
        }.start();
    }

    private Pair<ArrayDeque<Mailbox>, ClusterConfig> createMailboxesForSitesRejoin() throws Exception {
        ZooKeeper zk = m_messenger.getZK();
        ArrayDeque<Mailbox> mailboxes = new ArrayDeque<Mailbox>();

        Stat stat = new Stat();
        hostLog.debug(zk.getChildren("/db", false));
        JSONObject topology = new JSONObject(new String(zk.getData(VoltZK.topology, false, stat), "UTF-8"));

        // We're waiting for m_mailboxTracker to start(), which will
        // cause it to do an initial read of the mailboxes from ZK and
        // then create a new and up-to-date m_siteTracker when handleMailboxUpdate()
        // gets called
        while (m_siteTracker == null) {
            Thread.sleep(1);
        }

        Set<Integer> hostIdsInTopology = new HashSet<Integer>();
        JSONArray partitions = topology.getJSONArray("partitions");
        for (int ii = 0; ii < partitions.length(); ii++) {
            JSONObject partition = partitions.getJSONObject(ii);
            JSONArray replicas = partition.getJSONArray("replicas");
            for (int zz = 0; zz < replicas.length(); zz++) {
                hostIdsInTopology.add(replicas.getInt(zz));
            }
        }

        /*
         * Remove all the hosts that are still live
         */
        hostIdsInTopology.removeAll(m_siteTracker.m_allHostsImmutable);

        /*
         * Nothing to replace!
         */
        if (hostIdsInTopology.isEmpty()) {
            VoltDB.crashLocalVoltDB("Rejoin failed because there is no failed node to replace", false, null);
        }

        Integer hostToReplace = hostIdsInTopology.iterator().next();

        /*
         * Log all the partitions to replicate and replace the failed host with self
         */
        Set<Integer> partitionsToReplicate = new TreeSet<Integer>();
        for (int ii = 0; ii < partitions.length(); ii++) {
            JSONObject partition = partitions.getJSONObject(ii);
            JSONArray replicas = partition.getJSONArray("replicas");
            for (int zz = 0; zz < replicas.length(); zz++) {
                if (replicas.getInt(zz) == hostToReplace.intValue()) {
                    partitionsToReplicate.add(partition.getInt("partition_id"));
                    replicas.put(zz, m_messenger.getHostId());
                }
            }
        }

        zk.setData(VoltZK.topology, topology.toString(4).getBytes("UTF-8"), -1, new ZKUtil.StatCallback(), null);
        final int hostcount = topology.getInt("hostcount");
        final int sites_per_host = topology.getInt("sites_per_host");
        final int kfactor = topology.getInt("kfactor");
        ClusterConfig clusterConfig =
            new ClusterConfig(
                    hostcount,
                    sites_per_host,
                    kfactor);
        m_configuredNumberOfPartitions = clusterConfig.getPartitionCount();
        assert(partitionsToReplicate.size() == sites_per_host);
        for (Integer partition : partitionsToReplicate)
        {
            Mailbox mailbox = m_messenger.createMailbox();
            mailboxes.add(mailbox);
            MailboxNodeContent mnc = new MailboxNodeContent(mailbox.getHSId(), partition);
            m_mailboxPublisher.registerMailbox(MailboxType.ExecutionSite, mnc);
        }
        return Pair.of( mailboxes, clusterConfig);
    }

    private Pair<ArrayDeque<Mailbox>, ClusterConfig> createMailboxesForSitesStartup() throws Exception {
        ArrayDeque<Mailbox> mailboxes = new ArrayDeque<Mailbox>();
        int sitesperhost = m_deployment.getCluster().getSitesperhost();
        int hostcount = m_deployment.getCluster().getHostcount();
        int kfactor = m_deployment.getCluster().getKfactor();
        ClusterConfig clusterConfig = new ClusterConfig(hostcount, sitesperhost, kfactor);
        if (!clusterConfig.validate()) {
            VoltDB.crashLocalVoltDB(clusterConfig.getErrorMsg(), false, null);
        }
        JSONObject topo = registerClusterConfig(clusterConfig);
        List<Integer> partitions =
            ClusterConfig.partitionsForHost(topo, m_messenger.getHostId());

        m_configuredNumberOfPartitions = clusterConfig.getPartitionCount();
        assert(partitions.size() == sitesperhost);
        for (Integer partition : partitions)
        {
            Mailbox mailbox = m_messenger.createMailbox();
            mailboxes.add(mailbox);
            MailboxNodeContent mnc = new MailboxNodeContent(mailbox.getHSId(), partition);
            m_mailboxPublisher.registerMailbox(MailboxType.ExecutionSite, mnc);
        }
        return Pair.of( mailboxes, clusterConfig);
    }

    private JSONObject registerClusterConfig(ClusterConfig config)
    {
        // First, race to write the topology to ZK using Highlander rules
        // (In the end, there can be only one)
        JSONObject topo = null;
        try
        {
            topo = config.getTopology(m_messenger.getLiveHostIds());
            byte[] payload = topo.toString(4).getBytes("UTF-8");
            m_messenger.getZK().create(VoltZK.topology, payload,
                    Ids.OPEN_ACL_UNSAFE,
                    CreateMode.PERSISTENT);
        }
        catch (KeeperException.NodeExistsException nee)
        {
            // It's fine if we didn't win, we'll pick up the topology below
        }
        catch (Exception e)
        {
            VoltDB.crashLocalVoltDB("Unable to write topology to ZK, dying",
                    true, e);
        }

        // Then, have everyone read the topology data back from ZK
        try
        {
            byte[] data = m_messenger.getZK().getData(VoltZK.topology, false, null);
            topo = new JSONObject(new String(data, "UTF-8"));
        }
        catch (Exception e)
        {
            VoltDB.crashLocalVoltDB("Unable to read topology from ZK, dying",
                    true, e);
        }
        return topo;
    }

    /*
     * First register, then create.
     */
    private long registerInitiatorMailbox() throws Exception {
        long hsid = m_messenger.generateMailboxId(null);
        MailboxNodeContent mnc = new MailboxNodeContent(hsid, null);
        m_mailboxPublisher.registerMailbox(MailboxType.Initiator, mnc);
        return hsid;
    }

    private DtxnInitiatorMailbox createInitiatorMailbox(long hsid) {
        Map<Long, Integer> siteMap = m_siteTracker.getSitesToPartitions();
        ExecutorTxnIdSafetyState safetyState = new ExecutorTxnIdSafetyState(siteMap);
        DtxnInitiatorMailbox mailbox = new DtxnInitiatorMailbox(safetyState, m_messenger);
        mailbox.setHSId(hsid);
        m_messenger.registerMailbox(mailbox);
        return mailbox;
    }

    /**
     * Schedule all the periodic works
     */
    private void schedulePeriodicWorks() {
        // JMX stats broadcast
        scheduleWork(new Runnable() {
            @Override
            public void run() {
                m_statsManager.sendNotification();
            }
        }, 0, StatsManager.POLL_INTERVAL, TimeUnit.MILLISECONDS);

        // small stats samples
        scheduleWork(new Runnable() {
            @Override
            public void run() {
                SystemStatsCollector.asyncSampleSystemNow(false, false);
            }
        }, 0, 5, TimeUnit.SECONDS);

        // medium stats samples
        scheduleWork(new Runnable() {
            @Override
            public void run() {
                SystemStatsCollector.asyncSampleSystemNow(true, false);
            }
        }, 0, 1, TimeUnit.MINUTES);

        // large stats samples
        scheduleWork(new Runnable() {
            @Override
            public void run() {
                SystemStatsCollector.asyncSampleSystemNow(true, true);
            }
        }, 0, 6, TimeUnit.MINUTES);
    }

    int readDeploymentAndCreateStarterCatalogContext() {
        /*
         * Debate with the cluster what the deployment file should be
         */
        try {
            ZooKeeper zk = m_messenger.getZK();
            byte deploymentBytes[] = org.voltcore.utils.CoreUtils.urlToBytes(m_config.m_pathToDeployment);

            try {
                if (deploymentBytes != null) {
                    zk.create(VoltZK.deploymentBytes, deploymentBytes, Ids.OPEN_ACL_UNSAFE, CreateMode.PERSISTENT);
                    hostLog.info("URL of deployment info: " + m_config.m_pathToDeployment);
                } else {
                    throw new KeeperException.NodeExistsException();
                }
            } catch (KeeperException.NodeExistsException e) {
                byte deploymentBytesTemp[] = zk.getData(VoltZK.deploymentBytes, false, null);
                if (deploymentBytesTemp == null) {
                    throw new RuntimeException(
                            "Deployment file could not be found locally or remotely at "
                            + m_config.m_pathToDeployment);
                }
                CRC32 crc = new CRC32();
                crc.update(deploymentBytes);
                final long checksumHere = crc.getValue();
                crc.reset();
                crc.update(deploymentBytesTemp);
                if (checksumHere != crc.getValue()) {
                    hostLog.info("Deployment configuration was pulled from ZK, and the checksum did not match " +
                    "the locally supplied file");
                } else {
                    hostLog.info("Deployment configuration pulled from ZK");
                }
                deploymentBytes = deploymentBytesTemp;
            }

            m_deployment = CatalogUtil.getDeployment(new ByteArrayInputStream(deploymentBytes));
            // wasn't a valid xml deployment file
            if (m_deployment == null) {
                hostLog.error("Not a valid XML deployment file at URL: " + m_config.m_pathToDeployment);
                VoltDB.crashLocalVoltDB("Not a valid XML deployment file at URL: "
                        + m_config.m_pathToDeployment, false, null);
            }

            // note the heatbeats are specified in seconds in xml, but ms internally
            HeartbeatType hbt = m_deployment.getHeartbeat();
            if (hbt != null)
                m_config.m_deadHostTimeoutMS = hbt.getTimeout() * 1000;

            // create a dummy catalog to load deployment info into
            Catalog catalog = new Catalog();
            Cluster cluster = catalog.getClusters().add("cluster");
            Database db = cluster.getDatabases().add("database");

            // create groups as needed for users
            if (m_deployment.getUsers() != null) {
                for (UsersType.User user : m_deployment.getUsers().getUser()) {
                    String groupsCSV = user.getGroups();
                    String[] groups = groupsCSV.split(",");
                    for (String group : groups) {
                        if (db.getGroups().get(group) == null) {
                            db.getGroups().add(group);
                        }
                    }
                }
            }

            long depCRC = CatalogUtil.compileDeploymentAndGetCRC(catalog, m_deployment,
                    true, true);
            assert(depCRC != -1);
            m_catalogContext = new CatalogContext(0, catalog, null, depCRC, 0, -1);

            int numberOfNodes = m_deployment.getCluster().getHostcount();
            if (numberOfNodes <= 0) {
                hostLog.l7dlog( Level.FATAL, LogKeys.host_VoltDB_InvalidHostCount.name(),
                        new Object[] { numberOfNodes }, null);
                VoltDB.crashLocalVoltDB("Invalid cluster size: " + numberOfNodes, false, null);
            }

            return numberOfNodes;
        } catch (Exception e) {
            throw new RuntimeException(e);
        }
    }

    void collectLocalNetworkMetadata() {
        boolean threw = false;
        JSONStringer stringer = new JSONStringer();
        try {
            stringer.object();
            stringer.key("interfaces").array();

            /*
             * If no interface was specified, do a ton of work
             * to identify all ipv4 or ipv6 interfaces and
             * marshal them into JSON. Always put the ipv4 address first
             * so that the export client will use it
             */
            if (m_config.m_externalInterface.equals("")) {
                LinkedList<NetworkInterface> interfaces = new LinkedList<NetworkInterface>();
                try {
                    Enumeration<NetworkInterface> intfEnum = NetworkInterface.getNetworkInterfaces();
                    while (intfEnum.hasMoreElements()) {
                        NetworkInterface intf = intfEnum.nextElement();
                        if (intf.isLoopback() || !intf.isUp()) {
                            continue;
                        }
                        interfaces.offer(intf);
                    }
                } catch (SocketException e) {
                    throw new RuntimeException(e);
                }

                if (interfaces.isEmpty()) {
                    stringer.value("localhost");
                } else {

                    boolean addedIp = false;
                    while (!interfaces.isEmpty()) {
                        NetworkInterface intf = interfaces.poll();
                        Enumeration<InetAddress> inetAddrs = intf.getInetAddresses();
                        Inet6Address inet6addr = null;
                        Inet4Address inet4addr = null;
                        while (inetAddrs.hasMoreElements()) {
                            InetAddress addr = inetAddrs.nextElement();
                            if (addr instanceof Inet6Address) {
                                inet6addr = (Inet6Address)addr;
                                if (inet6addr.isLinkLocalAddress()) {
                                    inet6addr = null;
                                }
                            } else if (addr instanceof Inet4Address) {
                                inet4addr = (Inet4Address)addr;
                            }
                        }
                        if (inet4addr != null) {
                            stringer.value(inet4addr.getHostAddress());
                            addedIp = true;
                        }
                        if (inet6addr != null) {
                            stringer.value(inet6addr.getHostAddress());
                            addedIp = true;
                        }
                    }
                    if (!addedIp) {
                        stringer.value("localhost");
                    }
                }
            } else {
                stringer.value(m_config.m_externalInterface);
            }
        } catch (Exception e) {
            threw = true;
            hostLog.warn("Error while collecting data about local network interfaces", e);
        }
        try {
            if (threw) {
                stringer = new JSONStringer();
                stringer.object();
                stringer.key("interfaces").array();
                stringer.value("localhost");
                stringer.endArray();
            } else {
                stringer.endArray();
            }
            stringer.key("clientPort").value(m_config.m_port);
            stringer.key("adminPort").value(m_config.m_adminPort);
            stringer.key("httpPort").value(m_config.m_httpPort);
            stringer.key("drPort").value(m_config.m_drAgentPortStart);
            stringer.endObject();
            JSONObject obj = new JSONObject(stringer.toString());
            // possibly atomic swap from null to realz
            m_localMetadata = obj.toString(4);
        } catch (Exception e) {
            hostLog.warn("Failed to collect data about lcoal network interfaces", e);
        }
    }

    /**
     * Start the voltcore HostMessenger. This joins the node
     * to the existing cluster. In the non rejoin case, this
     * function will return when the mesh is complete. If
     * rejoining, it will return when the node and agreement
     * site are synched to the existing cluster.
     */
    void buildClusterMesh(boolean isRejoin) {
        final String leaderAddress = m_config.m_leader;

        org.voltcore.messaging.HostMessenger.Config hmconfig;

        if (m_config.m_rejoinToHostAndPort != null) {
            hmconfig = new org.voltcore.messaging.HostMessenger.Config(
                    MiscUtils.getHostnameFromHostnameColonPort(m_config.m_rejoinToHostAndPort),
                    MiscUtils.getPortFromHostnameColonPort(
                            m_config.m_rejoinToHostAndPort, m_config.m_internalPort));
        } else {
            hmconfig = new org.voltcore.messaging.HostMessenger.Config(
                    leaderAddress,
                    m_config.m_leaderPort != null ? m_config.m_leaderPort : m_config.m_internalPort);
        }
        hmconfig.internalPort = m_config.m_internalPort;
        hmconfig.internalInterface = m_config.m_internalInterface;
        hmconfig.zkInterface = m_config.m_zkInterface;
        hmconfig.deadHostTimeout = m_config.m_deadHostTimeoutMS;
        hmconfig.factory = new VoltDbMessageFactory();

        m_messenger =
            new org.voltcore.messaging.HostMessenger(hmconfig);

        hostLog.info(String.format("Beginning inter-node communication on port %d.", m_config.m_internalPort));

        try {
            m_messenger.start();
        } catch (Exception e) {
            VoltDB.crashLocalVoltDB(e.getMessage(), true, e);
        }

        VoltZK.createPersistentZKNodes(m_messenger.getZK());

        // Use the host messenger's hostId.
        m_myHostId = m_messenger.getHostId();
    }

    void logDebuggingInfo(int adminPort, int httpPort, String httpPortExtraLogMessage, boolean jsonEnabled) {
        String startAction = m_config.m_startAction.toString();
        String startActionLog = "Database start action is " + (startAction.substring(0, 1).toUpperCase() +
                startAction.substring(1).toLowerCase()) + ".";
        if (m_config.m_startAction == START_ACTION.START) {
            startActionLog += " Will create a new database if there is nothing to recover from.";
        }
        hostLog.info(startActionLog);

        // print out awesome network stuff
        hostLog.info(String.format("Listening for native wire protocol clients on port %d.", m_config.m_port));
        hostLog.info(String.format("Listening for admin wire protocol clients on port %d.", adminPort));

        if (m_startMode == OperationMode.PAUSED) {
            hostLog.info(String.format("Started in admin mode. Clients on port %d will be rejected in admin mode.", m_config.m_port));
        }

        if (m_config.m_replicationRole == ReplicationRole.REPLICA) {
            hostLog.info("Started as " + m_config.m_replicationRole.toString().toLowerCase() + " cluster. " +
                             "Clients can only call read-only procedures.");
        }
        if (httpPortExtraLogMessage != null) {
            hostLog.info(httpPortExtraLogMessage);
        }
        if (httpPort != -1) {
            hostLog.info(String.format("Local machine HTTP monitoring is listening on port %d.", httpPort));
        }
        else {
            hostLog.info(String.format("Local machine HTTP monitoring is disabled."));
        }
        if (jsonEnabled) {
            hostLog.info(String.format("Json API over HTTP enabled at path /api/1.0/, listening on port %d.", httpPort));
        }
        else {
            hostLog.info("Json API disabled.");
        }

        // replay command line args that we can see
        List<String> iargs = ManagementFactory.getRuntimeMXBean().getInputArguments();
        StringBuilder sb = new StringBuilder("Available JVM arguments:");
        for (String iarg : iargs)
            sb.append(" ").append(iarg);
        if (iargs.size() > 0) hostLog.info(sb.toString());
        else hostLog.info("No JVM command line args known.");

        // java heap size
        long javamaxheapmem = ManagementFactory.getMemoryMXBean().getHeapMemoryUsage().getMax();
        javamaxheapmem /= (1024 * 1024);
        hostLog.info(String.format("Maximum usable Java heap set to %d mb.", javamaxheapmem));

        m_catalogContext.logDebuggingInfoFromCatalog();

        // print out a bunch of useful system info
        PlatformProperties pp = PlatformProperties.getPlatformProperties();
        String[] lines = pp.toLogLines().split("\n");
        for (String line : lines) {
            hostLog.info(line.trim());
        }

        final ZooKeeper zk = m_messenger.getZK();
        ZKUtil.ByteArrayCallback operationModeFuture = new ZKUtil.ByteArrayCallback();
        /*
         * Publish our cluster metadata, and then retrieve the metadata
         * for the rest of the cluster
         */
        try {
            zk.create(
                    VoltZK.cluster_metadata + "/" + m_messenger.getHostId(),
                    getLocalMetadata().getBytes("UTF-8"),
                    Ids.OPEN_ACL_UNSAFE,
                    CreateMode.EPHEMERAL,
                    new ZKUtil.StringCallback(),
                    null);
            zk.getData(VoltZK.operationMode, false, operationModeFuture, null);
        } catch (Exception e) {
            VoltDB.crashLocalVoltDB("Error creating \"/cluster_metadata\" node in ZK", true, e);
        }

        Map<Integer, String> clusterMetadata = new HashMap<Integer, String>(0);
        /*
         * Spin and attempt to retrieve cluster metadata for all nodes in the cluster.
         */
        HashSet<Integer> metadataToRetrieve = new HashSet<Integer>(m_siteTracker.getAllHosts());
        metadataToRetrieve.remove(m_messenger.getHostId());
        while (!metadataToRetrieve.isEmpty()) {
            Map<Integer, ZKUtil.ByteArrayCallback> callbacks = new HashMap<Integer, ZKUtil.ByteArrayCallback>();
            for (Integer hostId : metadataToRetrieve) {
                ZKUtil.ByteArrayCallback cb = new ZKUtil.ByteArrayCallback();
                zk.getData(VoltZK.cluster_metadata + "/" + hostId, false, cb, null);
                callbacks.put(hostId, cb);
            }

            for (Map.Entry<Integer, ZKUtil.ByteArrayCallback> entry : callbacks.entrySet()) {
                try {
                    ZKUtil.ByteArrayCallback cb = entry.getValue();
                    Integer hostId = entry.getKey();
                    clusterMetadata.put(hostId, new String(cb.getData(), "UTF-8"));
                    metadataToRetrieve.remove(hostId);
                } catch (KeeperException.NoNodeException e) {}
                catch (Exception e) {
                    VoltDB.crashLocalVoltDB("Error retrieving cluster metadata", true, e);
                }
            }

        }

        // print out cluster membership
        hostLog.info("About to list cluster interfaces for all nodes with format [ip1 ip2 ... ipN] client-port:admin-port:http-port");
        for (int hostId : m_siteTracker.getAllHosts()) {
            if (hostId == m_messenger.getHostId()) {
                hostLog.info(
                        String.format(
                                "  Host id: %d with interfaces: %s [SELF]",
                                hostId,
                                MiscUtils.formatHostMetadataFromJSON(getLocalMetadata())));
            }
            else {
                String hostMeta = clusterMetadata.get(hostId);
                hostLog.info(
                        String.format(
                                "  Host id: %d with interfaces: %s [PEER]",
                                hostId,
                                MiscUtils.formatHostMetadataFromJSON(hostMeta)));
            }
        }

        try {
            if (operationModeFuture.getData() != null) {
                String operationModeStr = new String(operationModeFuture.getData(), "UTF-8");
                m_startMode = OperationMode.valueOf(operationModeStr);
            }
        } catch (KeeperException.NoNodeException e) {}
        catch (Exception e) {
            throw new RuntimeException(e);
        }
    }


    public static String[] extractBuildInfo() {
        StringBuilder sb = new StringBuilder(64);
        String buildString = "VoltDB";
        String versionString = m_defaultVersionString;
        byte b = -1;
        try {
            InputStream buildstringStream =
                ClassLoader.getSystemResourceAsStream("buildstring.txt");
            if (buildstringStream == null) {
                throw new RuntimeException("Unreadable or missing buildstring.txt file.");
            }
            while ((b = (byte) buildstringStream.read()) != -1) {
                sb.append((char)b);
            }
            sb.append("\n");
            String parts[] = sb.toString().split(" ", 2);
            if (parts.length != 2) {
                throw new RuntimeException("Invalid buildstring.txt file.");
            }
            versionString = parts[0].trim();
            buildString = parts[1].trim();
        } catch (Exception ignored) {
            try {
                InputStream buildstringStream = new FileInputStream("version.txt");
                while ((b = (byte) buildstringStream.read()) != -1) {
                    sb.append((char)b);
                }
                versionString = sb.toString().trim();
            }
            catch (Exception ignored2) {
                log.l7dlog( Level.ERROR, LogKeys.org_voltdb_VoltDB_FailedToRetrieveBuildString.name(), null);
            }
        }
        return new String[] { versionString, buildString };
    }

    @Override
    public void readBuildInfo(String editionTag) {
        String buildInfo[] = extractBuildInfo();
        m_versionString = buildInfo[0];
        m_buildString = buildInfo[1];
        consoleLog.info(String.format("Build: %s %s %s", m_versionString, m_buildString, editionTag));
    }

    /**
     * Start all the site's event loops. That's it.
     */
    @Override
    public void run() {
        // start the separate EE threads
        for (ExecutionSiteRunner r : m_runners) {
            r.m_shouldStartRunning.countDown();
        }

        if (m_restoreAgent != null) {
            // start restore process
            m_restoreAgent.restore();
        }
        else {
            onRestoreCompletion(Long.MIN_VALUE);
        }

        // start one site in the current thread
        Thread.currentThread().setName("ExecutionSiteAndVoltDB");
        m_isRunning = true;
        try
        {
            m_currentThreadSite.run();
        }
        catch (Throwable t)
        {
            String errmsg = "ExecutionSite: " + org.voltcore.utils.CoreUtils.hsIdToString(m_currentThreadSite.m_siteId) +
            " encountered an " +
            "unexpected error and will die, taking this VoltDB node down.";
            hostLog.error(errmsg);
            t.printStackTrace();
            VoltDB.crashLocalVoltDB(errmsg, true, t);
        }
    }

    /**
     * Try to shut everything down so they system is ready to call
     * initialize again.
     * @param mainSiteThread The thread that m_inititalized the VoltDB or
     * null if called from that thread.
     */
    @Override
    public void shutdown(Thread mainSiteThread) throws InterruptedException {
        synchronized(m_startAndStopLock) {
            m_mode = OperationMode.SHUTTINGDOWN;
            m_mailboxTracker.shutdown();
            // Things are going pear-shaped, tell the fault distributor to
            // shut its fat mouth
            m_faultManager.shutDown();
            m_snapshotCompletionMonitor.shutdown();
            m_periodicWorkThread.shutdown();
            heartbeatThread.interrupt();
            heartbeatThread.join();

            if (m_hasStartedSampler.get()) {
                m_sampler.setShouldStop();
                m_sampler.join();
            }

            // shutdown the web monitoring / json
            if (m_adminListener != null)
                m_adminListener.stop();

            // shut down the client interface
            for (ClientInterface ci : m_clientInterfaces) {
                ci.shutdown();
            }

            // shut down Export and its connectors.
            ExportManager.instance().shutdown();

            // tell all m_sites to stop their runloops
            if (m_localSites != null) {
                for (ExecutionSite site : m_localSites.values())
                    site.startShutdown();
            }

            // try to join all threads but the main one
            // probably want to check if one of these is the current thread
            if (m_siteThreads != null) {
                for (Thread siteThread : m_siteThreads.values()) {
                    if (Thread.currentThread().equals(siteThread) == false) {
                        // don't interrupt here. the site will start shutdown when
                        // it sees the shutdown flag set.
                        siteThread.join();
                    }
                }
            }

            // try to join the main thread (possibly this one)
            if (mainSiteThread != null) {
                if (Thread.currentThread().equals(mainSiteThread) == false) {
                    // don't interrupt here. the site will start shutdown when
                    // it sees the shutdown flag set.
                    mainSiteThread.join();
                }
            }

            // After sites are terminated, shutdown the InvocationBufferServer.
            // The IBS is shared by all sites; don't kill it while any site is active.
            PartitionDRGateway.shutdown();

            // help the gc along
            m_localSites = null;
            m_currentThreadSite = null;
            m_siteThreads = null;
            m_runners = null;

            // shut down the network/messaging stuff
            // Close the host messenger first, which should close down all of
            // the ForeignHost sockets cleanly
            if (m_messenger != null)
            {
                m_messenger.shutdown();
            }
            m_messenger = null;

            //Also for test code that expects a fresh stats agent
            if (m_statsAgent != null) {
                m_statsAgent.shutdown();
                m_statsAgent = null;
            }

            if (m_asyncCompilerAgent != null) {
                m_asyncCompilerAgent.shutdown();
                m_asyncCompilerAgent = null;
            }

            // The network iterates this list. Clear it after network's done.
            m_clientInterfaces.clear();

            ExportManager.instance().shutdown();
            m_computationService.shutdown();
            m_computationService.awaitTermination(1, TimeUnit.DAYS);
            m_computationService = null;
            m_siteTracker = null;
            m_catalogContext = null;
            m_mailboxPublisher = null;

            // probably unnecessary
            System.gc();
            m_isRunning = false;
        }
    }

    /** Last transaction ID at which the logging config updated.
     * Also, use the intrinsic lock to safeguard access from multiple
     * execution site threads */
    private static Long lastLogUpdate_txnId = 0L;
    @Override
    public void logUpdate(String xmlConfig, long currentTxnId)
    {
        synchronized(lastLogUpdate_txnId)
        {
            // another site already did this work.
            if (currentTxnId == lastLogUpdate_txnId) {
                return;
            }
            else if (currentTxnId < lastLogUpdate_txnId) {
                throw new RuntimeException("Trying to update logging config with an old transaction.");
            }
            hostLog.info("Updating RealVoltDB logging config from txnid: " +
                    lastLogUpdate_txnId + " to " + currentTxnId);
            lastLogUpdate_txnId = currentTxnId;
            VoltLogger.configure(xmlConfig);
        }
    }

    /** Struct to associate a context with a counter of served sites */
    private static class ContextTracker {
        ContextTracker(CatalogContext context) {
            m_dispensedSites = 1;
            m_context = context;
        }
        long m_dispensedSites;
        CatalogContext m_context;
    }

    /** Associate transaction ids to contexts */
    private final HashMap<Long, ContextTracker>m_txnIdToContextTracker =
        new HashMap<Long, ContextTracker>();

    @Override
    public CatalogContext catalogUpdate(
            String diffCommands,
            byte[] newCatalogBytes,
            int expectedCatalogVersion,
            long currentTxnId,
            long deploymentCRC)
    {
        synchronized(m_catalogUpdateLock) {
            // A site is catching up with catalog updates
            if (currentTxnId <= m_catalogContext.m_transactionId && !m_txnIdToContextTracker.isEmpty()) {
                ContextTracker contextTracker = m_txnIdToContextTracker.get(currentTxnId);
                // This 'dispensed' concept is a little crazy fragile. Maybe it would be better
                // to keep a rolling N catalogs? Or perhaps to keep catalogs for N minutes? Open
                // to opinions here.
                contextTracker.m_dispensedSites++;
                int ttlsites = m_siteTracker.getSitesForHost(m_messenger.getHostId()).size();
                if (contextTracker.m_dispensedSites == ttlsites) {
                    m_txnIdToContextTracker.remove(currentTxnId);
                }
                return contextTracker.m_context;
            }
            else if (m_catalogContext.catalogVersion != expectedCatalogVersion) {
                throw new RuntimeException("Trying to update main catalog context with diff " +
                        "commands generated for an out-of date catalog. Expected catalog version: " +
                        expectedCatalogVersion + " does not match actual version: " + m_catalogContext.catalogVersion);
            }

            // 0. A new catalog! Update the global context and the context tracker
            m_catalogContext =
                m_catalogContext.update(currentTxnId, newCatalogBytes, diffCommands, true, deploymentCRC);
            m_txnIdToContextTracker.put(currentTxnId, new ContextTracker(m_catalogContext));
            m_catalogContext.logDebuggingInfoFromCatalog();

            // 1. update the export manager.
            ExportManager.instance().updateCatalog(m_catalogContext);

            // 2. update client interface (asynchronously)
            //    CI in turn updates the planner thread.
            for (ClientInterface ci : m_clientInterfaces) {
                ci.notifyOfCatalogUpdate();
            }

            // 3. update HTTPClientInterface (asynchronously)
            // This purges cached connection state so that access with
            // stale auth info is prevented.
            if (m_adminListener != null)
            {
                m_adminListener.notifyOfCatalogUpdate();
            }

            return m_catalogContext;
        }
    }

    @Override
    public VoltDB.Configuration getConfig() {
        return m_config;
    }

    @Override
    public String getBuildString() {
        return m_buildString;
    }

    @Override
    public String getVersionString() {
        return m_versionString;
    }

    @Override
    public HostMessenger getHostMessenger() {
        return m_messenger;
    }

    @Override
    public ArrayList<ClientInterface> getClientInterfaces() {
        return m_clientInterfaces;
    }

    @Override
    public Map<Long, ExecutionSite> getLocalSites() {
        return m_localSites;
    }

    @Override
    public StatsAgent getStatsAgent() {
        return m_statsAgent;
    }

    @Override
    public MemoryStats getMemoryStatsSource() {
        return m_memoryStats;
    }

    @Override
    public FaultDistributorInterface getFaultDistributor()
    {
        return m_faultManager;
    }

    @Override
    public CatalogContext getCatalogContext() {
        synchronized(m_catalogUpdateLock) {
            return m_catalogContext;
        }
    }

    /**
     * Tells if the VoltDB is running. m_isRunning needs to be set to true
     * when the run() method is called, and set to false when shutting down.
     *
     * @return true if the VoltDB is running.
     */
    @Override
    public boolean isRunning() {
        return m_isRunning;
    }

    /**
     * Debugging function - creates a record of the current state of the system.
     * @param out PrintStream to write report to.
     */
    public void createRuntimeReport(PrintStream out) {
        // This function may be running in its own thread.

        out.print("MIME-Version: 1.0\n");
        out.print("Content-type: multipart/mixed; boundary=\"reportsection\"");

        out.print("\n\n--reportsection\nContent-Type: text/plain\n\nClientInterface Report\n");
        for (ClientInterface ci : getClientInterfaces()) {
            out.print(ci.toString() + "\n");
        }

        out.print("\n\n--reportsection\nContent-Type: text/plain\n\nLocalSite Report\n");
        for(ExecutionSite es : getLocalSites().values()) {
            out.print(es.toString() + "\n");
        }

        out.print("\n\n--reportsection--");
    }

    @Override
    public BackendTarget getBackendTargetType() {
        return m_config.m_backend;
    }

    @Override
    public synchronized void onExecutionSiteRecoveryCompletion(long transferred) {
        m_executionSiteRecoveryFinish = System.currentTimeMillis();
        m_executionSiteRecoveryTransferred = transferred;
        onRecoveryCompletion();
    }

    private void onRecoveryCompletion() {
        try {
            m_testBlockRecoveryCompletion.acquire();
        } catch (InterruptedException e) {}
        final long delta = ((m_executionSiteRecoveryFinish - m_recoveryStartTime) / 1000);
        final long megabytes = m_executionSiteRecoveryTransferred / (1024 * 1024);
        final double megabytesPerSecond = megabytes / ((m_executionSiteRecoveryFinish - m_recoveryStartTime) / 1000.0);
        for (ClientInterface intf : getClientInterfaces()) {
            intf.mayActivateSnapshotDaemon();
        }
        consoleLog.info(
                "Node data recovery completed after " + delta + " seconds with " + megabytes +
                " megabytes transferred at a rate of " +
                megabytesPerSecond + " megabytes/sec");
        try {
            final ZooKeeper zk = m_messenger.getZK();
            boolean logRecoveryCompleted = false;
            if (getCommandLog().getClass().getName().equals("org.voltdb.CommandLogImpl")) {
                try {
                    zk.create(VoltZK.request_truncation_snapshot, null, Ids.OPEN_ACL_UNSAFE, CreateMode.PERSISTENT);
                } catch (KeeperException.NodeExistsException e) {}
            } else {
                logRecoveryCompleted = true;
            }
            if (logRecoveryCompleted) {
                m_recovering = false;
                consoleLog.info("Node recovery completed");
            }
        } catch (Exception e) {
            VoltDB.crashLocalVoltDB("Unable to log host recovery completion to ZK", true, e);
        }
        hostLog.info("Logging host recovery completion to ZK");
    }

    @Override
    public CommandLog getCommandLog() {
        return m_commandLog;
    }

    @Override
    public OperationMode getMode()
    {
        return m_mode;
    }

    @Override
    public void setMode(OperationMode mode)
    {
        if (m_mode != mode)
        {
            if (mode == OperationMode.PAUSED)
            {
                hostLog.info("Server is entering admin mode and pausing.");
            }
            else if (m_mode == OperationMode.PAUSED)
            {
                hostLog.info("Server is exiting admin mode and resuming operation.");
            }
        }
        m_mode = mode;
    }

    @Override
    public void setStartMode(OperationMode mode) {
        m_startMode = mode;
    }

    @Override
    public OperationMode getStartMode()
    {
        return m_startMode;
    }

    @Override
    public void setReplicationRole(ReplicationRole role)
    {
        if (role == ReplicationRole.NONE && m_config.m_replicationRole == ReplicationRole.REPLICA) {
            consoleLog.info("Promoting replication role from replica to master.");
        }
        m_config.m_replicationRole = role;
        for (ClientInterface ci : m_clientInterfaces) {
            ci.setReplicationRole(m_config.m_replicationRole);
        }
    }

    @Override
    public ReplicationRole getReplicationRole()
    {
        return m_config.m_replicationRole;
    }

    /**
     * Metadata is a JSON object
     */
    @Override
    public String getLocalMetadata() {
        return m_localMetadata;
    }

    @Override
    public void onRestoreCompletion(long txnId) {

        /*
         * Command log is already initialized if this is a rejoin
         */
        if ((m_commandLog != null) && (m_commandLog.needsInitialization())) {
            // Initialize command logger
            m_commandLog.init(m_catalogContext, txnId);
        }

        /*
         * Enable the initiator to send normal heartbeats and accept client
         * connections
         */
        for (SimpleDtxnInitiator dtxn : m_dtxns) {
            dtxn.setSendHeartbeats(true);
        }

        for (ClientInterface ci : m_clientInterfaces) {
            try {
                ci.startAcceptingConnections();
            } catch (IOException e) {
                hostLog.l7dlog(Level.FATAL,
                        LogKeys.host_VoltDB_ErrorStartAcceptingConnections.name(),
                        e);
                VoltDB.crashLocalVoltDB("Error starting client interface.", true, e);
            }
        }

        // Start listening on the DR ports
        prepareReplication();

        if (m_startMode != null) {
            m_mode = m_startMode;
        } else {
            // Shouldn't be here, but to be safe
            m_mode = OperationMode.RUNNING;
        }
        consoleLog.l7dlog( Level.INFO, LogKeys.host_VoltDB_ServerCompletedInitialization.name(), null);
    }

    @Override
    public SnapshotCompletionMonitor getSnapshotCompletionMonitor() {
        return m_snapshotCompletionMonitor;
    }

    @Override
    public synchronized void recoveryComplete() {
        m_recovering = false;
        consoleLog.info("Node recovery completed");
    }

    @Override
    public ScheduledFuture<?> scheduleWork(Runnable work,
            long initialDelay,
            long delay,
            TimeUnit unit) {
        if (delay > 0) {
            return m_periodicWorkThread.scheduleWithFixedDelay(work,
                    initialDelay, delay,
                    unit);
        } else {
            return m_periodicWorkThread.schedule(work, initialDelay, unit);
        }
    }

    @Override
    public ExecutorService getComputationService() {
        return m_computationService;
    }

    private void prepareReplication() {
        if (m_localSites != null && !m_localSites.isEmpty()) {
            // get any site and start the DR server, it's static
            ExecutionSite site = m_localSites.values().iterator().next();
            site.getPartitionDRGateway().start();
        }
    }

    @Override
    public void setReplicationActive(boolean active)
    {
        if (m_replicationActive != active) {
            m_replicationActive = active;
            if (m_localSites != null) {
                for (ExecutionSite s : m_localSites.values()) {
                    s.getPartitionDRGateway().setActive(active);
                }
            }
        }
    }

    @Override
    public boolean getReplicationActive()
    {
        return m_replicationActive;
    }

    @Override
    public void handleMailboxUpdate(Map<MailboxType, List<MailboxNodeContent>> mailboxes) {
        SiteTracker oldTracker = m_siteTracker;
        m_siteTracker = new SiteTracker(m_myHostId, mailboxes, oldTracker != null ? oldTracker.m_version + 1 : 0);

        if (m_validateConfiguredNumberOfPartitionsOnMailboxUpdate) {
            if (m_siteTracker.m_numberOfPartitions != m_configuredNumberOfPartitions) {
                VoltDB.crashGlobalVoltDB(
                        "Configured number of partitions " + m_configuredNumberOfPartitions +
                        " is not the same as the number of partitions present " + m_siteTracker.m_numberOfPartitions,
                        true, null);
            }
            if (m_siteTracker.m_numberOfPartitions != oldTracker.m_numberOfPartitions) {
                VoltDB.crashGlobalVoltDB(
                        "Configured number of partitions in new tracker" + m_siteTracker.m_numberOfPartitions +
                        " is not the same as the number of partitions present " + oldTracker.m_numberOfPartitions,
                        true, null);
            }
        }

        if (oldTracker != null) {
            /*
             * Handle node failures first, then node additions. It is NOT
             * guaranteed that if a node failure and a node addition happen
             * concurrently, they'll appear separately in two watch fires,
             * because the new tracker contains the most up-to-date view of the
             * mailboxes, which may contain both changes. Consequently, we have
             * to handle both cases here.
             */
            HashSet<Long> deltaRemoved = new HashSet<Long>(oldTracker.m_allSitesImmutable);
            deltaRemoved.removeAll(m_siteTracker.m_allSitesImmutable);
            if (!deltaRemoved.isEmpty()) {
                m_faultManager.reportFault(new SiteFailureFault(new ArrayList<Long>(deltaRemoved)));
            }

            HashSet<Long> deltaAdded = new HashSet<Long>(m_siteTracker.m_allSitesImmutable);
            deltaAdded.removeAll(oldTracker.m_allSitesImmutable);
            if (!deltaAdded.isEmpty()) {
                for (SimpleDtxnInitiator dtxn : m_dtxns)
                {
                    Set<Long> copy = new HashSet<Long>(m_siteTracker.m_allExecutionSitesImmutable);
                    copy.retainAll(deltaAdded);
                    dtxn.notifyExecutionSiteRejoin(new ArrayList<Long>(copy));
                }
                for (ExecutionSite es : getLocalSites().values()) {
                    es.notifySitesAdded(m_siteTracker);
                }

                if (ExportManager.instance() != null) {
                    //Notify the export manager the cluster topology has changed
                    ExportManager.instance().notifyOfClusterTopologyChange();
                }
            }
        }
    }

    @Override
    public SiteTracker getSiteTracker() {
        return m_siteTracker;
    }

    @Override
    public MailboxPublisher getMailboxPublisher() {
        return m_mailboxPublisher;
    }

    /**
     * Create default deployment.xml file in voltdbroot if the deployment path is null.
     *
     * @return path to default deployment file
     * @throws IOException
     */
    static String setupDefaultDeployment() throws IOException {

        // Since there's apparently no deployment to override the path to voltdbroot it should be
        // safe to assume it's under the working directory.
        // CatalogUtil.getVoltDbRoot() creates the voltdbroot directory as needed.
        File voltDbRoot = CatalogUtil.getVoltDbRoot(null);
        String pathToDeployment = voltDbRoot.getPath() + File.separator + "deployment.xml";
        File deploymentXMLFile = new File(pathToDeployment);

        hostLog.info("Generating default deployment file \"" + deploymentXMLFile.getAbsolutePath() + "\"");
        BufferedWriter bw = new BufferedWriter(new FileWriter(deploymentXMLFile));
        for (String line : defaultDeploymentXML) {
            bw.write(line);
            bw.newLine();
        }
        bw.flush();
        bw.close();

        return deploymentXMLFile.getAbsolutePath();
    }
}<|MERGE_RESOLUTION|>--- conflicted
+++ resolved
@@ -539,8 +539,6 @@
                 }
                 assert(runner.m_siteObj != null);
                 m_localSites.put(runner.m_siteId, runner.m_siteObj);
-<<<<<<< HEAD
-=======
             }
 
             /*
@@ -567,7 +565,6 @@
                 VoltDB.crashLocalVoltDB(e.getMessage(), true, e);
             } catch (ExecutionException e) {
                 VoltDB.crashLocalVoltDB(e.getMessage(), true, e);
->>>>>>> 4f6ca320
             }
 
             // Create the client interface
