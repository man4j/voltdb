--- conflicted
+++ resolved
@@ -36,15 +36,9 @@
 
     DRConsumerMpCoordinator getDRConsumerMpCoordinator();
 
-<<<<<<< HEAD
-    void queueStartCursors(byte clusterId, long clusterCreationId, List<String> clusterNodeInfo);
-    void startConsumerDispatcher(byte producerClusterId, List<String> clusterNodeInfo);
-
-=======
     void clusterUnrecoverable(byte clusterId, Throwable t);
 
     void queueStartCursors(byte clusterId, long clusterCreationId, List<String> clusterNodeInfo);
 
     void startConsumerDispatcher(byte producerClusterId, List<String> clusterNodeInfo);
->>>>>>> 38e8e381
 }