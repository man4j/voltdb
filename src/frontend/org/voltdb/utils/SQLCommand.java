--- conflicted
+++ resolved
@@ -71,13 +71,9 @@
     private static final Pattern Extract = Pattern.compile("'[^']*'", Pattern.MULTILINE);
     private static final Pattern AutoSplit = Pattern.compile("(\\s|((\\(\\s*)+))(select|insert|update|delete|truncate|exec|execute|explain|explainproc)\\s", Pattern.MULTILINE + Pattern.CASE_INSENSITIVE);
     private static final Pattern SetOp = Pattern.compile("(\\s|\\))\\s*(union|except|intersect)(\\s\\s*all)?((\\s*\\({0,1}\\s*)*)select", Pattern.MULTILINE + Pattern.CASE_INSENSITIVE);
-<<<<<<< HEAD
-    private static final Pattern Subquery = Pattern.compile("(\\s*)(from|in|exists)((\\s*\\(\\s*)*)select", Pattern.MULTILINE + Pattern.CASE_INSENSITIVE);
-=======
     private static final Pattern Subquery =
             Pattern.compile("(\\s*)(,|(?:\\s(?:from|in|exists|join)))((\\s*\\(\\s*)*)select",
                             Pattern.MULTILINE + Pattern.CASE_INSENSITIVE);
->>>>>>> 45124c16
     private static final Pattern AutoSplitParameters = Pattern.compile("[\\s,]+", Pattern.MULTILINE);
     /**
      * Matches a command followed by and SQL CRUD statement verb
