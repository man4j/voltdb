--- conflicted
+++ resolved
@@ -326,13 +326,10 @@
         return m_partitionId;
     }
 
-<<<<<<< HEAD
     public String getPartitionColumnName() {
         return m_partitionColumnName;
     }
 
-=======
->>>>>>> 335f8f59
     public final void writeAdvertisementTo(JSONStringer stringer) throws JSONException {
         stringer.key("adVersion").value(0);
         stringer.key("generation").value(m_generation);
