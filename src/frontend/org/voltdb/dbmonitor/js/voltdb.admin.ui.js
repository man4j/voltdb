--- conflicted
+++ resolved
@@ -537,14 +537,6 @@
 
     // Hides opened serverlist
     $(document).on('click', function (e) {
-<<<<<<< HEAD
-        if (!$(e.target).hasClass('adminIcons') && !$(e.target).hasClass('serverName')) {
-            if ($(e.target).closest("#serverConfigAdmin").length === 0) {
-                $("#serverConfigAdmin").hide();
-            }
-        }
-    });
-=======
        if (!$(e.target).hasClass('adminIcons') && !$(e.target).hasClass('serverName')) {
            if ($(e.target).closest("#serverConfigAdmin").length === 0) {
                $("#serverConfigAdmin").hide();
@@ -552,10 +544,6 @@
        }
    });
 
->>>>>>> cc02d9d3
-
-
-
     // Checkbox style
     $('input.snapshot').iCheck({
         checkboxClass: 'icheckbox_square-aero',
@@ -571,12 +559,7 @@
 
 (function (window) {
     var iVoltDbAdminConfig = (function () {
-<<<<<<< HEAD
-        this.isAdmin = true;
-=======
-
         this.isAdmin = false;
->>>>>>> cc02d9d3
         this.registeredElements = [];
         this.idleServers = [];
         this.runningServers = [];
