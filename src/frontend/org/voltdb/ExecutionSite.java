--- conflicted
+++ resolved
@@ -804,58 +804,8 @@
             final long timestamp,
             int configuredNumberOfPartitions)
     {
-<<<<<<< HEAD
-        String hostname = CoreUtils.getHostnameOrAddress();
-
-        ExecutionEngine eeTemp = null;
-        try {
-            if (target == BackendTarget.NATIVE_EE_JNI) {
-                eeTemp =
-                    new ExecutionEngineJNI(
-                        m_context.cluster.getRelativeIndex(),
-                        getSiteId(),
-                        m_tracker.getPartitionForSite(getSiteId()),
-                        SiteTracker.getHostForSite(getSiteId()),
-                        hostname,
-                        m_context.cluster.getDeployment().get("deployment").
-                        getSystemsettings().get("systemsettings").getMaxtemptablesize(),
-                        TheHashinator.getConfiguredHashinatorType(),
-                        TheHashinator.getConfigureBytes(configuredNumberOfPartitions));
-                eeTemp.loadCatalog( timestamp, serializedCatalog);
-                lastTickTime = EstTime.currentTimeMillis();
-                eeTemp.tick( lastTickTime, txnId);
-            }
-            else {
-                // set up the EE over IPC
-                eeTemp =
-                    new ExecutionEngineIPC(
-                            m_context.cluster.getRelativeIndex(),
-                            getSiteId(),
-                            m_tracker.getPartitionForSite(getSiteId()),
-                            SiteTracker.getHostForSite(getSiteId()),
-                            hostname,
-                            m_context.cluster.getDeployment().get("deployment").
-                            getSystemsettings().get("systemsettings").getMaxtemptablesize(),
-                            target,
-                            VoltDB.instance().getConfig().m_ipcPort,
-                            TheHashinator.getConfiguredHashinatorType(),
-                            TheHashinator.getConfigureBytes(configuredNumberOfPartitions));
-                eeTemp.loadCatalog( timestamp, serializedCatalog);
-                lastTickTime = EstTime.currentTimeMillis();
-                eeTemp.tick( lastTickTime, 0);
-            }
-        }
-        // just print error info an bail if we run into an error here
-        catch (final Exception ex) {
-            hostLog.l7dlog( Level.FATAL, LogKeys.host_ExecutionSite_FailedConstruction.name(),
-                            new Object[] { getSiteId(), siteIndex }, ex);
-            VoltDB.crashLocalVoltDB(ex.getMessage(), true, ex);
-        }
-        return eeTemp;
-=======
         // ExecutionSite is dead code!
         return null;
->>>>>>> f67bd4c3
     }
 
     public boolean updateClusterState() {
