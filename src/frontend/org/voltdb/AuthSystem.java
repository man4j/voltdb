--- conflicted
+++ resolved
@@ -23,15 +23,14 @@
 import java.util.HashMap;
 import java.util.HashSet;
 
+import org.mindrot.BCrypt;
+import org.voltcore.logging.Level;
+import org.voltcore.logging.VoltLogger;
 import org.voltdb.catalog.Connector;
 import org.voltdb.catalog.Database;
 import org.voltdb.catalog.Procedure;
-import org.voltcore.logging.Level;
-import org.voltcore.logging.VoltLogger;
 import org.voltdb.utils.Encoder;
 import org.voltdb.utils.LogKeys;
-
-import org.mindrot.BCrypt;
 
 
 /**
@@ -437,21 +436,11 @@
         }
     }
 
-<<<<<<< HEAD
-    private final AuthUser m_authDisabledUser = new AuthUser(null, null, null, false, false) {
+    private final AuthUser m_authDisabledUser = new AuthUser(null, null, null, false, false, false) {
         @Override
         public boolean hasPermission(Procedure proc) {
             return true;
         }
-=======
-    AuthUser getUser(String name) {
-        if (!m_enabled) {
-            return new AuthUser(null, null, null, false, false, false) {
-                @Override
-                public boolean hasPermission(Procedure proc) {
-                    return true;
-                }
->>>>>>> 194897d0
 
         @Override
         public boolean hasAdhocPermission() {
@@ -463,7 +452,11 @@
             return true;
         }
 
-<<<<<<< HEAD
+        @Override
+        public boolean hasDefaultProcPermission() {
+            return true;
+        }
+
         @Override
         public boolean authorizeConnector(String connectorName) {
             return true;
@@ -473,18 +466,6 @@
     AuthUser getUser(String name) {
         if (!m_enabled) {
             return m_authDisabledUser;
-=======
-                @Override
-                public boolean hasDefaultProcPermission() {
-                    return true;
-                }
-
-                @Override
-                public boolean authorizeConnector(String connectorName) {
-                    return true;
-                }
-            };
->>>>>>> 194897d0
         }
         return m_users.get(name);
     }
