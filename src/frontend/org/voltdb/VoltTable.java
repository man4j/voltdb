--- conflicted
+++ resolved
@@ -1412,36 +1412,17 @@
         String pad = ""; // no pad before first column header.
         for (int i = 0; i < columnCount; i++) {
             padding[i] += 1;
-<<<<<<< HEAD
-            fmt[i] = "%1$"
-                    + ((this.getColumnType(i) == VoltType.STRING
-                            || this.getColumnType(i) == VoltType.TIMESTAMP
-                            || this.getColumnType(i) == VoltType.VARBINARY
-                            || this.getColumnType(i) == VoltType.GEOGRAPHY_POINT) ? "-" : "")
-                    + padding[i] + "s";
-        }
-
-        // Create the column headers
-        for (int i = 0; i < columnCount; i++) {
-            sb.append(String.format("%1$-" + padding[i] + "s",
-                    this.getColumnName(i)));
-            if (i < columnCount - 1) {
-                sb.append(" ");
-            }
-=======
             // Determine the formatting string for each column
             VoltType colType = getColumnType(i);
-            String justification = (colType == VoltType.STRING ||
-                    colType == VoltType.TIMESTAMP ||
-                    colType == VoltType.VARBINARY) ? "-" : "";
+            String justification = (colType.isVariableLength() ||
+                    colType == VoltType.TIMESTAMP) ? "-" : "";
             fmt[i] = "%1$" + justification + padding[i] + "s";
 
             // Serialize the column headers
             sb.append(pad).append(String.format("%1$-" + padding[i] + "s",
                     getColumnName(i)));
             pad = " ";
->>>>>>> 3b7dbc90
-        }
+            }
         sb.append("\n");
 
         // Serialize the separator between the column headers and the rows of data
@@ -1471,19 +1452,19 @@
                 }
                 else {
                     if (colType == VoltType.VARBINARY) {
-                        valueStr = Encoder.hexEncode((byte[]) value);
+                    valueStr = Encoder.hexEncode((byte[]) value);
                         // crop long varbinaries
                         if (valueStr.length() > MAX_PRINTABLE_CHARS) {
                             valueStr = valueStr.substring(0, MAX_PRINTABLE_CHARS - ELLIPSIS.length()) + ELLIPSIS;
-                        }
-                    }
-                    else {
-                        valueStr = value.toString();
-                    }
+                }
+                    }
+                else {
+                    valueStr = value.toString();
+                }
                 }
                 sb.append(pad).append(String.format(fmt[i], valueStr));
                 pad = " ";
-            }
+                }
             sb.append("\n");
         }
 
