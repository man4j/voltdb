#!/usr/bin/env python
import os, sys, commands, string
from buildtools import *

# usage:
# The following all work as you might expect:
# python build.py
# ./build.py debug
# python build.py release
# python build.py test
# ./build.py clean
# ./build.py release clean
# python build.py release test

# The command line args can include a build level: release or debug
#  the default is debug
# The command line args can include an action: build, clean or test
#  the default is build
# The order doesn't matter
# Including multiple levels or actions is a bad idea

###############################################################################
# INITIALIZE BUILD CONTEXT
#  - Detect Platform
#  - Parse Target and Level from Command Line
###############################################################################

###############################################################################
# CTX is an instance of BuildContext, which is declared in buildtools.py
# BuildContext contains vars that determine how the makefile will be built
#  and how the build will go down. It also checks the platform and parses
#  command line args to determine target and build level.
###############################################################################
CTX = BuildContext(sys.argv)

###############################################################################
# SET GLOBAL CONTEXT VARIABLES FOR BUILDING
###############################################################################

# these are the base compile options that get added to every compile step
# this does not include header/lib search paths or specific flags for
#  specific targets
CTX.CPPFLAGS += """-Wall -Wextra -Werror -Woverloaded-virtual
            -Wpointer-arith -Wcast-qual -Wwrite-strings
            -Winit-self -Wno-sign-compare -Wno-unused-parameter
            -D__STDC_CONSTANT_MACROS -D__STDC_LIMIT_MACROS -DNOCLOCK
            -fno-omit-frame-pointer
            -fvisibility=default
            -DBOOST_SP_DISABLE_THREADS -DBOOST_DISABLE_THREADS -DBOOST_ALL_NO_LIB"""

# clang doesn't seem to want this
if CTX.compilerName() == 'gcc':
    CTX.CPPFLAGS += " -pthread"
    CTX.LDFLAGS += " -rdynamic"
    if (CTX.compilerMajorVersion() >= 4):
        CTX.CPPFLAGS += " -Wno-deprecated-declarations  -Wno-unknown-pragmas"
	if (CTX.compilerMinorVersion() == 6):
	    CTX.CPPFLAGS += " -Wno-unused-but-set-variable"
	if (CTX.compilerMinorVersion() == 9):
            CTX.CPPFLAGS += " -Wno-float-conversion -Wno-unused-but-set-variable -Wno-unused-local-typedefs"
        elif (CTX.compilerMinorVersion() == 8):
	    CTX.CPPFLAGS += " -Wno-conversion -Wno-unused-but-set-variable -Wno-unused-local-typedefs"

if (CTX.compilerName() == 'clang') and (CTX.compilerMajorVersion() == 3 and CTX.compilerMinorVersion() >= 4):
    CTX.CPPFLAGS += " -Wno-varargs"

if (CTX.compilerName() == 'clang') and (CTX.compilerMajorVersion() == 7):
    CTX.CPPFLAGS += " -Wno-unused-local-typedefs -Wno-absolute-value"

if (CTX.compilerName() != 'gcc') or (CTX.compilerMajorVersion() == 4 and CTX.compilerMinorVersion() >= 3) or (CTX.compilerMajorVersion() == 5):
    CTX.CPPFLAGS += " -Wno-ignored-qualifiers -fno-strict-aliasing"


if CTX.PROFILE:
    CTX.CPPFLAGS += " -fvisibility=default -DPROFILE_ENABLED"

<<<<<<< HEAD
# Set the compiler version and C++ standard flag.
# GCC before 4.3 is too old.
# GCC 4.4 up to but not including 4.7 use -std=c++0x
# GCC 4.7 and later use -std=c++11
# Clang uses -std=c++11
# This should match the calculation in CMakeLists.txt
if CTX.compilerName() == 'gcc':
    if (CTX.compilerMajorVersion() < 4) or (CTX.compilerMajorVersion() == 4) and (CTX.compilerMinorVersion() < 4):
	print("GCC Version %d.%d.%d is too old\n"
	       % (CTX.compilerMajorVersion(), CTX.compilerMinorVersion(), CTX.compilerPatchLevel()));
	sys.exit(-1);
    if 4 <= CTX.compilerMinorVersion() <= 6:
	CTX.CXX_VERSION_FLAG = "--std=c++0x"
	print("Building with C++ 0x\n")
    else:
	CTX.CXX_VERSION_FLAG ="--std=c++11"
	print("Building with C++11")
elif CTX.compilerName() == 'clang':
    CTX.CXX_VERSION_FLAG="--std=c++11"
CTX.CPPFLAGS += " " + CTX.CXX_VERSION_FLAG

# linker flags
CTX.LDFLAGS += """ -g3 """
CTX.LASTLDFLAGS = """ -ldl """
CTX.LASTIPCLDFLAGS = """ """

=======
>>>>>>> 1f8aaa8a
if CTX.COVERAGE:
    CTX.LDFLAGS += " -ftest-coverage -fprofile-arcs"

# for the google perftools profiler and the recommended stack unwinder
# which you must have separately built and installed. Take some guesses
# at the library location (/usr/local/lib).
if CTX.PROFILE:
    CTX.LDFLAGS = """  -L/usr/local/lib -g3 -lprofiler -lunwind"""
    # consider setting CTX.LASTLDFLAGS to " " rather than -ldl if that option really is unwanted.

# this is where the build will look for header files
# - the test source will also automatically look in the test root dir
CTX.SRC_INCLUDE_DIRS += ['src/ee' ]
CTX.SYSTEM_DIRS = ['third_party/cpp']

# don't worry about checking for changes in header files in the following
#  directories
CTX.IGNORE_SYS_PREFIXES = ['/usr/include', '/usr/lib', 'third_party']

# where to find the source
CTX.INPUT_PREFIX = "src/ee/"

# where to find the source
CTX.THIRD_PARTY_INPUT_PREFIX = "third_party/cpp"

# where to find the tests
CTX.TEST_PREFIX = "tests/ee/"

# linker flags
CTX.LDFLAGS += """ -g3"""
CTX.LASTLDFLAGS += """ -lpcre2-8 """
CTX.LASTIPCLDFLAGS = """ -ldl """

###############################################################################
# SET RELEASE LEVEL CONTEXT
###############################################################################
if "VOLT_LOG_LEVEL" in os.environ:
    LOG_LEVEL = os.environ["VOLT_LOG_LEVEL"]
else:
    LOG_LEVEL = "500"

if CTX.LEVEL == "MEMCHECK":
    CTX.CPPFLAGS += " -g3 -DDEBUG -DMEMCHECK -DVOLT_LOG_LEVEL=%s" % LOG_LEVEL
    CTX.OUTPUT_PREFIX = "obj/memcheck"

if CTX.LEVEL == "DEBUG":
    CTX.CPPFLAGS += " -g3 -DDEBUG -DVOLT_LOG_LEVEL=%s" % LOG_LEVEL
    CTX.OUTPUT_PREFIX = "obj/debug"

if CTX.LEVEL == "RELEASE":
    CTX.CPPFLAGS += " -g3 -O3 -mmmx -msse -msse2 -msse3 -DNDEBUG -DVOLT_LOG_LEVEL=%s" % LOG_LEVEL
    CTX.OUTPUT_PREFIX = "obj/release"

# build in parallel directory instead of subdir so that relative paths work
if CTX.COVERAGE:
    CTX.CPPFLAGS += " -ftest-coverage -fprofile-arcs"
    CTX.OUTPUT_PREFIX += "-coverage"

CTX.OUTPUT_PREFIX += "/"

###############################################################################
# HANDLE PLATFORM SPECIFIC STUFF
###############################################################################

# Defaults Section
CTX.JNIEXT = "so"
CTX.JNILIBFLAGS += " -shared"
CTX.SOFLAGS += " -shared"
CTX.SOEXT = "so"
out = Popen('java -cp tools/ SystemPropertyPrinter java.library.path'.split(),
            stdout = PIPE).communicate()[0]
libpaths = ' '.join( '-L' + path for path in out.strip().split(':') if path != '' and path != '/usr/lib' )
CTX.JNIBINFLAGS += " " + libpaths
CTX.JNIBINFLAGS += " -ljava -ljvm -lverify"

if CTX.PLATFORM == "Darwin":
    CTX.CPPFLAGS += " -DMACOSX -arch x86_64"
    CTX.JNIEXT = "jnilib"
    CTX.JNILIBFLAGS = " -bundle"
    CTX.JNIBINFLAGS = " -framework JavaVM,1.7"
    CTX.SOFLAGS += "-dynamiclib -undefined dynamic_lookup -single_module"
    CTX.SOEXT = "dylib"
    CTX.JNIFLAGS = "-framework JavaVM,1.7"

if CTX.PLATFORM == "Linux":
    CTX.CPPFLAGS += " -Wno-attributes -Wcast-align -DLINUX -fpic"
    CTX.NMFLAGS += " --demangle"

###############################################################################
# SPECIFY SOURCE FILE INPUT
###############################################################################

# the input is a map from directory name to a list of whitespace
# separated source files (cpp only for now).  Preferred ordering is
# one file per line, indented one space, in alphabetical order.

CTX.INPUT[''] = """
 voltdbjni.cpp
"""

CTX.INPUT['catalog'] = """
 catalog.cpp
 catalogtype.cpp
 cluster.cpp
 column.cpp
 columnref.cpp
 connector.cpp
 connectortableinfo.cpp
 connectorproperty.cpp
 constraint.cpp
 constraintref.cpp
 database.cpp
 index.cpp
 indexref.cpp
 materializedviewinfo.cpp
 planfragment.cpp
 statement.cpp
 table.cpp
"""

CTX.INPUT['structures'] = """
 ContiguousAllocator.cpp
"""

CTX.INPUT['common'] = """
 FatalException.cpp
 ThreadLocalPool.cpp
 SegvException.cpp
 SerializableEEException.cpp
 SQLException.cpp
 InterruptException.cpp
 StringRef.cpp
 tabletuple.cpp
 TupleSchema.cpp
 types.cpp
 UndoLog.cpp
 NValue.cpp
 RecoveryProtoMessage.cpp
 RecoveryProtoMessageBuilder.cpp
 DefaultTupleSerializer.cpp
 FullTupleSerializer.cpp
 executorcontext.cpp
 serializeio.cpp
 StreamPredicateList.cpp
 Topend.cpp
 TupleOutputStream.cpp
 TupleOutputStreamProcessor.cpp
 MiscUtil.cpp
 debuglog.cpp
"""

CTX.INPUT['execution'] = """
 FragmentManager.cpp
 JNITopend.cpp
 VoltDBEngine.cpp
 ExecutorVector.cpp
"""

CTX.INPUT['executors'] = """
 OptimizedProjector.cpp
 abstractexecutor.cpp
 aggregateexecutor.cpp
 deleteexecutor.cpp
 executorutil.cpp
 indexcountexecutor.cpp
 indexscanexecutor.cpp
 insertexecutor.cpp
 limitexecutor.cpp
 materializedscanexecutor.cpp
 materializeexecutor.cpp
 mergereceiveexecutor.cpp
 nestloopexecutor.cpp
 nestloopindexexecutor.cpp
 orderbyexecutor.cpp
 projectionexecutor.cpp
 receiveexecutor.cpp
 sendexecutor.cpp
 seqscanexecutor.cpp
 tablecountexecutor.cpp
 tuplescanexecutor.cpp
 unionexecutor.cpp
 updateexecutor.cpp
"""

CTX.INPUT['expressions'] = """
 abstractexpression.cpp
 expressionutil.cpp
 functionexpression.cpp
 geofunctions.cpp
 operatorexpression.cpp
 parametervalueexpression.cpp
 scalarvalueexpression.cpp
 subqueryexpression.cpp
 tupleaddressexpression.cpp
 vectorexpression.cpp
"""

CTX.INPUT['plannodes'] = """
 abstractjoinnode.cpp
 abstractoperationnode.cpp
 abstractplannode.cpp
 abstractreceivenode.cpp
 abstractscannode.cpp
 aggregatenode.cpp
 deletenode.cpp
 indexscannode.cpp
 indexcountnode.cpp
 tablecountnode.cpp
 insertnode.cpp
 limitnode.cpp
 materializenode.cpp
 materializedscanplannode.cpp
 mergereceivenode.cpp
 nestloopindexnode.cpp
 nestloopnode.cpp
 orderbynode.cpp
 plannodefragment.cpp
 plannodeutil.cpp
 projectionnode.cpp
 receivenode.cpp
 SchemaColumn.cpp
 sendnode.cpp
 seqscannode.cpp
 tuplescannode.cpp
 unionnode.cpp
 updatenode.cpp
"""

CTX.INPUT['indexes'] = """
 tableindex.cpp
 tableindexfactory.cpp
 IndexStats.cpp
"""

CTX.INPUT['storage'] = """
 constraintutil.cpp
 CopyOnWriteContext.cpp
 ElasticContext.cpp
 CopyOnWriteIterator.cpp
 ConstraintFailureException.cpp
 TableStreamer.cpp
 ElasticScanner.cpp
 MaterializedViewMetadata.cpp
 persistenttable.cpp
 PersistentTableStats.cpp
 StreamedTableStats.cpp
 streamedtable.cpp
 table.cpp
 TableCatalogDelegate.cpp
 tablefactory.cpp
 TableStats.cpp
 tableutil.cpp
 temptable.cpp
 TempTableLimits.cpp
 TupleStreamBase.cpp
 ExportTupleStream.cpp
 DRTupleStream.cpp
 BinaryLogSink.cpp
 RecoveryContext.cpp
 TupleBlock.cpp
 TableStreamerContext.cpp
 ElasticIndex.cpp
 ElasticIndexReadContext.cpp
"""

CTX.INPUT['stats'] = """
 StatsAgent.cpp
 StatsSource.cpp
"""

CTX.INPUT['logging'] = """
 JNILogProxy.cpp
 LogManager.cpp
"""

# specify the third party input

CTX.THIRD_PARTY_INPUT['jsoncpp'] = """
 jsoncpp.cpp
"""

CTX.THIRD_PARTY_INPUT['crc'] = """
 crc32c.cc
 crc32ctables.cc
"""

CTX.THIRD_PARTY_INPUT['murmur3'] = """
 MurmurHash3.cpp
"""

CTX.THIRD_PARTY_INPUT['sha1'] = """
 sha1.cpp
"""

###############################################################################
# Some special handling for S2.
###############################################################################
CTX.S2GEO_LIBS += "-ls2geo -lcrypto"
CTX.LASTLDFLAGS += CTX.S2GEO_LIBS

###############################################################################
# Some special handling for OpenSSL
###############################################################################
CTX.OPENSSL_VERSION="1.0.2d"

###############################################################################
# SPECIFY THE TESTS
###############################################################################

whichtests = os.getenv("EETESTSUITE")
if whichtests == None:
    whichtests = "${eetestsuite}"

# input format similar to source, but the executable name is listed
if whichtests ==  "${eetestsuite}":
    CTX.TESTS['.'] = """
     harness_test
    """

if whichtests in ("${eetestsuite}", "catalog"):
    CTX.TESTS['catalog'] = """
    catalog_test
    """

if whichtests in ("${eetestsuite}", "logging"):
    CTX.TESTS['logging'] = """
    logging_test
    """

if whichtests in ("${eetestsuite}", "common"):
    CTX.TESTS['common'] = """
     debuglog_test
     elastic_hashinator_test
     nvalue_test
     pool_test
     serializeio_test
     tabletuple_test
     tupleschema_test
     undolog_test
     valuearray_test
    """

if whichtests in ("${eetestsuite}", "execution"):
    CTX.TESTS['execution'] = """
     add_drop_table
     engine_test
     FragmentManagerTest
    """
if whichtests in ("${eetestsuite}", "executors"):
    CTX.TESTS['executors'] = """
    OptimizedProjectorTest
    MergeReceiveExecutorTest
    """


if whichtests in ("${eetestsuite}", "expressions"):
    CTX.TESTS['expressions'] = """
     expression_test
     function_test
    """

if whichtests in ("${eetestsuite}", "indexes"):
    CTX.TESTS['indexes'] = """
     index_key_test
     index_scripted_test
     index_test
     compacting_hash_index
     CompactingTreeMultiIndexTest
    """

if whichtests in ("${eetestsuite}", "storage"):
    CTX.TESTS['storage'] = """
     CompactionTest
     CopyOnWriteTest
     DRBinaryLog_test
     DRTupleStream_test
     ExportTupleStream_test
     PersistentTableMemStatsTest
     StreamedTable_test
     TempTableLimitsTest
     constraint_test
     filter_test
     persistent_table_log_test
     persistenttable_test
     serialize_test
     table_and_indexes_test
     table_test
     tabletuple_export_test
    """

if whichtests in ("${eetestsuite}", "structures"):
    CTX.TESTS['structures'] = """
     CompactingMapTest
     CompactingMapIndexCountTest
     CompactingHashTest
     CompactingPoolTest
     CompactingMapBenchmark
    """

if whichtests in ("${eetestsuite}", "plannodes"):
    CTX.TESTS['plannodes'] = """
     PlanNodeFragmentTest
    """

###############################################################################
#
# Print some configuration information.  This is useful for debugging.
#
###############################################################################
print("Compiler: %s %d.%d.%d" % (CTX.compilerName(), CTX.compilerMajorVersion(), CTX.compilerMinorVersion(), CTX.compilerPatchLevel()))
<<<<<<< HEAD
print("OpenSSL: version %s, config %s\n" % (CTX.getOpenSSLVersion(), CTX.getOpenSSLToken()))
=======
>>>>>>> 1f8aaa8a

###############################################################################
# BUILD THE MAKEFILE
###############################################################################

# this function (in buildtools.py) generates the makefile
# it's currently a bit ugly but it'll get cleaned up soon
if not os.environ.get('EESKIPBUILDMAKEFILE'):
    print "build.py: Making the makefile"
    buildMakefile(CTX)

if os.environ.get('EEONLYBUILDMAKEFILE'):
    sys.exit()

###############################################################################
# RUN THE MAKEFILE
###############################################################################
numHardwareThreads = 4
if CTX.PLATFORM == "Darwin":
    numHardwareThreads = 0
    output = commands.getstatusoutput("sysctl hw.ncpu")
    numHardwareThreads = int(string.strip(string.split(output[1])[1]))
elif CTX.PLATFORM == "Linux":
    numHardwareThreads = 0
    for line in open('/proc/cpuinfo').readlines():
        name_value = map(string.strip, string.split(line, ':', 1))
        if len(name_value) != 2:
            continue
        name,value = name_value
        if name == "processor":
            numHardwareThreads = numHardwareThreads + 1

retval = os.system("make --directory=%s -j%d" % (CTX.OUTPUT_PREFIX, numHardwareThreads))
if retval != 0:
    sys.exit(-1)

###############################################################################
# RUN THE TESTS IF ASKED TO
###############################################################################

retval = 0
if CTX.TARGET == "TEST":
    retval = runTests(CTX)
elif CTX.TARGET == "VOLTDBIPC":
    retval = buildIPC(CTX)

if retval != 0:
    sys.exit(-1)<|MERGE_RESOLUTION|>--- conflicted
+++ resolved
@@ -74,7 +74,6 @@
 if CTX.PROFILE:
     CTX.CPPFLAGS += " -fvisibility=default -DPROFILE_ENABLED"
 
-<<<<<<< HEAD
 # Set the compiler version and C++ standard flag.
 # GCC before 4.3 is too old.
 # GCC 4.4 up to but not including 4.7 use -std=c++0x
@@ -96,13 +95,6 @@
     CTX.CXX_VERSION_FLAG="--std=c++11"
 CTX.CPPFLAGS += " " + CTX.CXX_VERSION_FLAG
 
-# linker flags
-CTX.LDFLAGS += """ -g3 """
-CTX.LASTLDFLAGS = """ -ldl """
-CTX.LASTIPCLDFLAGS = """ """
-
-=======
->>>>>>> 1f8aaa8a
 if CTX.COVERAGE:
     CTX.LDFLAGS += " -ftest-coverage -fprofile-arcs"
 
@@ -513,10 +505,7 @@
 #
 ###############################################################################
 print("Compiler: %s %d.%d.%d" % (CTX.compilerName(), CTX.compilerMajorVersion(), CTX.compilerMinorVersion(), CTX.compilerPatchLevel()))
-<<<<<<< HEAD
 print("OpenSSL: version %s, config %s\n" % (CTX.getOpenSSLVersion(), CTX.getOpenSSLToken()))
-=======
->>>>>>> 1f8aaa8a
 
 ###############################################################################
 # BUILD THE MAKEFILE
