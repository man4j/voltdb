#!/usr/bin/env python
import os, sys, commands, string
from buildtools import *

# usage:
# The following all work as you might expect:
# python build.py
# ./build.py debug
# python build.py release
# python build.py test
# ./build.py clean
# ./build.py release clean
# python build.py release test

# The command line args can include a build level: release or debug
#  the default is debug
# The command line args can include an action: build, clean or test
#  the default is build
# The order doesn't matter
# Including multiple levels or actions is a bad idea

###############################################################################
# INITIALIZE BUILD CONTEXT
#  - Detect Platform
#  - Parse Target and Level from Command Line
###############################################################################

CTX = BuildContext(sys.argv)

# CTX is an instance of BuildContext, which is declared in buildtools.py
# BuildContext contains vars that determine how the makefile will be built
#  and how the build will go down. It also checks the platform and parses
#  command line args to determine target and build level.

# print("Compiler: %s %d.%d.%d" % (CTX.compilerName(), CTX.compilerMajorVersion(), CTX.compilerMinorVersion(), CTX.compilerPatchLevel()))
###############################################################################
# SET GLOBAL CONTEXT VARIABLES FOR BUILDING
###############################################################################

# these are the base compile options that get added to every compile step
# this does not include header/lib search paths or specific flags for
#  specific targets
CTX.CPPFLAGS += """-Wall -Wextra -Werror -Woverloaded-virtual
            -Wpointer-arith -Wcast-qual -Wwrite-strings
            -Winit-self -Wno-sign-compare -Wno-unused-parameter
            -D__STDC_CONSTANT_MACROS -D__STDC_LIMIT_MACROS -DNOCLOCK
            -fno-omit-frame-pointer
            -fvisibility=default
            -DBOOST_SP_DISABLE_THREADS -DBOOST_DISABLE_THREADS -DBOOST_ALL_NO_LIB"""

# clang doesn't seem to want this
if CTX.compilerName() == 'gcc':
    CTX.CPPFLAGS += " -pthread"
    CTX.LDFLAGS += " -rdynamic"
    if (CTX.compilerMajorVersion() >= 4):
        CTX.CPPFLAGS += " -Wno-deprecated-declarations  -Wno-unknown-pragmas"
<<<<<<< HEAD
	if (CTX.compilerMinorVersion() == 6):
	    CTX.CPPFLAGS += " -Wno-unused-but-set-variable"
=======
>>>>>>> c8846984
	if (CTX.compilerMinorVersion() == 9):
            CTX.CPPFLAGS += " -Wno-float-conversion -Wno-unused-but-set-variable -Wno-unused-local-typedefs"
        elif (CTX.compilerMinorVersion() == 8):
	    CTX.CPPFLAGS += " -Wno-conversion -Wno-unused-but-set-variable -Wno-unused-local-typedefs"

if (CTX.compilerName() == 'clang') and (CTX.compilerMajorVersion() == 3 and CTX.compilerMinorVersion() >= 4):
    CTX.CPPFLAGS += " -Wno-varargs"

if (CTX.compilerName() == 'clang') and (CTX.compilerMajorVersion() == 7):
    CTX.CPPFLAGS += " -Wno-unused-local-typedefs -Wno-absolute-value"

if (CTX.compilerName() != 'gcc') or (CTX.compilerMajorVersion() == 4 and CTX.compilerMinorVersion() >= 3):
    CTX.CPPFLAGS += " -Wno-ignored-qualifiers -fno-strict-aliasing"


if CTX.PROFILE:
    CTX.CPPFLAGS += " -fvisibility=default -DPROFILE_ENABLED"

# Set the compiler version and C++ standard flag.
# GCC before 4.3 is too old.
# GCC 4.4 up to but not including 4.7 use -std=c++0x
# GCC 4.7 and later use -std=c++11
# Clang uses -std=c++11
# This should match the calculation in CMakeLists.txt
if CTX.compilerName() == 'gcc':
    if (CTX.compilerMajorVersion() < 4) or (CTX.compilerMajorVersion() == 4) and (CTX.compilerMinorVersion() < 4):
	print("GCC Version %d.%d.%d is too old\n" 
	       % (CTX.compilerMajorVersion(), CTX.compilerMinorVersion(), CTX.compilerPatchLevel())); 
	sys.exit(-1);
    if 4 <= CTX.compilerMinorVersion() <= 6:
	CTX.CXX_VERSION_FLAG = "--std=c++0x"
	print("Building with C++ 0x\n")
    else:
	CTX.CXX_VERSION_FLAG ="--std=c++11"
	print("Building with C++11")
elif CTX.compilerName() == 'clang':
    CTX.CXX_VERSION_FLAG="--std=c++11"
CTX.CPPFLAGS += " " + CTX.CXX_VERSION_FLAG

# linker flags
<<<<<<< HEAD
CTX.LDFLAGS += """ -g3 """
CTX.LASTLDFLAGS = """ -ldl """
CTX.LASTIPCLDFLAGS = """ """
=======
CTX.LDFLAGS += """ -g3"""
CTX.LASTLDFLAGS = """ """
CTX.LASTIPCLDFLAGS = """ -ldl """
>>>>>>> c8846984

if CTX.COVERAGE:
    CTX.LDFLAGS += " -ftest-coverage -fprofile-arcs"

# for the google perftools profiler and the recommended stack unwinder
# which you must have separately built and installed. Take some guesses
# at the library location (/usr/local/lib).
if CTX.PROFILE:
    CTX.LDFLAGS = """  -L/usr/local/lib -g3 -lprofiler -lunwind"""
    # consider setting CTX.LASTLDFLAGS to " " rather than -ldl if that option really is unwanted.

# this is where the build will look for header files
# - the test source will also automatically look in the test root dir
CTX.SRC_INCLUDE_DIRS += ['src/ee' ]
CTX.SYSTEM_DIRS = ['third_party/cpp']

# don't worry about checking for changes in header files in the following
#  directories
CTX.IGNORE_SYS_PREFIXES = ['/usr/include', '/usr/lib', 'third_party']

# where to find the source
CTX.INPUT_PREFIX = "src/ee/"

# where to find the source
CTX.THIRD_PARTY_INPUT_PREFIX = "third_party/cpp/"

# where to find the tests
CTX.TEST_PREFIX = "tests/ee/"

###############################################################################
# SET RELEASE LEVEL CONTEXT
###############################################################################
if "VOLT_LOG_LEVEL" in os.environ:
    LOG_LEVEL = os.environ["VOLT_LOG_LEVEL"]
else:
    LOG_LEVEL = "500"

if CTX.LEVEL == "MEMCHECK":
    CTX.CPPFLAGS += " -g3 -DDEBUG -DMEMCHECK -DVOLT_LOG_LEVEL=%s" % LOG_LEVEL
    CTX.OUTPUT_PREFIX = "obj/memcheck"

if CTX.LEVEL == "DEBUG":
    CTX.CPPFLAGS += " -g3 -DDEBUG -DVOLT_LOG_LEVEL=%s" % LOG_LEVEL
    CTX.OUTPUT_PREFIX = "obj/debug"

if CTX.LEVEL == "RELEASE":
    CTX.CPPFLAGS += " -g3 -O3 -mmmx -msse -msse2 -msse3 -DNDEBUG -DVOLT_LOG_LEVEL=%s" % LOG_LEVEL
    CTX.OUTPUT_PREFIX = "obj/release"

# build in parallel directory instead of subdir so that relative paths work
if CTX.COVERAGE:
    CTX.CPPFLAGS += " -ftest-coverage -fprofile-arcs"
    CTX.OUTPUT_PREFIX += "-coverage"

CTX.OUTPUT_PREFIX += "/"

###############################################################################
# HANDLE PLATFORM SPECIFIC STUFF
###############################################################################

# Defaults Section
CTX.JNIEXT = "so"
CTX.JNILIBFLAGS += " -shared"
CTX.SOFLAGS += " -shared"
CTX.SOEXT = "so"
out = Popen('java -cp tools/ SystemPropertyPrinter java.library.path'.split(),
            stdout = PIPE).communicate()[0]
libpaths = ' '.join( '-L' + path for path in out.strip().split(':') if path != '' and path != '/usr/lib' )
CTX.JNIBINFLAGS += " " + libpaths
CTX.JNIBINFLAGS += " -ljava -ljvm -lverify"

if CTX.PLATFORM == "Darwin":
    CTX.CPPFLAGS += " -DMACOSX -arch x86_64"
    CTX.JNIEXT = "jnilib"
    CTX.JNILIBFLAGS = " -bundle"
    CTX.JNIBINFLAGS = " -framework JavaVM,1.7"
    CTX.SOFLAGS += "-dynamiclib -undefined dynamic_lookup -single_module"
    CTX.SOEXT = "dylib"
    CTX.JNIFLAGS = "-framework JavaVM,1.7"

if CTX.PLATFORM == "Linux":
    CTX.CPPFLAGS += " -Wno-attributes -Wcast-align -DLINUX -fpic"
    CTX.NMFLAGS += " --demangle"

###############################################################################
# SPECIFY SOURCE FILE INPUT
###############################################################################

# the input is a map from directory name to a list of whitespace
# separated source files (cpp only for now).  Preferred ordering is
# one file per line, indented one space, in alphabetical order.

CTX.INPUT[''] = """
 voltdbjni.cpp
"""

CTX.INPUT['catalog'] = """
 catalog.cpp
 catalogtype.cpp
 cluster.cpp
 column.cpp
 columnref.cpp
 connector.cpp
 connectortableinfo.cpp
 connectorproperty.cpp
 constraint.cpp
 constraintref.cpp
 database.cpp
 index.cpp
 indexref.cpp
 materializedviewinfo.cpp
 planfragment.cpp
 statement.cpp
 table.cpp
"""

CTX.INPUT['structures'] = """
 CompactingPool.cpp
 ContiguousAllocator.cpp
"""

CTX.INPUT['common'] = """
 CompactingStringPool.cpp
 CompactingStringStorage.cpp
 FatalException.cpp
 ThreadLocalPool.cpp
 SegvException.cpp
 SerializableEEException.cpp
 SQLException.cpp
 InterruptException.cpp
 StringRef.cpp
 tabletuple.cpp
 TupleSchema.cpp
 types.cpp
 UndoLog.cpp
 NValue.cpp
 RecoveryProtoMessage.cpp
 RecoveryProtoMessageBuilder.cpp
 DefaultTupleSerializer.cpp
 FullTupleSerializer.cpp
 executorcontext.cpp
 serializeio.cpp
 StreamPredicateList.cpp
 Topend.cpp
 TupleOutputStream.cpp
 TupleOutputStreamProcessor.cpp
 MiscUtil.cpp
 debuglog.cpp
"""

CTX.INPUT['execution'] = """
 FragmentManager.cpp
 JNITopend.cpp
 VoltDBEngine.cpp
 ExecutorVector.cpp
"""

CTX.INPUT['executors'] = """
 OptimizedProjector.cpp
 abstractexecutor.cpp
 aggregateexecutor.cpp
 deleteexecutor.cpp
 executorutil.cpp
 indexcountexecutor.cpp
 indexscanexecutor.cpp
 insertexecutor.cpp
 limitexecutor.cpp
 materializedscanexecutor.cpp
 materializeexecutor.cpp
 mergereceiveexecutor.cpp
 nestloopexecutor.cpp
 nestloopindexexecutor.cpp
 orderbyexecutor.cpp
 projectionexecutor.cpp
 receiveexecutor.cpp
 sendexecutor.cpp
 seqscanexecutor.cpp
 tablecountexecutor.cpp
 tuplescanexecutor.cpp
 unionexecutor.cpp
 updateexecutor.cpp
"""

CTX.INPUT['expressions'] = """
 abstractexpression.cpp
 expressionutil.cpp
 functionexpression.cpp
 geofunctions.cpp
 operatorexpression.cpp
 parametervalueexpression.cpp
 scalarvalueexpression.cpp
 subqueryexpression.cpp
 tupleaddressexpression.cpp
 vectorexpression.cpp
"""

CTX.INPUT['plannodes'] = """
 abstractjoinnode.cpp
 abstractoperationnode.cpp
 abstractplannode.cpp
 abstractreceivenode.cpp
 abstractscannode.cpp
 aggregatenode.cpp
 deletenode.cpp
 indexscannode.cpp
 indexcountnode.cpp
 tablecountnode.cpp
 insertnode.cpp
 limitnode.cpp
 materializenode.cpp
 materializedscanplannode.cpp
 mergereceivenode.cpp
 nestloopindexnode.cpp
 nestloopnode.cpp
 orderbynode.cpp
 plannodefragment.cpp
 plannodeutil.cpp
 projectionnode.cpp
 receivenode.cpp
 SchemaColumn.cpp
 sendnode.cpp
 seqscannode.cpp
 tuplescannode.cpp
 unionnode.cpp
 updatenode.cpp
"""

CTX.INPUT['indexes'] = """
 tableindex.cpp
 tableindexfactory.cpp
 IndexStats.cpp
"""

CTX.INPUT['storage'] = """
 constraintutil.cpp
 CopyOnWriteContext.cpp
 ElasticContext.cpp
 CopyOnWriteIterator.cpp
 ConstraintFailureException.cpp
 TableStreamer.cpp
 ElasticScanner.cpp
 MaterializedViewMetadata.cpp
 persistenttable.cpp
 PersistentTableStats.cpp
 StreamedTableStats.cpp
 streamedtable.cpp
 table.cpp
 TableCatalogDelegate.cpp
 tablefactory.cpp
 TableStats.cpp
 tableutil.cpp
 temptable.cpp
 TempTableLimits.cpp
 TupleStreamBase.cpp
 ExportTupleStream.cpp
 DRTupleStream.cpp
 BinaryLogSink.cpp
 RecoveryContext.cpp
 TupleBlock.cpp
 TableStreamerContext.cpp
 ElasticIndex.cpp
 ElasticIndexReadContext.cpp
"""

CTX.INPUT['stats'] = """
 StatsAgent.cpp
 StatsSource.cpp
"""

CTX.INPUT['logging'] = """
 JNILogProxy.cpp
 LogManager.cpp
"""

# specify the third party input

CTX.THIRD_PARTY_INPUT['jsoncpp'] = """
 jsoncpp.cpp
"""

CTX.THIRD_PARTY_INPUT['crc'] = """
 crc32c.cc
 crc32ctables.cc
"""

CTX.THIRD_PARTY_INPUT['murmur3'] = """
 MurmurHash3.cpp
"""

CTX.THIRD_PARTY_INPUT['sha1'] = """
 sha1.cpp
"""

###############################################################################
# Some special handling for S2.
###############################################################################
CTX.S2GEO_LIBS += " -Lgoogle-s2-geometry/lib -ls2geo"
CTX.OBJ_INCLUDE_DIRS += ['google-s2-geometry/include']
CTX.LASTLDFLAGS += CTX.S2GEO_LIBS

###############################################################################
# SPECIFY THE TESTS
###############################################################################

whichtests = os.getenv("EETESTSUITE")
if whichtests == None:
    whichtests = "${eetestsuite}"

# input format similar to source, but the executable name is listed
if whichtests ==  "${eetestsuite}":
    CTX.TESTS['.'] = """
     harness_test
    """

if whichtests in ("${eetestsuite}", "catalog"):
    CTX.TESTS['catalog'] = """
    catalog_test
    """

if whichtests in ("${eetestsuite}", "logging"):
    CTX.TESTS['logging'] = """
    logging_test
    """

if whichtests in ("${eetestsuite}", "common"):
    CTX.TESTS['common'] = """
     debuglog_test
     elastic_hashinator_test
     nvalue_test
     pool_test
     serializeio_test
     tabletuple_test
     tupleschema_test
     undolog_test
     valuearray_test
    """

if whichtests in ("${eetestsuite}", "execution"):
    CTX.TESTS['execution'] = """
     add_drop_table
     engine_test
     FragmentManagerTest
    """
if whichtests in ("${eetestsuite}", "executors"):
    CTX.TESTS['executors'] = """
    OptimizedProjectorTest
    MergeReceiveExecutorTest
    """


if whichtests in ("${eetestsuite}", "expressions"):
    CTX.TESTS['expressions'] = """
     expression_test
     function_test
    """

if whichtests in ("${eetestsuite}", "indexes"):
    CTX.TESTS['indexes'] = """
     index_key_test
     index_scripted_test
     index_test
     compacting_hash_index
     CompactingTreeMultiIndexTest
    """

if whichtests in ("${eetestsuite}", "storage"):
    CTX.TESTS['storage'] = """
     CompactionTest
     CopyOnWriteTest
     DRBinaryLog_test
     DRTupleStream_test
     ExportTupleStream_test
     PersistentTableMemStatsTest
     StreamedTable_test
     TempTableLimitsTest
     constraint_test
     filter_test
     persistent_table_log_test
     persistenttable_test
     serialize_test
     table_and_indexes_test
     table_test
     tabletuple_export_test
    """

if whichtests in ("${eetestsuite}", "structures"):
    CTX.TESTS['structures'] = """
     CompactingMapTest
     CompactingMapIndexCountTest
     CompactingHashTest
     CompactingPoolTest
     CompactingMapBenchmark
    """

if whichtests in ("${eetestsuite}", "plannodes"):
    CTX.TESTS['plannodes'] = """
     PlanNodeFragmentTest
    """

###############################################################################
# BUILD THE MAKEFILE
###############################################################################

# this function (in buildtools.py) generates the makefile
# it's currently a bit ugly but it'll get cleaned up soon
if not os.environ.get('EESKIPBUILDMAKEFILE'):
    print "build.py: Making the makefile"
    buildMakefile(CTX)

if os.environ.get('EEONLYBUILDMAKEFILE'):
    sys.exit()

###############################################################################
# RUN THE MAKEFILE
###############################################################################
numHardwareThreads = 4
if CTX.PLATFORM == "Darwin":
    numHardwareThreads = 0
    output = commands.getstatusoutput("sysctl hw.ncpu")
    numHardwareThreads = int(string.strip(string.split(output[1])[1]))
elif CTX.PLATFORM == "Linux":
    numHardwareThreads = 0
    for line in open('/proc/cpuinfo').readlines():
        name_value = map(string.strip, string.split(line, ':', 1))
        if len(name_value) != 2:
            continue
        name,value = name_value
        if name == "processor":
            numHardwareThreads = numHardwareThreads + 1

retval = os.system("make --directory=%s -j%d" % (CTX.OUTPUT_PREFIX, numHardwareThreads))
if retval != 0:
    sys.exit(-1)

###############################################################################
# RUN THE TESTS IF ASKED TO
###############################################################################

retval = 0
if CTX.TARGET == "TEST":
    retval = runTests(CTX)
elif CTX.TARGET == "VOLTDBIPC":
    retval = buildIPC(CTX)

if retval != 0:
    sys.exit(-1)<|MERGE_RESOLUTION|>--- conflicted
+++ resolved
@@ -54,11 +54,8 @@
     CTX.LDFLAGS += " -rdynamic"
     if (CTX.compilerMajorVersion() >= 4):
         CTX.CPPFLAGS += " -Wno-deprecated-declarations  -Wno-unknown-pragmas"
-<<<<<<< HEAD
 	if (CTX.compilerMinorVersion() == 6):
 	    CTX.CPPFLAGS += " -Wno-unused-but-set-variable"
-=======
->>>>>>> c8846984
 	if (CTX.compilerMinorVersion() == 9):
             CTX.CPPFLAGS += " -Wno-float-conversion -Wno-unused-but-set-variable -Wno-unused-local-typedefs"
         elif (CTX.compilerMinorVersion() == 8):
@@ -99,15 +96,9 @@
 CTX.CPPFLAGS += " " + CTX.CXX_VERSION_FLAG
 
 # linker flags
-<<<<<<< HEAD
 CTX.LDFLAGS += """ -g3 """
 CTX.LASTLDFLAGS = """ -ldl """
 CTX.LASTIPCLDFLAGS = """ """
-=======
-CTX.LDFLAGS += """ -g3"""
-CTX.LASTLDFLAGS = """ """
-CTX.LASTIPCLDFLAGS = """ -ldl """
->>>>>>> c8846984
 
 if CTX.COVERAGE:
     CTX.LDFLAGS += " -ftest-coverage -fprofile-arcs"
