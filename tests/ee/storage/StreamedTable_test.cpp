/* This file is part of VoltDB.
 * Copyright (C) 2008-2013 VoltDB Inc.
 *
 * Permission is hereby granted, free of charge, to any person obtaining
 * a copy of this software and associated documentation files (the
 * "Software"), to deal in the Software without restriction, including
 * without limitation the rights to use, copy, modify, merge, publish,
 * distribute, sublicense, and/or sell copies of the Software, and to
 * permit persons to whom the Software is furnished to do so, subject to
 * the following conditions:
 *
 * The above copyright notice and this permission notice shall be
 * included in all copies or substantial portions of the Software.
 *
 * THE SOFTWARE IS PROVIDED "AS IS", WITHOUT WARRANTY OF ANY KIND,
 * EXPRESS OR IMPLIED, INCLUDING BUT NOT LIMITED TO THE WARRANTIES OF
 * MERCHANTABILITY, FITNESS FOR A PARTICULAR PURPOSE AND NONINFRINGEMENT.
 * IN NO EVENT SHALL THE AUTHORS BE LIABLE FOR ANY CLAIM, DAMAGES OR
 * OTHER LIABILITY, WHETHER IN AN ACTION OF CONTRACT, TORT OR OTHERWISE,
 * ARISING FROM, OUT OF OR IN CONNECTION WITH THE SOFTWARE OR THE USE OR
 * OTHER DEALINGS IN THE SOFTWARE.
 */

#include <cstring>
#include <cstdlib>
#include <queue>
#include <vector>
#include "harness.h"

#include "common/executorcontext.hpp"
#include "common/Pool.hpp"
#include "common/UndoQuantum.h"
#include "common/Topend.h"
#include "common/FatalException.hpp"

#include "common/types.h"
#include "common/NValue.hpp"
#include "common/ValueFactory.hpp"
#include "common/TupleSchema.h"
#include "common/tabletuple.h"
#include "storage/streamedtable.h"
#include "storage/StreamBlock.h"

#include "boost/smart_ptr.hpp"

using namespace std;
using namespace voltdb;
using namespace boost;

const int COLUMN_COUNT = 5;
// 5 kilobytes of buffer
const int BUFFER_SIZE = 1024 * 5;

class MockTopend : public Topend {
  public:
    MockTopend() {
    }

    void pushExportBuffer(int64_t generation, int32_t partitionId, std::string signature, voltdb::StreamBlock* block, bool sync, bool endOfStream) {
        if (sync) {
            return;
        }
        partitionIds.push(partitionId);
        signatures.push(signature);
        blocks.push_back(shared_ptr<StreamBlock>(new StreamBlock(block)));
        data.push_back(shared_ptr<char>(block->rawPtr()));
        receivedExportBuffer = true;
    }

    int64_t getQueuedExportBytes(int32_t partitionId, std::string signature) {
        return 0;
    }

    virtual int loadNextDependency(
        int32_t dependencyId, Pool *pool, Table* destination)
    {
        return 0;
    }

<<<<<<< HEAD
    virtual bool updateStats(int32_t batchIndex,
            std::string planNodeName,
            std::string targetTableName,
            int64_t targetTableSize,
            int64_t tuplesFound,
            std::string indexName) {
=======
    virtual bool fragmentProgressUpdate(int32_t batchIndex, std::string planNodeName,
            std::string targetTableName, int64_t targetTableSize, int64_t tuplesFound) {
>>>>>>> 3db8179a
        return false;
    }

    virtual std::string planForFragmentId(int64_t fragmentId) {
        return "";
    }

    virtual void crashVoltDB(FatalException e) {

    }

    void fallbackToEEAllocatedBuffer(char *buffer, size_t length) {}
    queue<int32_t> partitionIds;
    queue<std::string> signatures;
    vector<shared_ptr<StreamBlock> > blocks;
    vector<shared_ptr<char> > data;
    bool receivedExportBuffer;
};

class StreamedTableTest : public Test {
public:
    StreamedTableTest() {
        srand(0);
        m_topend = new MockTopend();
        m_pool = new Pool();
        m_quantum = new (*m_pool) UndoQuantum(0, m_pool);

        m_context = new ExecutorContext(0, 0, m_quantum, m_topend, m_pool, true, "", 0);

        // set up the schema used to fill the new buffer
        std::vector<ValueType> columnTypes;
        std::vector<int32_t> columnLengths;
        std::vector<bool> columnAllowNull;
        for (int i = 0; i < COLUMN_COUNT; i++) {
            columnTypes.push_back(VALUE_TYPE_INTEGER);
            columnLengths.push_back(NValue::getTupleStorageSize(VALUE_TYPE_INTEGER));
            columnAllowNull.push_back(false);
        }
        m_schema =
          TupleSchema::createTupleSchema(columnTypes,
                                         columnLengths,
                                         columnAllowNull,
                                         true);

        // set up the tuple we're going to use to fill the buffer
        // set the tuple's memory to zero
        ::memset(m_tupleMemory, 0, 8 * (COLUMN_COUNT + 1));

        // deal with the horrible hack that needs to set the first
        // value to true (rtb?? what is this horrible hack?)
        *(reinterpret_cast<bool*>(m_tupleMemory)) = true;
        m_tuple = new TableTuple(m_schema);
        m_tuple->move(m_tupleMemory);

        // a simple helper around the constructor that sets the
        // wrapper buffer size to the specified value
        m_table = StreamedTable::createForTest(1024, m_context);
    }

    void nextQuantum(int i, int64_t tokenOffset)
    {
        // Takes advantage of "grey box test" friend privileges on UndoQuantum.
        m_quantum->release();
        m_quantum = new (*m_pool) UndoQuantum(i + tokenOffset, m_pool);
        // quant, currTxnId, committedTxnId
        m_context->setupForPlanFragments(m_quantum, i, i - 1, 0);
    }

    virtual ~StreamedTableTest() {
        delete m_tuple;
        if (m_schema)
            TupleSchema::freeTupleSchema(m_schema);
        delete m_table;
        delete m_context;
        m_quantum->release();
        delete m_pool;
        delete m_topend;
    }

protected:
    MockTopend *m_topend;
    Pool *m_pool;
    UndoQuantum *m_quantum;
    ExecutorContext *m_context;

    StreamedTable *m_table;
    TupleSchema* m_schema;
    char m_tupleMemory[(COLUMN_COUNT + 1) * 8];
    TableTuple* m_tuple;

};

/**
 * The goal of this test is simply to run through the mechanics.
 * Fill a buffer repeatedly and make sure nothing breaks.
 */
TEST_F(StreamedTableTest, BaseCase) {
    int64_t tokenOffset = 2000; // just so tokens != txnIds

    // repeat for more tuples than fit in the default buffer
    for (int i = 1; i < 1000; i++) {

        // pretend to be a plan fragment execution
        nextQuantum(i, tokenOffset);

        // fill a tuple
        for (int col = 0; col < COLUMN_COUNT; col++) {
            int value = rand();
            m_tuple->setNValue(col, ValueFactory::getIntegerValue(value));
        }

        m_table->insertTuple(*m_tuple);
    }
    // a negative flush implies "now". this helps valgrind heap block test
    m_table->flushOldTuples(-1);

    // poll from the table and make sure we get "stuff", releasing as
    // we go.  This just makes sure we don't fail catastrophically and
    // that things are basically as we expect.
    vector<shared_ptr<StreamBlock> >::iterator begin = m_topend->blocks.begin();
    int64_t uso = (*begin)->uso();
    EXPECT_EQ(uso, 0);
    size_t offset = (*begin)->offset();
    EXPECT_TRUE(offset != 0);
    while (begin != m_topend->blocks.end()) {
        begin++;
        if (begin == m_topend->blocks.end()) {
            break;
        }

        shared_ptr<StreamBlock> block = *begin;
        uso = block->uso();
        EXPECT_EQ(uso, offset);
        offset += block->offset();
    }
}

int main() {
    return TestSuite::globalInstance()->runAll();
}<|MERGE_RESOLUTION|>--- conflicted
+++ resolved
@@ -77,17 +77,8 @@
         return 0;
     }
 
-<<<<<<< HEAD
-    virtual bool updateStats(int32_t batchIndex,
-            std::string planNodeName,
-            std::string targetTableName,
-            int64_t targetTableSize,
-            int64_t tuplesFound,
-            std::string indexName) {
-=======
     virtual bool fragmentProgressUpdate(int32_t batchIndex, std::string planNodeName,
             std::string targetTableName, int64_t targetTableSize, int64_t tuplesFound) {
->>>>>>> 3db8179a
         return false;
     }
 
