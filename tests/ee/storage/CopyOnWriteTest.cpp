/* This file is part of VoltDB.
 * Copyright (C) 2008-2014 VoltDB Inc.
 *
 * Permission is hereby granted, free of charge, to any person obtaining
 * a copy of this software and associated documentation files (the
 * "Software"), to deal in the Software without restriction, including
 * without limitation the rights to use, copy, modify, merge, publish,
 * distribute, sublicense, and/or sell copies of the Software, and to
 * permit persons to whom the Software is furnished to do so, subject to
 * the following conditions:
 *
 * The above copyright notice and this permission notice shall be
 * included in all copies or substantial portions of the Software.
 *
 * THE SOFTWARE IS PROVIDED "AS IS", WITHOUT WARRANTY OF ANY KIND,
 * EXPRESS OR IMPLIED, INCLUDING BUT NOT LIMITED TO THE WARRANTIES OF
 * MERCHANTABILITY, FITNESS FOR A PARTICULAR PURPOSE AND NONINFRINGEMENT.
 * IN NO EVENT SHALL THE AUTHORS BE LIABLE FOR ANY CLAIM, DAMAGES OR
 * OTHER LIABILITY, WHETHER IN AN ACTION OF CONTRACT, TORT OR OTHERWISE,
 * ARISING FROM, OUT OF OR IN CONNECTION WITH THE SOFTWARE OR THE USE OR
 * OTHER DEALINGS IN THE SOFTWARE.
 */

#include "harness.h"
#include "common/TupleSchema.h"
#include "common/types.h"
#include "common/NValue.hpp"
#include "common/RecoveryProtoMessage.h"
#include "common/ValueFactory.hpp"
#include "common/ValuePeeker.hpp"
#include "common/TupleOutputStream.h"
#include "common/TupleOutputStreamProcessor.h"
#include "execution/VoltDBEngine.h"
#include "expressions/expressions.h"
#include "storage/persistenttable.h"
#include "storage/tablefactory.h"
#include "storage/tableutil.h"
#include "indexes/tableindex.h"
#include "storage/tableiterator.h"
#include "storage/CopyOnWriteIterator.h"
#include "storage/TableStreamerContext.h"
#include "storage/ElasticScanner.h"
#include "storage/ElasticContext.h"
#include "storage/DRTupleStream.h"
#include "stx/btree_set.h"
#include "common/DefaultTupleSerializer.h"
#include "jsoncpp/jsoncpp.h"
#include <vector>
#include <string>
#include <iostream>
#include <stdint.h>
#include <stdarg.h>
#include <boost/foreach.hpp>
#include <boost/shared_ptr.hpp>
#include <boost/ptr_container/ptr_vector.hpp>
#include <murmur3/MurmurHash3.h>

using namespace voltdb;

/**
 * Counter for unique primary key values
 */
static int32_t m_primaryKeyIndex = 0;

// Selects extra-small quantity for debugging.
//IMPORTANT: Comment out EXTRA_SMALL #define before checking in to reenable full testing!
//#define EXTRA_SMALL

#if defined(EXTRA_SMALL)

// Extra small quantities for quick debugging runs.
const size_t TUPLE_COUNT = 10;
const size_t BUFFER_SIZE = 1024;
const size_t NUM_REPETITIONS = 2;
const size_t NUM_MUTATIONS = 5;

#elif defined(MEMCHECK)

// The smaller quantity is used for memcheck runs.
const size_t TUPLE_COUNT = 1000;
const size_t BUFFER_SIZE = 131072;
const size_t NUM_REPETITIONS = 10;
const size_t NUM_MUTATIONS = 10;

#else

// Normal/full run quantities.
const size_t TUPLE_COUNT = 174762;
const size_t BUFFER_SIZE = 131072;
const size_t NUM_REPETITIONS = 10;
const size_t NUM_MUTATIONS = 10;

#endif

// Maximum quantity for detailed error display.
const size_t MAX_DETAIL_COUNT = 50;

// Handy types and values.
typedef int64_t T_Value;
typedef stx::btree_set<T_Value> T_ValueSet;

class T_HashRange : public std::pair<int32_t, int32_t> {
public:
    T_HashRange(int32_t i1, int32_t i2, bool empty = false) :
            std::pair<int32_t, int32_t>(i1, i2),
            m_empty(empty)
    {}

    bool inRange(int32_t i) {
        if (first >= second) {
            return i >= first || i < second;
        }
        return i >= first && i < second;
    }

    std::string label(const std::string &tag) {
        std::ostringstream label;
        label << tag << ' ' << first << ':' << second;
        return label.str();
    }

    bool m_empty;
};
typedef std::vector<T_HashRange> T_HashRangeVector;

/**
 * The strategy of this test is to create a table with 5 blocks of tuples with the first column (primary key)
 * sequentially numbered, serialize the whole thing to a block of memory, go COW and start serializing tuples
 * from the table while doing random updates, inserts, and deletes, then take that serialization output, sort it, and
 * then compare it to the original serialization output. They should be bit equivalent. Repeat this process another two
 * times.
 */
class CopyOnWriteTest : public Test {
public:
    CopyOnWriteTest() : m_table(NULL) {
        m_tuplesInserted = 0;
        m_tuplesUpdated = 0;
        m_tuplesDeleted = 0;
        m_tuplesInsertedInLastUndo = 0;
        m_tuplesDeletedInLastUndo = 0;
        m_engine = new voltdb::VoltDBEngine();
        int partitionCount = 1;
        m_engine->initialize(1,1, 0, 0, "", DEFAULT_TEMP_TABLE_MEMORY);
        m_engine->updateHashinator( HASHINATOR_LEGACY, (char*)&partitionCount, NULL, 0);

        m_columnNames.push_back("1");
        m_columnNames.push_back("2");
        m_columnNames.push_back("3");
        m_columnNames.push_back("4");
        m_columnNames.push_back("5");
        m_columnNames.push_back("6");
        m_columnNames.push_back("7");
        m_columnNames.push_back("8");
        m_columnNames.push_back("9");

        m_tableSchemaTypes.push_back(voltdb::VALUE_TYPE_INTEGER);
        m_tableSchemaTypes.push_back(voltdb::VALUE_TYPE_INTEGER);

        //Filler columns
        m_tableSchemaTypes.push_back(voltdb::VALUE_TYPE_BIGINT);
        m_tableSchemaTypes.push_back(voltdb::VALUE_TYPE_BIGINT);
        m_tableSchemaTypes.push_back(voltdb::VALUE_TYPE_BIGINT);
        m_tableSchemaTypes.push_back(voltdb::VALUE_TYPE_BIGINT);
        m_tableSchemaTypes.push_back(voltdb::VALUE_TYPE_BIGINT);
        m_tableSchemaTypes.push_back(voltdb::VALUE_TYPE_BIGINT);
        m_tableSchemaTypes.push_back(voltdb::VALUE_TYPE_BIGINT);

        m_tupleWidth = (sizeof(int32_t) * 2) + (sizeof(int64_t) * 7);

        m_tableSchemaColumnSizes.push_back(NValue::getTupleStorageSize(voltdb::VALUE_TYPE_INTEGER));
        m_tableSchemaColumnSizes.push_back(NValue::getTupleStorageSize(voltdb::VALUE_TYPE_INTEGER));

        m_tableSchemaColumnSizes.push_back(NValue::getTupleStorageSize(voltdb::VALUE_TYPE_BIGINT));
        m_tableSchemaColumnSizes.push_back(NValue::getTupleStorageSize(voltdb::VALUE_TYPE_BIGINT));
        m_tableSchemaColumnSizes.push_back(NValue::getTupleStorageSize(voltdb::VALUE_TYPE_BIGINT));
        m_tableSchemaColumnSizes.push_back(NValue::getTupleStorageSize(voltdb::VALUE_TYPE_BIGINT));
        m_tableSchemaColumnSizes.push_back(NValue::getTupleStorageSize(voltdb::VALUE_TYPE_BIGINT));
        m_tableSchemaColumnSizes.push_back(NValue::getTupleStorageSize(voltdb::VALUE_TYPE_BIGINT));
        m_tableSchemaColumnSizes.push_back(NValue::getTupleStorageSize(voltdb::VALUE_TYPE_BIGINT));

        m_tableSchemaAllowNull.push_back(false);
        m_tableSchemaAllowNull.push_back(false);
        m_tableSchemaAllowNull.push_back(false);
        m_tableSchemaAllowNull.push_back(false);
        m_tableSchemaAllowNull.push_back(false);
        m_tableSchemaAllowNull.push_back(false);
        m_tableSchemaAllowNull.push_back(false);
        m_tableSchemaAllowNull.push_back(false);
        m_tableSchemaAllowNull.push_back(false);
        m_tableSchemaAllowNull.push_back(false);

        m_primaryKeyIndexColumns.push_back(0);

        m_undoToken = 0;

        m_tableId = 0;

        m_npartitions = 1;

        m_niteration = -1;

        m_nerrors = 0;

        m_showTuples = TUPLE_COUNT <= MAX_DETAIL_COUNT;

        strcpy(m_stage, "Initialize");
    }

    ~CopyOnWriteTest() {
        delete m_engine;
        if (m_table != NULL) {
            delete m_table;
        }
    }

    void iterate() {
        m_niteration++;
    }

    void initTable(int nparts_, int tableAllocationTargetSize) {
        m_npartitions = nparts_;
        m_tableSchema = voltdb::TupleSchema::createTupleSchemaForTest(m_tableSchemaTypes,
                                                               m_tableSchemaColumnSizes,
                                                               m_tableSchemaAllowNull);

        voltdb::TableIndexScheme indexScheme("primaryKeyIndex",
                                             voltdb::BALANCED_TREE_INDEX,
                                             m_primaryKeyIndexColumns,
                                             TableIndex::simplyIndexColumns(),
                                             true, true, m_tableSchema);
        std::vector<voltdb::TableIndexScheme> indexes;

        m_table = dynamic_cast<voltdb::PersistentTable*>(
                voltdb::TableFactory::getPersistentTable(m_tableId, "Foo", m_tableSchema,
                                                         m_columnNames, signature, false, 0, false, false,
                                                         tableAllocationTargetSize));

        TableIndex *pkeyIndex = TableIndexFactory::TableIndexFactory::getInstance(indexScheme);
        assert(pkeyIndex);
        m_table->addIndex(pkeyIndex);
        m_table->setPrimaryKeyIndex(pkeyIndex);

        TableTuple tuple(m_table->schema());
        size_t i = 0;
        voltdb::TableIterator& iterator = m_table->iterator();
        while (iterator.next(tuple)) {
            int64_t value = *reinterpret_cast<const int64_t*>(tuple.address() + 1);
            m_values.push_back(value);
            m_valueSet.insert(std::pair<int64_t,size_t>(value, i++));
        }
    }

    void addRandomUniqueTuples(Table *table, int numTuples, T_ValueSet *set = NULL) {
        TableTuple tuple = table->tempTuple();
        ::memset(tuple.address() + 1, 0, tuple.tupleLength() - 1);
        for (int ii = 0; ii < numTuples; ii++) {
            int value = rand();
            tuple.setNValue(0, ValueFactory::getIntegerValue(m_primaryKeyIndex++));
            tuple.setNValue(1, ValueFactory::getIntegerValue(value));
            bool success = table->insertTuple(tuple);
            if (!success) {
                std::cout << "Failed to add random unique tuple" << std::endl;
                return;
            }
            if (set != NULL) {
                set->insert(*reinterpret_cast<const int64_t*>(tuple.address() + 1));
            }
        }
    }

    void doRandomUndo() {
        int rand = ::rand();
        int op = rand % 2;
        switch (op) {

                /*
                 * Undo the last quantum
                 */
            case 0: {
                m_engine->undoUndoToken(m_undoToken);
                m_tuplesDeleted -= m_tuplesDeletedInLastUndo;
                m_tuplesInserted -= m_tuplesInsertedInLastUndo;
                break;
            }

                /*
                 * Release the last quantum
                 */
            case 1: {
                m_engine->releaseUndoToken(m_undoToken);
                break;
            }
        }
        m_engine->setUndoToken(++m_undoToken);
<<<<<<< HEAD
        m_engine->getExecutorContext()->setupForPlanFragments(m_engine->getCurrentUndoQuantum(), 0, 0, 0, 0);
=======
        ExecutorContext::getExecutorContext()->setupForPlanFragments(m_engine->getCurrentUndoQuantum(),
                                                                     0, 0, 0);
>>>>>>> c025147a
        m_tuplesDeletedInLastUndo = 0;
        m_tuplesInsertedInLastUndo = 0;
    }

    void doRandomDelete(PersistentTable *table, T_ValueSet *set = NULL) {
        TableTuple tuple(table->schema());
        if (tableutil::getRandomTuple(table, tuple)) {
            if (set != NULL) {
                set->insert(*reinterpret_cast<const int64_t*>(tuple.address() + 1));
            }
            table->deleteTuple(tuple, true);
            m_tuplesDeleted++;
            m_tuplesDeletedInLastUndo++;
        }
    }

    void doRandomInsert(PersistentTable *table, T_ValueSet *set = NULL) {
        addRandomUniqueTuples(table, 1, set);
        m_tuplesInserted++;
        m_tuplesInsertedInLastUndo++;
    }

    void doRandomUpdate(PersistentTable *table, T_ValueSet *setFrom = NULL, T_ValueSet *setTo = NULL) {
        voltdb::TableTuple tuple(table->schema());
        voltdb::TableTuple tempTuple = table->tempTuple();
        if (tableutil::getRandomTuple(table, tuple)) {
            tempTuple.copy(tuple);
            int value = ::rand();
            tempTuple.setNValue(1, ValueFactory::getIntegerValue(value));
            if (setFrom != NULL) {
                setFrom->insert(*reinterpret_cast<const int64_t*>(tuple.address() + 1));
            }
            if (setTo != NULL) {
                setTo->insert(*reinterpret_cast<const int64_t*>(tempTuple.address() + 1));
            }
            table->updateTuple(tuple, tempTuple);
            m_tuplesUpdated++;
        }
    }

    void doRandomTableMutation(PersistentTable *table) {
        int rand = ::rand();
        int op = rand % 3;
        switch (op) {

            /*
             * Delete a tuple
             */
            case 0: {
                doRandomDelete(table);
                break;
            }

            /*
             * Insert a tuple
             */
            case 1: {
                doRandomInsert(table);
                break;
            }

            /*
             * Update a random tuple
             */
            case 2: {
                doRandomUpdate(table);
                break;
            }

            default:
                assert(false);
                break;
        }
    }

    void doForcedCompaction(PersistentTable *table) {
        table->doForcedCompaction();
    }

    void checkTuples(size_t tupleCount, const T_ValueSet& expected, const T_ValueSet& received) {
        std::vector<int64_t> diff;
        std::insert_iterator<std::vector<int64_t> > ii( diff, diff.begin());
        std::set_difference(expected.begin(), expected.end(), received.begin(), received.end(), ii);
        for (int jj = 0; jj < diff.size(); jj++) {
            int32_t *values = reinterpret_cast<int32_t*>(&diff[jj]);
            printf("Expected tuple was not received: %d/%d\n", values[0], values[1]);
        }

        diff.clear();
        ii = std::insert_iterator<std::vector<int64_t> >(diff, diff.begin());
        std::set_difference( received.begin(), received.end(), expected.begin(), expected.end(), ii);
        for (int jj = 0; jj < diff.size(); jj++) {
            int32_t *values = reinterpret_cast<int32_t*>(&diff[jj]);
            printf("Unexpected tuple received: %d/%d\n", values[0], values[1]);
        }

        size_t numTuples = 0;
        voltdb::TableIterator& iterator = m_table->iterator();
        TableTuple tuple(m_table->schema());
        while (iterator.next(tuple)) {
            if (tuple.isDirty()) {
                printf("Tuple %d is active and dirty\n",
                       ValuePeeker::peekAsInteger(tuple.getNValue(0)));
            }
            numTuples++;
            if (tuple.isDirty()) {
                printf("Dirty tuple is %p, %d, %d\n", tuple.address(), ValuePeeker::peekAsInteger(tuple.getNValue(0)), ValuePeeker::peekAsInteger(tuple.getNValue(1)));
            }
            ASSERT_FALSE(tuple.isDirty());
        }
        if (tupleCount > 0 and numTuples != tupleCount) {
            printf("Expected %lu tuples, received %lu\n", numTuples, tupleCount);
            ASSERT_EQ(numTuples, tupleCount);
        }

        ASSERT_EQ(expected.size(), received.size());
        ASSERT_TRUE(expected == received);
    }

    void getTableValueSet(T_ValueSet &set) {
        voltdb::TableIterator& iterator = m_table->iterator();
        TableTuple tuple(m_table->schema());
        while (iterator.next(tuple)) {
            const std::pair<T_ValueSet::iterator, bool> p =
                    set.insert(*reinterpret_cast<const int64_t*>(tuple.address() + 1));
            const bool inserted = p.second;
            if (!inserted) {
                int32_t primaryKey = ValuePeeker::peekAsInteger(tuple.getNValue(0));
                printf("Failed to insert %d\n", primaryKey);
            }
            if (!inserted) {
                ASSERT_TRUE(inserted);
            }
        }
    }

    // Avoid the need to make each individual test a friend by exposing
    // PersistentTable privates from here. Tests should call these methods
    // instead of adding them as friends.

    TBMap &getTableData() {
        return m_table->m_data;
    }

    PersistentTableSurgeon& getSurgeon() {
        return m_table->m_surgeon;
    }


    boost::unordered_set<TBPtr> &getBlocksPendingSnapshot() {
        return m_table->m_blocksPendingSnapshot;
    }

    boost::unordered_set<TBPtr> &getBlocksNotPendingSnapshot() {
        return m_table->m_blocksNotPendingSnapshot;
    }

    TBBucketMap &getBlocksPendingSnapshotLoad() {
        return m_table->m_blocksPendingSnapshotLoad;
    }

    TBBucketMap &getBlocksNotPendingSnapshotLoad() {
        return m_table->m_blocksNotPendingSnapshotLoad;
    }

    bool doActivateStream(TableStreamType streamType,
                          boost::shared_ptr<TableStreamerInterface> streamer,
                          std::vector<std::string> &predicateStrings,
                          bool skipInternalActivation) {
        m_outputStreams.reset(new TupleOutputStreamProcessor(m_serializationBuffer, sizeof(m_serializationBuffer)));
        m_outputStream = &m_outputStreams->at(0);
        return m_table->activateWithCustomStreamer(m_serializer,
                                                   streamType,
                                                   streamer,
                                                   m_tableId,
                                                   predicateStrings,
                                                   skipInternalActivation);
    }

    int64_t doStreamMore(TableStreamType streamType) {
        return m_table->streamMore(*m_outputStreams, streamType, m_retPositions);
    }

    boost::shared_ptr<ElasticScanner> getElasticScanner() {
        return boost::shared_ptr<ElasticScanner>(new ElasticScanner(*m_table, m_table->m_surgeon.getData()));
    }

    void context(const std::string msg, ...) {
        va_list args;
        va_start(args, msg);
        vsnprintf(m_stage, sizeof m_stage, msg.c_str(), args);
        va_end(args);
    }

    void verror(const std::string msg, va_list args) {
        char buffer[256];
        vsnprintf(buffer, sizeof buffer, msg.c_str(), args);
        if (m_nerrors++ == 0) {
            std::cerr << std::endl;
        }
        std::cerr << "ERROR(";
        if (m_niteration >= 0) {
            std::cerr << "iteration=" << m_niteration << ": ";
        }
        std::cerr << m_stage << "): " << buffer << std::endl;
    }

    void error(const std::string msg, ...) {
        va_list args;
        va_start(args, msg);
        verror(msg, args);
        va_end(args);
    }

    void valueError(int32_t* pvalues, const std::string msg, ...) {
        if (m_showTuples) {
            std::cerr << std::endl << "=== Tuples ===" << std::endl;
            size_t n = 0;
            for (std::vector<int64_t>::iterator i = m_values.begin(); i != m_values.end(); ++i) {
                std::cerr << ++n << " " << *i << std::endl;
            }
            std::cerr << std::endl;
            m_showTuples = false;
        }
        int64_t value = *reinterpret_cast<const int64_t*>(pvalues);
        std::ostringstream os;
        os << msg << " value=" << value << "(" << pvalues[0] << "," << pvalues[1] << ") index=";
        std::map<int64_t,size_t>::const_iterator ifound = m_valueSet.find(value);
        if (ifound != m_valueSet.end()) {
            os << ifound->second;
        }
        else {
            os << "???";
        }
        os << " modulus=" << value % m_npartitions;
        va_list args;
        va_start(args, msg);
        verror(os.str(), args);
        va_end(args);
    }

    void diff(T_ValueSet set1, T_ValueSet set2) {
        std::vector<int64_t> diff;
        std::insert_iterator<std::vector<int64_t> > idiff( diff, diff.begin());
        std::set_difference(set1.begin(), set1.end(), set2.begin(), set2.end(), idiff);
        if (diff.size() <= MAX_DETAIL_COUNT) {
            for (int jj = 0; jj < diff.size(); jj++) {
                int32_t *values = reinterpret_cast<int32_t*>(&diff[jj]);
                valueError(values, "tuple");
            }
        }
        else {
            error("(%lu tuples)", diff.size());
        }
    }

    //=== Some convenience methods for building a JSON expression.

    // Assume non-ridiculous copy semantics for Object.
    // Structured JSON-building for readibility, not efficiency.

   static Json::Value expr_value_base(const std::string& type) {
        Json::Value value;
        value["TYPE"] = EXPRESSION_TYPE_VALUE_CONSTANT;
        value["VALUE_TYPE"] = stringToValue(type);
        value["VALUE_SIZE"] = 0;
        value["ISNULL"] = false;
        return value;
    }

    static Json::Value expr_value(const std::string& type, std::string& key, int data) {
        Json::Value value = expr_value_base(type);
        value[key.c_str()] = data;
        return value;
    }

    static Json::Value expr_value(const std::string& type, int ivalue) {
        std::string key = "VALUE";
        return expr_value(type, key, ivalue);
    }

    static Json::Value expr_value_tuple(const std::string& type,
                                        const std::string& tblname,
                                        int32_t colidx,
                                        const std::string& colname)
    {
        Json::Value value;
        value["TYPE"] = EXPRESSION_TYPE_VALUE_TUPLE;
        value["VALUE_TYPE"] = stringToValue(type);
        value["VALUE_SIZE"] = 0;
        value["TABLE_NAME"] = tblname;
        value["COLUMN_IDX"] = colidx;
        value["COLUMN_NAME"] = colname;
        value["COLUMN_ALIAS"] = Json::nullValue; // null
        return value;
    }

    static Json::Value expr_binary_op(const std::string& op,
                                      const std::string& type,
                                      const Json::Value& left,
                                      const Json::Value& right)
    {
        Json::Value value;
        value["TYPE"] = stringToExpression(op);
        value["VALUE_TYPE"] = stringToValue(type);
        value["VALUE_SIZE"] = 0;
        value["LEFT"] = left;
        value["RIGHT"] = right;
        return value;
    }

    void checkMultiCOW(T_ValueSet expected[], T_ValueSet actual[], bool doDelete, int ntotal, int nskipped) {
        // Summarize partitions with incorrect tuple counts.
        for (size_t ipart = 0; ipart < m_npartitions; ipart++) {
            context("check size: partition=%lu", ipart);
            if (expected[ipart].size() != actual[ipart].size()) {
                error("Size mismatch: expected=%lu actual=%lu",
                      expected[ipart].size(), actual[ipart].size());
            }
        }

        // Summarize partitions where expected and actual aren't equal.
        for (size_t ipart = 0; ipart < m_npartitions; ipart++) {
            context("check equality: partition=%lu", ipart);
            if (expected[ipart] != actual[ipart]) {
                error("Not equal");
            }
        }

        // Look for tuples that are missing from partitions.
        for (size_t ipart = 0; ipart < m_npartitions; ipart++) {
            context("missing: partition=%lu", ipart);
            diff(expected[ipart], actual[ipart]);
        }

        // Look for extra tuples that don't belong in partitions.
        for (size_t ipart = 0; ipart < m_npartitions; ipart++) {
            context("extra: partition=%lu", ipart);
            diff(actual[ipart], expected[ipart]);
        }

        // Check tuple diff for each predicate/partition.
        for (size_t ipart = 0; ipart < m_npartitions; ipart++) {
            context("check equality: partition=%lu", ipart);
            ASSERT_EQ(expected[ipart].size(), actual[ipart].size());
            ASSERT_TRUE(expected[ipart] == actual[ipart]);
        }

        // Check for dirty tuples.
        context("check dirty");
        int numTuples = 0;
        voltdb::TableIterator &iterator = m_table->iterator();
        TableTuple tuple(m_table->schema());
        while (iterator.next(tuple)) {
            if (tuple.isDirty()) {
                error("Found tuple %d is active and dirty at end of COW",
                      ValuePeeker::peekAsInteger(tuple.getNValue(0)));
            }
            numTuples++;
            ASSERT_FALSE(tuple.isDirty());
        }

        // If deleting check the tuples remaining in the table.
        if (doDelete) {
            ASSERT_EQ(numTuples, nskipped);
        }
        else {
            ASSERT_EQ(numTuples, ntotal + (m_tuplesInserted - m_tuplesDeleted));
        }
        ASSERT_EQ(m_nerrors, 0);

    }

    static void dumpValueSet(const std::string &tag, const T_ValueSet &set) {
        std:: cout << "::: " << tag << " :::" << std::endl;
        if (set.size() >= 10) {
            std::cout << "  (" << set.size() << " items)" << std::endl;
        }
        else {
            for (T_ValueSet::const_iterator i = set.begin(); i != set.end(); ++i) {
                std::cout << *i << std::endl;
            }
        }
    }

    void checkScanner() {
        // Updates, inserts and deletes to tuples in blocks that were already
        // scanned are invisible, unless compaction moves their blocks around.
        // The checks have to be a little loose since we don't keep track of
        // which updates or deletes should be visible or not.

        // 1) Should be able to account for all scan returns in the initial,
        //    inserts or updatesTgt sets.
        T_ValueSet missing;
        for (T_ValueSet::const_iterator iter = m_returns.begin(); iter != m_returns.end(); ++iter) {
            T_Value value = *iter;
            if(m_initial.find(value) == m_initial.end() &&
               m_inserts.find(value) == m_inserts.end() &&
               m_updatesTgt.find(value) == m_updatesTgt.end()) {
                missing.insert(value);
            }
        }
        if (!missing.empty()) {
            std::cerr << std::endl << "ERROR: "
            << missing.size() << " scan tuple(s) received that can not be found"
            << " in the initial, insert or update (target) sets."
            << std::endl;
            dumpValueSet("unexpected returned tuple values", missing);
            dumpValueSet("initial tuple values", m_initial);
            dumpValueSet("inserted tuple values", m_inserts);
            dumpValueSet("updated tuple target values", m_updatesTgt);
            ASSERT_TRUE(missing.empty());
        }

        // 2) Should be able to account for all initial values in the returns,
        //    deletes or update (source) sets.
        for (T_ValueSet::const_iterator iter = m_initial.begin();
             iter != m_initial.end(); ++iter) {
            T_Value value = *iter;
            if(m_returns.find(value) == m_returns.end() &&
               m_deletes.find(value) == m_deletes.end() &&
               m_updatesSrc.find(value) == m_updatesSrc.end() &&
               m_shuffles.find(value) == m_shuffles.end()) {
                missing.insert(value);
            }
        }
        if (!missing.empty()) {
            /*
             * All initial tuples should have been returned by the scan, unless they
             * were deleted or updated (to have a different value).
             */
            std::cerr << std::endl << "ERROR: "
                      << missing.size() << " initial tuple(s) can not be found"
                      << " in the scan, delete, update (source), or compacted sets."
                      << std::endl;
            dumpValueSet("missing initial tuple values", missing);
            dumpValueSet("returned tuple values", m_returns);
            dumpValueSet("deleted tuple values", m_deletes);
            dumpValueSet("updated tuple source values", m_updatesSrc);
            ASSERT_TRUE(missing.empty());
        }

    }

    void checkIndex(const std::string &tag, ElasticIndex *index, StreamPredicateList &predicates, bool directKey) {
        ASSERT_NE(NULL, index);
        voltdb::TableIterator& iterator = m_table->iterator();
        TableTuple tuple(m_table->schema());
        T_ValueSet accepted;
        T_ValueSet rejected;
        T_ValueSet missing;
        T_ValueSet extra;
        while (iterator.next(tuple)) {
            bool isAccepted = true;
            for (StreamPredicateList::iterator ipred = predicates.begin();
                 ipred != predicates.end(); ++ipred) {
                if (ipred->eval(&tuple).isFalse()) {
                    isAccepted = false;
                    break;
                }
            }
            T_Value value = *reinterpret_cast<T_Value*>(tuple.address() + 1);
            bool isIndexed;
            if (directKey) {
                // Direct key tests synthesize keys with NULL tuple addresses.
                int32_t hash = MurmurHash3_x64_128(tuple.address()+1, sizeof(int32_t), 0);
                ElasticIndexKey key(hash, (char *) NULL);
                isIndexed = index->exists(key);
            }
            else {
                isIndexed = index->has(*m_table, tuple);
            }
            if (isAccepted) {
                accepted.insert(value);
                if (!isIndexed) {
                    missing.insert(value);
                }
            }
            else {
                rejected.insert(value);
                if (isIndexed) {
                    extra.insert(value);
                }
            }
        }
        if (missing.size() > 0 || extra.size() > 0) {
            size_t ninitialMIA = 0;
            size_t ninsertedMIA = 0;
            size_t nupdatedMIA = 0;
            size_t nmovedMIA = 0;
            size_t wtf = 0;
            if (missing.size() > 0) {
                BOOST_FOREACH(T_Value value, missing) {
                    bool wasDeleted = m_deletes.find(value) != m_deletes.end();
                    bool wasUpdated = m_updatesSrc.find(value) != m_updatesSrc.end();
                    bool accountedFor = false;
                    if (!wasDeleted && !wasUpdated) {
                        if (m_initial.find(value) != m_initial.end()) {
                            ninitialMIA++;
                            accountedFor = true;
                        }
                        if (m_inserts.find(value) != m_inserts.end()) {
                            ninsertedMIA++;
                            accountedFor = true;
                        }
                        if (m_updatesTgt.find(value) != m_updatesTgt.end()) {
                            nupdatedMIA++;
                            accountedFor = true;
                        }
                        if (m_moved.find(value) != m_moved.end()) {
                            nmovedMIA++;
                        }
                    }
                    if (!accountedFor) {
                        wtf++;
                    }
                }
            }
            size_t ninitial = m_initial.size();
            size_t ninserted = m_inserts.size();
            size_t ndeleted = m_deletes.size();
            size_t nupdated = m_updatesTgt.size();
            size_t ntotal = ninitial + ninserted - ndeleted;
            size_t nactive = (size_t)m_table->activeTupleCount();
            size_t nrejected = rejected.size();
            size_t nexpected = nactive - nrejected;
            size_t nindexed = index->size();
            size_t nmissing = missing.size();
            size_t nextra = extra.size();
            size_t nmoved = m_moved.size();
            error("Bad index (%s) - tuple statistics:", tag.c_str());
            error("     Tuples: %lu = %lu+%lu-%lu (%lu updated)", ntotal, ninitial, ninserted, ndeleted, nupdated);
            error("   Expected: %lu = %lu-%lu", nexpected, nactive, nrejected);
            error("      Found: %lu", nindexed);
            error("      Moved: %lu", nmoved);
            error("    Missing: %lu (%lu/%lu/%lu/%lu/%lu)", nmissing, ninitialMIA, ninsertedMIA, nupdatedMIA, nmovedMIA, wtf);
            error("      Extra: %lu", nextra);
            /*BOOST_FOREACH(T_Value value, missing) {
             std::cout << value << std::endl;
             }*/
            ASSERT_EQ(0, nmissing);
            ASSERT_EQ(0, nextra);
        }
    }

    // Work around unsupported modulus operator with other integer operators:
    //    Should be: result = (value % nparts) == ipart
    //  Work-around: result = (value - ((value / nparts) * nparts)) == ipart
    std::string generatePredicateString(int32_t ipart, bool deleteForPredicate) {
        std::string tblname = m_table->name();
        int colidx = m_table->partitionColumn();
        std::string colname = m_table->columnName(colidx);
        Json::Value jsonTuple = expr_value_tuple("INTEGER", tblname, colidx, colname);
        Json::Value json =
        expr_binary_op("COMPARE_EQUAL", "INTEGER",
                       expr_binary_op("OPERATOR_MINUS", "INTEGER",
                                      jsonTuple,
                                      expr_binary_op("OPERATOR_MULTIPLY", "INTEGER",
                                                     expr_binary_op("OPERATOR_DIVIDE", "INTEGER",
                                                                    jsonTuple,
                                                                    expr_value("INTEGER", (int)m_npartitions)),
                                                     expr_value("INTEGER", (int)m_npartitions)
                                                     )
                                      ),
                       expr_value("INTEGER", (int)ipart)
                       );

        Json::Value predicateStuff;
        predicateStuff["triggersDelete"] = deleteForPredicate;
        predicateStuff["predicateExpression"] = json;

        Json::FastWriter writer;
        return writer.write(predicateStuff);
    }

    std::string generateHashRangePredicate(const T_HashRange& range) {
        T_HashRangeVector ranges;
        ranges.push_back(range);
        std::vector<std::string> predicateStrings;
        return generateHashRangePredicate(ranges);
    }

    std::string generateHashRangePredicate(const T_HashRangeVector& ranges) {
        int colidx = m_table->partitionColumn();
        Json::Value json;
        json["TYPE"] = EXPRESSION_TYPE_HASH_RANGE;
        json["VALUE_TYPE"] = VALUE_TYPE_BIGINT;
        json["VALUE_SIZE"] = 8;
        json["HASH_COLUMN"] = colidx;
        Json::Value array;
        for (size_t i = 0; i < ranges.size(); i++) {
            Json::Value range;
            range["RANGE_START"] = static_cast<Json::Int64>(ranges[i].first);
            range["RANGE_END"] = static_cast<Json::Int64>(ranges[i].second);
            array.append(range);
        }
        json["RANGES"] = array;
        Json::Value predicateStuff;
        predicateStuff["triggersDelete"] = false;
        predicateStuff["predicateExpression"] = json;

        Json::FastWriter writer;
        return writer.write(predicateStuff);
    }

    void resetTest() {
        m_tuplesInserted = m_tuplesDeleted = 0;
    }

    void parsePredicateList(const std::vector<std::string> &predicateStrings, StreamPredicateList &predicates) {
        std::ostringstream errmsg;
        std::vector<bool> deleteFlags;
        ASSERT_TRUE(predicates.parseStrings(predicateStrings, errmsg, deleteFlags));
    }

    boost::shared_ptr<ReferenceSerializeInput> getPredicateSerializeInput(const std::vector<std::string> &predicateStrings) {
        ReferenceSerializeOutput predicateOutput(m_predicateBuffer, 1024 * 256);
        predicateOutput.writeInt(1);
        for (std::vector<std::string>::const_iterator i = predicateStrings.begin();
             i != predicateStrings.end(); i++) {
            predicateOutput.writeTextString(*i);
        }
        return boost::shared_ptr<ReferenceSerializeInput>(
                new ReferenceSerializeInput(m_predicateBuffer, predicateOutput.position()));
    }

    voltdb::ElasticContext *getElasticContext() {
        voltdb::TableStreamer *streamer = dynamic_cast<voltdb::TableStreamer*>(m_table->m_tableStreamer.get());
        if (streamer != NULL) {
            BOOST_FOREACH(voltdb::TableStreamer::StreamPtr &streamPtr, streamer->m_streams) {
                if (streamPtr->m_streamType == TABLE_STREAM_ELASTIC_INDEX) {
                    voltdb::ElasticContext *context = dynamic_cast<ElasticContext*>(streamPtr->m_context.get());
                    if (context != NULL) {
                        return context;
                    }
                }
            }
        }
        return NULL;
    }

    voltdb::ElasticIndex *getElasticIndex() {
        return m_table->m_surgeon.m_index.get();
    }

    bool setElasticIndexTuplesPerCall(size_t nTuplesPerCall) {
        voltdb::ElasticContext *context = getElasticContext();
        if (context != NULL) {
            context->setTuplesPerCall(nTuplesPerCall);
            return true;
        }
        return false;
    }

    void streamElasticIndex(std::vector<std::string> &predicateStrings, bool checkCalls) {
        boost::shared_ptr<ReferenceSerializeInput> predicateInput = getPredicateSerializeInput(predicateStrings);
        bool ok = m_table->activateStream(m_serializer, TABLE_STREAM_ELASTIC_INDEX, 0, m_tableId, *predicateInput);
        ASSERT_TRUE(ok);

        // Force index streaming to need multiple streamMore() calls.
        voltdb::ElasticContext *context = getElasticContext();
        ASSERT_NE(NULL, context);
        bool success = setElasticIndexTuplesPerCall(20);
        ASSERT_TRUE(success);
        std::vector<int> retPositionsElastic;
        TupleOutputStreamProcessor outputStreamsElastic(m_serializationBuffer, sizeof(m_serializationBuffer));
        size_t nCalls = 0;
        while (m_table->streamMore(outputStreamsElastic, TABLE_STREAM_ELASTIC_INDEX, retPositionsElastic) != 0) {
            nCalls++;
        }
        // Make sure we forced more than one streamMore() call.
        if (checkCalls) {
            ASSERT_LE(2, nCalls);
        }
    }

    void streamSnapshot(int numMutationsDuring, int numMutationsAfter, T_ValueSet &COWTuples, int &totalInserted) {
        char config[4];
        ::memset(config, 0, 4);
        ::memset(config, 0, 4);
        ReferenceSerializeInput predicateInput(config, 4);

        totalInserted = 0;

        m_table->activateStream(m_serializer, TABLE_STREAM_SNAPSHOT, 0, m_tableId, predicateInput);

        while (true) {
            TupleOutputStreamProcessor outputStreams(m_serializationBuffer, sizeof(m_serializationBuffer));
            TupleOutputStream &outputStream = outputStreams.at(0);
            std::vector<int> retPositions;
            int64_t remaining = m_table->streamMore(outputStreams, TABLE_STREAM_SNAPSHOT, retPositions);
            if (remaining >= 0) {
                ASSERT_EQ(outputStreams.size(), retPositions.size());
            }
            const int serialized = static_cast<int>(outputStream.position());
            if (serialized == 0) {
                break;
            }
            for (size_t ii = sizeof(int32_t)*3; // skip partition id, row count, and first tuple length
                 ii + sizeof(int64_t) <= serialized;
                 ii += m_tupleWidth + sizeof(int32_t)) {
                int values[2];
                values[0] = ntohl(*reinterpret_cast<const int32_t*>(&m_serializationBuffer[ii]));
                values[1] = ntohl(*reinterpret_cast<const int32_t*>(&m_serializationBuffer[ii + 4]));
                void *valuesVoid = reinterpret_cast<void*>(values);
                const int64_t *values64 = reinterpret_cast<const int64_t*>(valuesVoid);
                const bool inserted = COWTuples.insert(*values64).second;
                if (!inserted) {
                    error("Failed: total inserted %d, with values %d and %d\n", totalInserted, values[0], values[1]);
                }
                ASSERT_TRUE(inserted);
                totalInserted++;
            }
            for (int jj = 0; jj < numMutationsDuring; jj++) {
                doRandomTableMutation(m_table);
            }
        }

        // Do some extra mutations for good luck.
        for (int jj = 0; jj < numMutationsAfter; jj++) {
            doRandomTableMutation(m_table);
        }
    }

    boost::shared_ptr<ReferenceSerializeInput> getHashRangePredicateInput(const T_HashRange &testRange) {
        // Set up the hash range predicate.
        ReferenceSerializeOutput hashRangeOutput(m_hashRangeBuffer, 1024 * 256);
        std::ostringstream hashRangeString;
        hashRangeString << testRange.first << ':' << testRange.second;
        hashRangeOutput.writeInt(1);
        hashRangeOutput.writeTextString(hashRangeString.str());

        return boost::shared_ptr<ReferenceSerializeInput>(
                new ReferenceSerializeInput(m_hashRangeBuffer, hashRangeOutput.position()));
    }

    void materializeIndex(ElasticIndex &index, const T_HashRange &testRange, bool undo, size_t &totalInserted) {
        boost::shared_ptr<ReferenceSerializeInput> predicateInput = getHashRangePredicateInput(testRange);

        m_engine->setUndoToken(m_undoToken);
        bool activated = m_table->activateStream(m_serializer, TABLE_STREAM_ELASTIC_INDEX_READ,
                                                 0, m_tableId, *predicateInput);
        ASSERT_TRUE(activated);

        totalInserted = 0;
        while (true) {
            memset(m_serializationBuffer, 0, sizeof(m_serializationBuffer));
            TupleOutputStreamProcessor outputStreams(m_serializationBuffer, sizeof(m_serializationBuffer));
            TupleOutputStream &outputStream = outputStreams.at(0);
            std::vector<int> retPositions;
            int64_t remaining = m_table->streamMore(outputStreams, TABLE_STREAM_ELASTIC_INDEX_READ, retPositions);
            if (remaining >= 0) {
                ASSERT_EQ(outputStreams.size(), retPositions.size());
            }
            const int serialized = static_cast<int>(outputStream.position());
            if (serialized == 0) {
                break;
            }

            // Trying to clear an index that's not drained will fail, but should be side-effect free
            clearIndex(testRange, false);

            for (size_t ii = sizeof(int32_t)*3; // skip partition id, row count, and first tuple length
                 ii + sizeof(int32_t) < serialized; // WHY strictly < ? --paul
                 ii += m_tupleWidth + sizeof(int32_t)) {
                int32_t value = ntohl(*reinterpret_cast<const int32_t*>(&m_serializationBuffer[ii]));
                int32_t hash = MurmurHash3_x64_128(&value, sizeof(value), 0);
                ElasticIndexKey key(hash, (char *) NULL);
                bool inserted = index.add(key);
                ASSERT_TRUE(inserted);
                totalInserted++;
            }
        }

        if (undo) {
            m_engine->undoUndoToken(m_undoToken);
        }
        else {
            m_engine->releaseUndoToken(m_undoToken);
        }
<<<<<<< HEAD
        m_engine->getExecutorContext()->setupForPlanFragments(m_engine->getCurrentUndoQuantum(), 0, 0, 0, 0);
=======
        ExecutorContext::getExecutorContext()->setupForPlanFragments(m_engine->getCurrentUndoQuantum(),
                                                                     0, 0, 0);
>>>>>>> c025147a
        m_undoToken++;
    }

    void clearIndex(const T_HashRange &testRange, bool expected) {
        boost::shared_ptr<ReferenceSerializeInput> predicateInput = getHashRangePredicateInput(testRange);
        bool activated = m_table->activateStream(m_serializer, TABLE_STREAM_ELASTIC_INDEX_CLEAR,
                                                 0, m_tableId, *predicateInput);
        ASSERT_EQ(expected,activated);
    }

    voltdb::VoltDBEngine *m_engine;
    voltdb::TupleSchema *m_tableSchema;
    voltdb::PersistentTable *m_table;
    voltdb::MockDRTupleStream drStream;
    std::vector<std::string> m_columnNames;
    std::vector<voltdb::ValueType> m_tableSchemaTypes;
    std::vector<int32_t> m_tableSchemaColumnSizes;
    std::vector<bool> m_tableSchemaAllowNull;
    std::vector<int> m_primaryKeyIndexColumns;
    char signature[20];
    DefaultTupleSerializer m_serializer;
    char m_serializationBuffer[BUFFER_SIZE];
    char m_predicateBuffer[1024 * 256];
    char m_hashRangeBuffer[1024 * 256];
    boost::shared_ptr<TupleOutputStreamProcessor> m_outputStreams;
    TupleOutputStream *m_outputStream;
    std::vector<int> m_retPositions;

    int32_t m_tuplesInserted;
    int32_t m_tuplesUpdated;
    int32_t m_tuplesDeleted;

    int32_t m_tuplesInsertedInLastUndo;
    int32_t m_tuplesDeletedInLastUndo;

    int64_t m_undoToken;

    size_t m_tupleWidth;

    CatalogId m_tableId;

    size_t m_npartitions;
    int m_niteration;
    char m_stage[256];
    size_t m_nerrors;
    std::vector<int64_t> m_values;
    std::map<int64_t,size_t> m_valueSet;
    bool m_showTuples;

    // Value sets used for checking results.
    T_ValueSet m_initial;
    T_ValueSet m_inserts;
    T_ValueSet m_updatesSrc;
    T_ValueSet m_updatesTgt;
    T_ValueSet m_deletes;
    T_ValueSet m_moved;
    T_ValueSet m_returns;
    T_ValueSet m_shuffles;
};

TEST_F(CopyOnWriteTest, CopyOnWriteIterator) {
    initTable(1, 0);

    int tupleCount = TUPLE_COUNT;
    addRandomUniqueTuples( m_table, tupleCount);

    voltdb::TableIterator& iterator = m_table->iterator();
    TBMap blocks(getTableData());
    getBlocksPendingSnapshot().swap(getBlocksNotPendingSnapshot());
    getBlocksPendingSnapshotLoad().swap(getBlocksNotPendingSnapshotLoad());
    voltdb::CopyOnWriteIterator COWIterator(m_table, &getSurgeon(), blocks);
    TableTuple tuple(m_table->schema());
    TableTuple COWTuple(m_table->schema());

    int iteration = 0;
    while (true) {
        iteration++;
        if (!iterator.next(tuple)) {
            break;
        }
        ASSERT_TRUE(COWIterator.next(COWTuple));

        if (tuple.address() != COWTuple.address()) {
            printf("Failed in iteration %d with %p and %p\n", iteration, tuple.address(), COWTuple.address());
        }
        ASSERT_EQ(tuple.address(), COWTuple.address());
    }
    ASSERT_FALSE(COWIterator.next(COWTuple));
}

TEST_F(CopyOnWriteTest, TestTableTupleFlags) {
    initTable(1, 0);
    char storage[9];
    std::memset(storage, 0, 9);
    TableTuple tuple(m_table->schema());
    tuple.move(storage);

    tuple.setActiveFalse();
    tuple.setDirtyTrue();
    ASSERT_FALSE(tuple.isActive());
    ASSERT_TRUE(tuple.isDirty());

    tuple.setActiveTrue();
    ASSERT_TRUE(tuple.isDirty());
    ASSERT_TRUE(tuple.isActive());

    tuple.setDirtyFalse();
    ASSERT_TRUE(tuple.isActive());
    ASSERT_FALSE(tuple.isDirty());
}

TEST_F(CopyOnWriteTest, BigTest) {
    initTable(1, 0);
    int tupleCount = TUPLE_COUNT;
    addRandomUniqueTuples( m_table, tupleCount);
    for (int qq = 0; qq < NUM_REPETITIONS; qq++) {
        T_ValueSet originalTuples;
        getTableValueSet(originalTuples);

        char config[4];
        ::memset(config, 0, 4);
        ReferenceSerializeInput input(config, 4);

        m_table->activateStream(m_serializer, TABLE_STREAM_SNAPSHOT, 0, m_tableId, input);

        T_ValueSet COWTuples;
        char serializationBuffer[BUFFER_SIZE];
        int totalInserted = 0;
        while (true) {
            TupleOutputStreamProcessor outputStreams(serializationBuffer, sizeof(serializationBuffer));
            TupleOutputStream &outputStream = outputStreams.at(0);
            std::vector<int> retPositions;
            int64_t remaining = m_table->streamMore(outputStreams, TABLE_STREAM_SNAPSHOT, retPositions);
            if (remaining >= 0) {
                ASSERT_EQ(outputStreams.size(), retPositions.size());
            }
            const size_t serialized = outputStream.position();
            if (serialized == 0) {
                break;
            }
            for (size_t ii = sizeof(int32_t)*3; // skip partition id, row count, and first tuple length
                 ii + sizeof(int64_t) <= serialized;
                 ii += m_tupleWidth + sizeof(int32_t)) {
                int32_t values[2];
                values[0] = ntohl(*reinterpret_cast<const int32_t*>(&serializationBuffer[ii]));
                values[1] = ntohl(*reinterpret_cast<const int32_t*>(&serializationBuffer[ii + 4]));
                // the following rediculous cast is to placate our gcc treat warnings as errors affliction
                void *valuesVoid = reinterpret_cast<void*>(values);
                const int64_t *values64 = reinterpret_cast<const int64_t*>(valuesVoid);
                const bool inserted = COWTuples.insert(*values64).second;
                if (!inserted) {
                    printf("Failed in iteration %d, total inserted %d, with values %d and %d\n", qq, totalInserted, values[0], values[1]);
                }
                ASSERT_TRUE(inserted);
                totalInserted++;
            }
            for (int jj = 0; jj < NUM_MUTATIONS; jj++) {
                doRandomTableMutation(m_table);
            }
        }

        checkTuples(tupleCount + (m_tuplesInserted - m_tuplesDeleted), originalTuples, COWTuples);
    }
}

TEST_F(CopyOnWriteTest, BigTestWithUndo) {
    initTable(1, 0);
    int tupleCount = TUPLE_COUNT;
    addRandomUniqueTuples( m_table, tupleCount);
    m_engine->setUndoToken(0);
<<<<<<< HEAD
    m_engine->getExecutorContext()->setupForPlanFragments(m_engine->getCurrentUndoQuantum(), 0, 0, 0, 0);
=======
    ExecutorContext::getExecutorContext()->setupForPlanFragments(m_engine->getCurrentUndoQuantum(),
                                                                 0, 0, 0);
>>>>>>> c025147a
    for (int qq = 0; qq < NUM_REPETITIONS; qq++) {
        T_ValueSet originalTuples;
        voltdb::TableIterator& iterator = m_table->iterator();
        TableTuple tuple(m_table->schema());
        while (iterator.next(tuple)) {
            const std::pair<T_ValueSet::iterator, bool> p =
            originalTuples.insert(*reinterpret_cast<const int64_t*>(tuple.address() + 1));
            const bool inserted = p.second;
            if (!inserted) {
                int32_t primaryKey = ValuePeeker::peekAsInteger(tuple.getNValue(0));
                printf("Failed to insert %d\n", primaryKey);
            }
            ASSERT_TRUE(inserted);
        }

        char config[4];
        ::memset(config, 0, 4);
        ReferenceSerializeInput input(config, 4);
        m_table->activateStream(m_serializer, TABLE_STREAM_SNAPSHOT, 0, m_tableId, input);

        T_ValueSet COWTuples;
        char serializationBuffer[BUFFER_SIZE];
        int totalInserted = 0;
        while (true) {
            TupleOutputStreamProcessor outputStreams(serializationBuffer, sizeof(serializationBuffer));
            TupleOutputStream &outputStream = outputStreams.at(0);
            std::vector<int> retPositions;
            int64_t remaining = m_table->streamMore(outputStreams, TABLE_STREAM_SNAPSHOT, retPositions);
            if (remaining >= 0) {
                ASSERT_EQ(outputStreams.size(), retPositions.size());
            }
            const int serialized = static_cast<int>(outputStream.position());
            if (serialized == 0) {
                break;
            }
            for (size_t ii = sizeof(int32_t)*3; // skip partition id, row count, and first tuple length
                 ii + sizeof(int64_t) <= serialized;
                 ii += m_tupleWidth + sizeof(int32_t)) {
                int values[2];
                values[0] = ntohl(*reinterpret_cast<const int32_t*>(&serializationBuffer[ii]));
                values[1] = ntohl(*reinterpret_cast<const int32_t*>(&serializationBuffer[ii + 4]));
                // the following rediculous cast is to placate our gcc treat warnings as errors affliction
                void *valuesVoid = reinterpret_cast<void*>(values);
                const int64_t *values64 = reinterpret_cast<const int64_t*>(valuesVoid);
                const bool inserted = COWTuples.insert(*values64).second;
                if (!inserted) {
                    printf("Failed in iteration %d with values %d and %d\n", totalInserted, values[0], values[1]);
                }
                ASSERT_TRUE(inserted);
                totalInserted++;
            }
            for (int jj = 0; jj < NUM_MUTATIONS; jj++) {
                doRandomTableMutation(m_table);
            }
            doRandomUndo();
        }

        checkTuples(tupleCount + (m_tuplesInserted - m_tuplesDeleted), originalTuples, COWTuples);
    }
}

TEST_F(CopyOnWriteTest, BigTestUndoEverything) {
    initTable(1, 0);
    int tupleCount = TUPLE_COUNT;
    addRandomUniqueTuples( m_table, tupleCount);
    m_engine->setUndoToken(0);
<<<<<<< HEAD
    m_engine->getExecutorContext()->setupForPlanFragments(m_engine->getCurrentUndoQuantum(), 0, 0, 0, 0);
=======
    ExecutorContext::getExecutorContext()->setupForPlanFragments(m_engine->getCurrentUndoQuantum(),
                                                                 0, 0, 0);
>>>>>>> c025147a
    for (int qq = 0; qq < NUM_REPETITIONS; qq++) {
        T_ValueSet originalTuples;
        voltdb::TableIterator& iterator = m_table->iterator();
        TableTuple tuple(m_table->schema());
        while (iterator.next(tuple)) {
            const std::pair<T_ValueSet::iterator, bool> p =
            originalTuples.insert(*reinterpret_cast<const int64_t*>(tuple.address() + 1));
            const bool inserted = p.second;
            if (!inserted) {
                int32_t primaryKey = ValuePeeker::peekAsInteger(tuple.getNValue(0));
                printf("Failed to insert %d\n", primaryKey);
            }
            ASSERT_TRUE(inserted);
        }

        char config[4];
        ::memset(config, 0, 4);
        ReferenceSerializeInput input(config, 4);
        m_table->activateStream(m_serializer, TABLE_STREAM_SNAPSHOT, 0, m_tableId, input);

        T_ValueSet COWTuples;
        char serializationBuffer[BUFFER_SIZE];
        int totalInserted = 0;
        while (true) {
            TupleOutputStreamProcessor outputStreams(serializationBuffer, sizeof(serializationBuffer));
            TupleOutputStream &outputStream = outputStreams.at(0);
            std::vector<int> retPositions;
            int64_t remaining = m_table->streamMore(outputStreams, TABLE_STREAM_SNAPSHOT, retPositions);
            if (remaining >= 0) {
                ASSERT_EQ(outputStreams.size(), retPositions.size());
            }
            const int serialized = static_cast<int>(outputStream.position());
            if (serialized == 0) {
                break;
            }
            for (size_t ii = sizeof(int32_t)*3; // skip partition id, row count, and first tuple length
                 ii + sizeof(int64_t) <= serialized;
                 ii += m_tupleWidth + sizeof(int32_t)) {
                int values[2];
                values[0] = ntohl(*reinterpret_cast<const int32_t*>(&serializationBuffer[ii]));
                values[1] = ntohl(*reinterpret_cast<const int32_t*>(&serializationBuffer[ii + 4]));
                // the following rediculous cast is to placate our gcc treat warnings as errors affliction
                void *valuesVoid = reinterpret_cast<void*>(values);
                const int64_t *values64 = reinterpret_cast<const int64_t*>(valuesVoid);
                const bool inserted = COWTuples.insert(*values64).second;
                if (!inserted) {
                    printf("Failed in iteration %d with values %d and %d\n", totalInserted, values[0], values[1]);
                }
                ASSERT_TRUE(inserted);
                totalInserted++;
            }
            for (int jj = 0; jj < NUM_MUTATIONS; jj++) {
                doRandomTableMutation(m_table);
            }
            m_engine->undoUndoToken(m_undoToken);
            m_engine->setUndoToken(++m_undoToken);
<<<<<<< HEAD
            m_engine->getExecutorContext()->setupForPlanFragments(m_engine->getCurrentUndoQuantum(), 0, 0, 0, 0);
=======
            ExecutorContext::getExecutorContext()->setupForPlanFragments(m_engine->getCurrentUndoQuantum(),
                                                                         0, 0, 0);
>>>>>>> c025147a
        }

        checkTuples(0, originalTuples, COWTuples);
    }
}

/**
 * Exercise the multi-COW.
 */
TEST_F(CopyOnWriteTest, MultiStream) {

    // Constants
    const int32_t npartitions = 7;
    const int tupleCount = TUPLE_COUNT;

    initTable(npartitions, 0);
    addRandomUniqueTuples(m_table, tupleCount);

    for (size_t iteration = 0; iteration < NUM_REPETITIONS; iteration++) {

        // The last repetition does the delete after streaming.
        bool doDelete = (iteration == NUM_REPETITIONS - 1);

        iterate();

        int totalInserted = 0;              // Total tuple counter.
        boost::scoped_ptr<char> buffers[npartitions];   // Stream buffers.
        std::vector<std::string> strings(npartitions);  // Range strings.
        T_ValueSet expected[npartitions]; // Expected tuple values by partition.
        T_ValueSet actual[npartitions];   // Actual tuple values by partition.
        int totalSkipped = 0;

        // Prepare streams by generating ranges and range strings based on
        // the desired number of partitions/predicates.
        // Since integer hashes use a simple modulus we just need to provide
        // the partition number for the range.
        // Also prepare a buffer for each stream.
        // Skip one partition to make it interesting.
        int32_t skippedPartition = npartitions / 2;
        for (int32_t i = 0; i < npartitions; i++) {
            buffers[i].reset(new char[BUFFER_SIZE]);
            if (i != skippedPartition) {
                strings[i] = generatePredicateString(i, doDelete);
            }
            else {
                strings[i] = generatePredicateString(-1, doDelete);
            }
        }

        char buffer[1024 * 256];
        ReferenceSerializeOutput output(buffer, 1024 * 256);
        output.writeInt(npartitions);
        for (std::vector<std::string>::iterator i = strings.begin(); i != strings.end(); i++) {
            output.writeTextString(*i);
        }

        context("precalculate");

        // Map original tuples to expected partitions.
        voltdb::TableIterator& iterator = m_table->iterator();
        int partCol = m_table->partitionColumn();
        TableTuple tuple(m_table->schema());
        while (iterator.next(tuple)) {
            int64_t value = *reinterpret_cast<const int64_t*>(tuple.address() + 1);
            int32_t ipart = (int32_t)(ValuePeeker::peekAsRawInt64(tuple.getNValue(partCol)) % npartitions);
            if (ipart != skippedPartition) {
                bool inserted = expected[ipart].insert(value).second;
                if (!inserted) {
                    int32_t primaryKey = ValuePeeker::peekAsInteger(tuple.getNValue(0));
                    error("Duplicate primary key %d iteration=%lu", primaryKey, iteration);
                }
                ASSERT_TRUE(inserted);
            }
            else {
                totalSkipped++;
            }
        }

        context("activate");

        ReferenceSerializeInput input(buffer, output.position());
        bool success = m_table->activateStream(m_serializer, TABLE_STREAM_SNAPSHOT, 0, m_tableId, input);
        if (!success) {
            error("COW was previously activated");
        }
        ASSERT_TRUE(success);

        int64_t remaining = tupleCount;
        while (remaining > 0) {

            // Prepare output streams and their buffers.
            TupleOutputStreamProcessor outputStreams;
            for (int32_t i = 0; i < npartitions; i++) {
                outputStreams.add((void*)buffers[i].get(), BUFFER_SIZE);
            }

            std::vector<int> retPositions;
            remaining = m_table->streamMore(outputStreams, TABLE_STREAM_SNAPSHOT, retPositions);
            if (remaining >= 0) {
                ASSERT_EQ(outputStreams.size(), retPositions.size());
            }

            // Per-predicate iterators.
            TupleOutputStreamProcessor::iterator outputStream = outputStreams.begin();

            // Record the final result of streaming to each partition/predicate.
            for (size_t ipart = 0; ipart < npartitions; ipart++) {

                context("serialize: partition=%lu remaining=%lld", ipart, remaining);

                const int serialized = static_cast<int>(outputStream->position());
                const char* serializationBuffer = buffers[ipart].get();
                for (size_t ii = sizeof(int32_t)*3; // skip partition id, row count, and first tuple length
                     ii + sizeof(int64_t) <= serialized;
                     ii += m_tupleWidth + sizeof(int32_t)) {
                    int32_t values[2];
                    values[0] = ntohl(*reinterpret_cast<const int32_t*>(&serializationBuffer[ii]));
                    values[1] = ntohl(*reinterpret_cast<const int32_t*>(&serializationBuffer[ii + 4]));
                    // the following rediculous cast is to placate our gcc treat warnings as errors affliction
                    void *valuesVoid = reinterpret_cast<void*>(values);
                    const int64_t *values64 = reinterpret_cast<const int64_t*>(valuesVoid);
                    const bool inserted = actual[ipart].insert(*values64).second;
                    if (!inserted) {
                        valueError(values, "Buffer duplicate: ipart=%lu totalInserted=%d ii=%d",
                                   ipart, totalInserted, ii);
                    }
                    ASSERT_TRUE(inserted);
                    totalInserted++;
                }

                // Mozy along to the next predicate/partition.
                // Do a silly cross-check that the iterator doesn't end prematurely.
                ++outputStream;
                ASSERT_TRUE(ipart == npartitions - 1 || outputStream != outputStreams.end());
            }

            // Mutate the table.
            if (!doDelete) {
                for (size_t imutation = 0; imutation < NUM_MUTATIONS; imutation++) {
                    doRandomTableMutation(m_table);
                }
            }
        }

        checkMultiCOW(expected, actual, doDelete, tupleCount, totalSkipped);
    }
}

/*
 * Test for the ENG-4524 edge condition where serializeMore() yields on
 * precisely the last tuple which had caused the loop to skip the last call to
 * the iterator next() method. Need to rig this test with the appropriate
 * buffer size and tuple count to force the edge condition.
 *
 * The buffer has to be a smidge larger than what is needed to hold the tuples
 * so that TupleOutputStreamProcessor::writeRow() discovers it can't fit
 * another tuple immediately after writing the last one. It doesn't know how
 * many there are so it yields even if no more tuples will be delivered.
 */
TEST_F(CopyOnWriteTest, BufferBoundaryCondition) {
    const size_t tupleCount = 3;
    const size_t bufferSize = (sizeof(int32_t) * 3) + ((m_tupleWidth + sizeof(int32_t)) * tupleCount);
    initTable(1, 0);
    TableTuple tuple(m_table->schema());
    addRandomUniqueTuples(m_table, tupleCount);
    size_t origPendingCount = m_table->getBlocksNotPendingSnapshotCount();
    // This should succeed in one call to serializeMore().
    char serializationBuffer[bufferSize];
    char config[4];
    ::memset(config, 0, 4);
    ReferenceSerializeInput input(config, 4);
    m_table->activateStream(m_serializer, TABLE_STREAM_SNAPSHOT, 0, m_tableId, input);
    TupleOutputStreamProcessor outputStreams(serializationBuffer, bufferSize);
    std::vector<int> retPositions;
    int64_t remaining = m_table->streamMore(outputStreams, TABLE_STREAM_SNAPSHOT, retPositions);
    if (remaining >= 0) {
        ASSERT_EQ(outputStreams.size(), retPositions.size());
    }
    ASSERT_EQ(0, remaining);
    // Expect the same pending count, because it should get reset when
    // serialization finishes cleanly.
    size_t curPendingCount = m_table->getBlocksNotPendingSnapshotCount();
    ASSERT_EQ(origPendingCount, curPendingCount);
}

/**
 * Dummy TableStreamer for intercepting and tracking tuple notifications.
 */
class DummyTableStreamer : public TableStreamerInterface {
public:
    DummyTableStreamer(CopyOnWriteTest &test, int32_t partitionId, TableStreamType type) :
        m_test(test), m_partitionId(partitionId), m_type(type) {}

    virtual bool activateStream(PersistentTableSurgeon &surgeon,
                                TupleSerializer &tupleSerializer,
                                TableStreamType streamType,
                                const std::vector<std::string> &predicateStrings) {
        return false;
    }

    virtual int64_t streamMore(TupleOutputStreamProcessor &outputStreams,
                               TableStreamType streamType,
                               std::vector<int> &retPositions) { return 0; }

    virtual int32_t getPartitionID() const { return m_partitionId; }

    virtual bool canSafelyFreeTuple(TableTuple &tuple) const { return true; }

    virtual TableStreamerContextPtr findStreamContext(TableStreamType streamType) { return TableStreamerContextPtr(); }

    virtual bool notifyTupleInsert(TableTuple &tuple) { return false; }

    virtual bool notifyTupleUpdate(TableTuple &tuple) { return false; }

    virtual bool notifyTupleDelete(TableTuple &tuple) { return false; }

    virtual void notifyBlockWasCompactedAway(TBPtr block) {}

    virtual void notifyTupleMovement(TBPtr sourceBlock, TBPtr targetBlock,
                                     TableTuple &sourceTuple, TableTuple &targetTuple) {
        m_test.m_shuffles.insert(*reinterpret_cast<const int64_t*>(sourceTuple.address() + 1));
    }

    virtual TableStreamerInterface* cloneForTruncatedTable(voltdb::PersistentTableSurgeon&) {
        return NULL;
    }


    CopyOnWriteTest &m_test;
    int32_t m_partitionId;
    TableStreamType m_type;
};

class ElasticTableScrambler {
public:

    ElasticTableScrambler(CopyOnWriteTest &test,
                          int npartitions, int tuplesPerBlock, int numInitial,
                          int freqInsert, int freqDelete, int freqUpdate, int freqCompaction) :
        m_test(test),
        m_npartitions(npartitions),
        m_tuplesPerBlock(tuplesPerBlock),
        m_numInitial(numInitial),
        m_freqInsert(freqInsert),
        m_freqDelete(freqDelete),
        m_freqUpdate(freqUpdate),
        m_freqCompaction(freqCompaction),
        m_icycle(0)
    {}

    void initialize() {
        m_test.initTable(m_npartitions, static_cast<int>(m_test.m_tupleWidth * (m_tuplesPerBlock + sizeof(int32_t))));

        m_test.m_table->deleteAllTuples(true);
        m_test.addRandomUniqueTuples(m_test.m_table, m_numInitial, &m_test.m_initial);
    }

    void scramble() {
        // Make sure to offset the initial cycles based on the frequency.
        if (m_freqInsert > 0 && (m_icycle + m_freqInsert - 1) % m_freqInsert == 0) {
            m_test.doRandomInsert(m_test.m_table, &m_test.m_inserts);
        }

        if (m_freqDelete > 0 && (m_icycle + m_freqDelete - 1) % m_freqDelete == 0) {
            m_test.doRandomDelete(m_test.m_table, &m_test.m_deletes);
        }

        if (m_freqUpdate > 0 && (m_icycle + m_freqUpdate - 1) % m_freqUpdate == 0) {
            m_test.doRandomUpdate(m_test.m_table, &m_test.m_updatesSrc, &m_test.m_updatesTgt);
        }

        if (m_freqCompaction > 0 && (m_icycle + m_freqCompaction - 1) % m_freqCompaction == 0) {
            size_t churn = m_test.m_table->activeTupleCount() / 2;
            // Delete half the tuples to create enough fragmentation for
            // compaction to happen.
            for (size_t i = 0; i < churn; i++) {
                m_test.doRandomDelete(m_test.m_table, &m_test.m_deletes);
            }
            m_test.doForcedCompaction(m_test.m_table);
            // Re-insert the same number of tuples.
            for (size_t i = 0; i < churn; i++) {
                m_test.doRandomInsert(m_test.m_table, &m_test.m_inserts);
            }
        }
        m_icycle++;
    }

    CopyOnWriteTest &m_test;

    int m_npartitions;
    int m_tuplesPerBlock;
    int m_numInitial;
    int m_freqInsert;
    int m_freqDelete;
    int m_freqUpdate;
    int m_freqCompaction;
    int m_icycle;
};

// Test the elastic scanner.
TEST_F(CopyOnWriteTest, ElasticScanner) {

    const int NUM_PARTITIONS = 1;
    const int TUPLES_PER_BLOCK = 50;
    const int NUM_INITIAL = 300;
    const int NUM_CYCLES = 300;
    const int FREQ_INSERT = 1;
    const int FREQ_DELETE = 10;
    const int FREQ_UPDATE = 5;
    const int FREQ_COMPACTION = 100;

    ElasticTableScrambler tableScrambler(*this,
                                         NUM_PARTITIONS, TUPLES_PER_BLOCK, NUM_INITIAL,
                                         FREQ_INSERT, FREQ_DELETE,
                                         FREQ_UPDATE, FREQ_COMPACTION);

    tableScrambler.initialize();

    TableTuple tuple(m_table->schema());

    DummyTableStreamer *dummyStreamer = new DummyTableStreamer(*this, 0, TABLE_STREAM_ELASTIC_INDEX);
    boost::shared_ptr<TableStreamerInterface> dummyStreamerPtr(dummyStreamer);
    boost::shared_ptr<ElasticScanner>scanner = getElasticScanner();
    std::vector<std::string> predicateStrings;
    doActivateStream(TABLE_STREAM_ELASTIC_INDEX, dummyStreamerPtr, predicateStrings, true);

    bool scanComplete = false;

    // Mutate/scan loop.
    for (size_t icycle = 0; icycle < NUM_CYCLES; icycle++) {
        // Periodically delete, insert, update, compact, etc..
        tableScrambler.scramble();

        scanComplete = !scanner->next(tuple);
        if (scanComplete) {
            break;
        }
        T_Value value = *reinterpret_cast<T_Value*>(tuple.address() + 1);
        m_returns.insert(value);
    }

    // Scan the remaining tuples that weren't encountered in the mutate/scan loop.
    if (!scanComplete) {
        while (scanner->next(tuple)) {
            T_Value value = *reinterpret_cast<T_Value*>(tuple.address() + 1);
            m_returns.insert(value);
        }
    }

    checkScanner();
}

/**
 * Dummy pass-through elastic TableStreamer for testing the index.
 */
class DummyElasticTableStreamer : public DummyTableStreamer {
public:
    DummyElasticTableStreamer(CopyOnWriteTest &test,
                              int32_t partitionId,
                              const std::vector<std::string> &predicateStrings) :
        DummyTableStreamer(test, partitionId, TABLE_STREAM_ELASTIC_INDEX),
        m_predicateStrings(predicateStrings)
    {}

    virtual bool activateStream(PersistentTableSurgeon &surgeon,
                                TupleSerializer &tupleSerializer,
                                TableStreamType streamType,
                                const std::vector<std::string> &predicateStrings) {
        m_context.reset(new ElasticContext(*m_test.m_table, surgeon, m_partitionId,
                                           tupleSerializer, m_predicateStrings));
        return m_context->handleActivation(streamType) == TableStreamerContext::ACTIVATION_SUCCEEDED;
    }

    virtual int64_t streamMore(TupleOutputStreamProcessor &outputStreams,
                               TableStreamType streamType,
                               std::vector<int> &retPositions) {
        return m_context->handleStreamMore(outputStreams, retPositions);
    }

    virtual bool notifyTupleInsert(TableTuple &tuple) {
        return m_context->notifyTupleInsert(tuple);
    }

    virtual bool notifyTupleUpdate(TableTuple &tuple) {
        return m_context->notifyTupleUpdate(tuple);
    }

    virtual bool notifyTupleDelete(TableTuple &tuple) {
        return m_context->notifyTupleDelete(tuple);
    }

    virtual void notifyBlockWasCompactedAway(TBPtr block) {
        m_context->notifyBlockWasCompactedAway(block);
    }

    virtual void notifyTupleMovement(TBPtr sourceBlock, TBPtr targetBlock,
                                     TableTuple &sourceTuple, TableTuple &targetTuple) {
        DummyTableStreamer::notifyTupleMovement(sourceBlock, targetBlock, sourceTuple, targetTuple);
        m_context->notifyTupleMovement(sourceBlock, targetBlock, sourceTuple, targetTuple);
        T_Value value = *reinterpret_cast<T_Value*>(sourceTuple.address() + 1);
        m_test.m_moved.insert(value);
    }

    int32_t m_partitionId;
    const std::vector<std::string> &m_predicateStrings;
    boost::scoped_ptr<ElasticContext> m_context;
};

// Test elastic index creation.
TEST_F(CopyOnWriteTest, ElasticIndex) {
    const int NUM_PARTITIONS = 1;
    const int TUPLES_PER_BLOCK = 50;
    const int NUM_INITIAL = 300;
    const int NUM_CYCLES = 300;
    const int FREQ_INSERT = 1;
    const int FREQ_DELETE = 10;
    const int FREQ_UPDATE = 5;
    const int FREQ_COMPACTION = 100;

    ElasticTableScrambler tableScrambler(*this,
                                         NUM_PARTITIONS, TUPLES_PER_BLOCK, NUM_INITIAL,
                                         FREQ_INSERT, FREQ_DELETE,
                                         FREQ_UPDATE, FREQ_COMPACTION);

    tableScrambler.initialize();

    T_HashRangeVector ranges;
    ranges.push_back(T_HashRange(0x00000000, 0x7fffffff));
    std::vector<std::string> predicateStrings;
    predicateStrings.push_back(generateHashRangePredicate(ranges));
    std::vector<bool> deleteFlags;
    StreamPredicateList predicates;
    std::ostringstream errmsg;
    ASSERT_TRUE(predicates.parseStrings(predicateStrings, errmsg, deleteFlags));

    DummyElasticTableStreamer *streamerPtr = new DummyElasticTableStreamer(*this, 0, predicateStrings);
    boost::shared_ptr<TableStreamerInterface> streamer(streamerPtr);
    doActivateStream(TABLE_STREAM_ELASTIC_INDEX, streamer, predicateStrings, false);

    while (doStreamMore(TABLE_STREAM_ELASTIC_INDEX) != 0) {
        ;
    }

    for (size_t icycle = 0; icycle < NUM_CYCLES; icycle++) {
        tableScrambler.scramble();
    }

    checkIndex("ElasticIndex", getElasticIndex(), predicates, false);
}

/**
 * Tests that a snapshot scan and an elastic index can coexist.
 * The sequence is:
 *  1) Populate tables.
 *  2) Perform elastic index scan.
 *  3) Perform snapshot scan.
 *  4) Check the index.
 */
TEST_F(CopyOnWriteTest, SnapshotAndIndex) {
    const int NUM_PARTITIONS = 1;
    const int TUPLES_PER_BLOCK = 50;
    const int NUM_INITIAL = 300;
    const int NUM_CYCLES = 300;
    const int FREQ_INSERT = 1;
    const int FREQ_DELETE = 10;
    const int FREQ_UPDATE = 5;
    const int FREQ_COMPACTION = 100;

    // These ranges test edge conditions and also that hash range expressions
    // and elastic index predicates filter the same way.
    T_HashRangeVector testRanges;
    const int32_t maxint = std::numeric_limits<int32_t>::max();
    const int32_t minint = std::numeric_limits<int32_t>::min();
    testRanges.push_back(T_HashRange(0, maxint));
//Don't support wrapping
//    testRanges.push_back(T_HashRange(maxint, 0));
    testRanges.push_back(T_HashRange(minint, 0));
//Don't support wrapping
//    testRanges.push_back(T_HashRange(0, minint));
    testRanges.push_back(T_HashRange(minint, maxint));
//Don't support wrapping
//    testRanges.push_back(T_HashRange(maxint, minint, true));    // empty range
    testRanges.push_back(T_HashRange(-maxint/2, +maxint/2));
//Don't support wrapping
//    testRanges.push_back(T_HashRange(+maxint/2, -maxint/2));
//    testRanges.push_back(T_HashRange(0, 0));
//    testRanges.push_back(T_HashRange(maxint, maxint));

    for (int itest = 0; itest < testRanges.size(); ++itest) {
        resetTest();

        ElasticTableScrambler tableScrambler(*this,
                                             NUM_PARTITIONS, TUPLES_PER_BLOCK, NUM_INITIAL,
                                             FREQ_INSERT, FREQ_DELETE,
                                             FREQ_UPDATE, FREQ_COMPACTION);

        // Clear and populate the table.
        tableScrambler.initialize();

        // Generate separate predicates for two sequential index tests done in each iteration.
        // Using a different predicate when regenerating assures that it isn't always empty.
        T_HashRange &testRange1 = testRanges[itest];
        T_HashRange &testRange2 = testRanges[(itest + 1) % testRanges.size()];
        std::vector<std::string> predicateStrings1, predicateStrings2;
        StreamPredicateList predicates1, predicates2;
        predicateStrings1.push_back(generateHashRangePredicate(testRange1));
        predicateStrings2.push_back(generateHashRangePredicate(testRange2));
        parsePredicateList(predicateStrings1, predicates1);
        parsePredicateList(predicateStrings2, predicates2);

        // Generate the elastic index.
        streamElasticIndex(predicateStrings1, true);

        // Do some scrambling.
        for (size_t icycle = 0; icycle < NUM_CYCLES; icycle++) {
            tableScrambler.scramble();
        }

        // Stream a snapshot, mutate tuples, and check against original tuples.
        T_ValueSet originalTuples;
        getTableValueSet(originalTuples);
        T_ValueSet COWTuples;
        int totalSnapped;
        streamSnapshot(NUM_MUTATIONS, NUM_MUTATIONS, COWTuples, totalSnapped);
        checkTuples(NUM_INITIAL + (m_tuplesInserted - m_tuplesDeleted), originalTuples, COWTuples);
        ElasticIndex *directIndex = getElasticIndex();
        checkIndex(testRange1.label("direct"), directIndex, predicates1, false);
        size_t indexSizeBefore = directIndex->size();
        size_t tableSizeBefore = m_table->activeTupleCount();

        // Materialize the index and validate. Undo every other test cycle.
        ElasticIndex streamedIndex;
        size_t totalStreamed;
        bool undo = (itest % 2 == 1);
        materializeIndex(streamedIndex, testRange1, undo, totalStreamed);
        checkIndex(testRange1.label("streamed"), &streamedIndex, predicates1, true);
        size_t indexSizeAfter = directIndex->size();
        size_t tableSizeAfter = m_table->activeTupleCount();
        if (testRange1.m_empty || undo) {
            ASSERT_EQ(indexSizeAfter, indexSizeBefore);
            ASSERT_EQ(tableSizeAfter, tableSizeBefore);
        }
        else {
            ASSERT_EQ(0, indexSizeAfter);
            ASSERT_LT(tableSizeAfter, tableSizeBefore);
        }
        if (!undo) {
            ASSERT_EQ(indexSizeBefore-indexSizeAfter, tableSizeBefore-tableSizeAfter);
        }

        // Clear the index and validate.
        if (!undo) {
            clearIndex(testRange1, true);
            ASSERT_EQ(NULL, getElasticIndex());
        }
        else if (undo && itest == 1) {
            clearIndex(testRange1, false);
            ASSERT_NE(NULL, getElasticIndex());
        }

        // Also make sure we can re-stream the index.
        if (!undo) {
            ElasticIndex streamedIndex2;
            size_t totalStreamed2;
            streamElasticIndex(predicateStrings2, false);
            materializeIndex(streamedIndex2, testRange2, false, totalStreamed2);
            checkIndex(testRange2.label("streamed"), &streamedIndex2, predicates2, true);
        }

        itest++;
    }
}

TEST_F(CopyOnWriteTest, ElasticIndexLowerUpperBounds) {
    ElasticIndex index;
    ElasticIndexKey key1(1, (char *)&index);
    bool inserted = index.add(key1);
    ASSERT_TRUE(inserted);
    ElasticIndexKey key2(3, (char *)&index);
    inserted = index.add(key2);
    ASSERT_TRUE(inserted);

    ASSERT_TRUE(key1 == *index.createLowerBoundIterator(1));
    ASSERT_TRUE(index.createUpperBoundIterator(3) == index.end());
}

int main() {
    return TestSuite::globalInstance()->runAll();
}<|MERGE_RESOLUTION|>--- conflicted
+++ resolved
@@ -292,12 +292,8 @@
             }
         }
         m_engine->setUndoToken(++m_undoToken);
-<<<<<<< HEAD
-        m_engine->getExecutorContext()->setupForPlanFragments(m_engine->getCurrentUndoQuantum(), 0, 0, 0, 0);
-=======
         ExecutorContext::getExecutorContext()->setupForPlanFragments(m_engine->getCurrentUndoQuantum(),
-                                                                     0, 0, 0);
->>>>>>> c025147a
+                                                                     0, 0, 0, 0);
         m_tuplesDeletedInLastUndo = 0;
         m_tuplesInsertedInLastUndo = 0;
     }
@@ -1078,12 +1074,8 @@
         else {
             m_engine->releaseUndoToken(m_undoToken);
         }
-<<<<<<< HEAD
-        m_engine->getExecutorContext()->setupForPlanFragments(m_engine->getCurrentUndoQuantum(), 0, 0, 0, 0);
-=======
         ExecutorContext::getExecutorContext()->setupForPlanFragments(m_engine->getCurrentUndoQuantum(),
-                                                                     0, 0, 0);
->>>>>>> c025147a
+                                                                     0, 0, 0, 0);
         m_undoToken++;
     }
 
@@ -1254,12 +1246,8 @@
     int tupleCount = TUPLE_COUNT;
     addRandomUniqueTuples( m_table, tupleCount);
     m_engine->setUndoToken(0);
-<<<<<<< HEAD
-    m_engine->getExecutorContext()->setupForPlanFragments(m_engine->getCurrentUndoQuantum(), 0, 0, 0, 0);
-=======
     ExecutorContext::getExecutorContext()->setupForPlanFragments(m_engine->getCurrentUndoQuantum(),
-                                                                 0, 0, 0);
->>>>>>> c025147a
+                                                                 0, 0, 0, 0);
     for (int qq = 0; qq < NUM_REPETITIONS; qq++) {
         T_ValueSet originalTuples;
         voltdb::TableIterator& iterator = m_table->iterator();
@@ -1326,12 +1314,8 @@
     int tupleCount = TUPLE_COUNT;
     addRandomUniqueTuples( m_table, tupleCount);
     m_engine->setUndoToken(0);
-<<<<<<< HEAD
-    m_engine->getExecutorContext()->setupForPlanFragments(m_engine->getCurrentUndoQuantum(), 0, 0, 0, 0);
-=======
     ExecutorContext::getExecutorContext()->setupForPlanFragments(m_engine->getCurrentUndoQuantum(),
-                                                                 0, 0, 0);
->>>>>>> c025147a
+                                                                 0, 0, 0, 0);
     for (int qq = 0; qq < NUM_REPETITIONS; qq++) {
         T_ValueSet originalTuples;
         voltdb::TableIterator& iterator = m_table->iterator();
@@ -1388,12 +1372,8 @@
             }
             m_engine->undoUndoToken(m_undoToken);
             m_engine->setUndoToken(++m_undoToken);
-<<<<<<< HEAD
-            m_engine->getExecutorContext()->setupForPlanFragments(m_engine->getCurrentUndoQuantum(), 0, 0, 0, 0);
-=======
             ExecutorContext::getExecutorContext()->setupForPlanFragments(m_engine->getCurrentUndoQuantum(),
-                                                                         0, 0, 0);
->>>>>>> c025147a
+                                                                         0, 0, 0, 0);
         }
 
         checkTuples(0, originalTuples, COWTuples);
