--- conflicted
+++ resolved
@@ -106,18 +106,12 @@
 
 class MockVoltDBEngine : public VoltDBEngine {
 public:
-<<<<<<< HEAD
     MockVoltDBEngine(int clusterId, Topend* topend, Pool* pool,
                      DRTupleStream* drStream, DRTupleStream* drReplicatedStream)
       : m_context(new ExecutorContext(1, 1, NULL, topend, pool, NULL, this,
-                                      "localhost", 2, drStream, drReplicatedStream, clusterId))
+                                      "localhost", 2, drStream,
+                                      drReplicatedStream, clusterId, ""))
     {
-=======
-    MockVoltDBEngine(bool isActiveActiveEnabled, int clusterId, Topend* topend, Pool* pool, DRTupleStream* drStream, DRTupleStream* drReplicatedStream) {
-        m_isActiveActiveEnabled = isActiveActiveEnabled;
-        m_context.reset(new ExecutorContext(1, 1, NULL, topend, pool,
-                                            NULL, this, "localhost", 2, drStream, drReplicatedStream, clusterId, ""));
->>>>>>> a76a2b67
 
         std::vector<ValueType> exportColumnType;
         std::vector<int32_t> exportColumnLength;
