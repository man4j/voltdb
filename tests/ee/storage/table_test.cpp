--- conflicted
+++ resolved
@@ -135,12 +135,8 @@
     Table* temp_table;
     Table* persistent_table;
     TempTableLimits limits;
-<<<<<<< HEAD
-    int tempTableMemory;
     MockDRTupleStream drStream;
     char signature[20];
-=======
->>>>>>> c025147a
 };
 
 TEST_F(TableTest, ValueTypes) {
