--- conflicted
+++ resolved
@@ -49,11 +49,7 @@
 class TableAndIndexTest : public Test {
     public:
         TableAndIndexTest() {
-<<<<<<< HEAD
-            engine = new ExecutorContext(0, 0, NULL, NULL, NULL, NULL, false, "", 0);
-=======
             engine = new ExecutorContext(0, 0, NULL, &topend, &pool, NULL, false, "", 0, &drStream);
->>>>>>> 8f363097
             mem = 0;
             *reinterpret_cast<int64_t*>(signature) = 42;
             drStream.configure(44);
