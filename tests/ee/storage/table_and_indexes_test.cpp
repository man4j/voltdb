/* This file is part of VoltDB.
 * Copyright (C) 2008-2012 VoltDB Inc.
 *
 * Permission is hereby granted, free of charge, to any person obtaining
 * a copy of this software and associated documentation files (the
 * "Software"), to deal in the Software without restriction, including
 * without limitation the rights to use, copy, modify, merge, publish,
 * distribute, sublicense, and/or sell copies of the Software, and to
 * permit persons to whom the Software is furnished to do so, subject to
 * the following conditions:
 *
 * The above copyright notice and this permission notice shall be
 * included in all copies or substantial portions of the Software.
 *
 * THE SOFTWARE IS PROVIDED "AS IS", WITHOUT WARRANTY OF ANY KIND,
 * EXPRESS OR IMPLIED, INCLUDING BUT NOT LIMITED TO THE WARRANTIES OF
 * MERCHANTABILITY, FITNESS FOR A PARTICULAR PURPOSE AND NONINFRINGEMENT.
 * IN NO EVENT SHALL THE AUTHORS BE LIABLE FOR ANY CLAIM, DAMAGES OR
 * OTHER LIABILITY, WHETHER IN AN ACTION OF CONTRACT, TORT OR OTHERWISE,
 * ARISING FROM, OUT OF OR IN CONNECTION WITH THE SOFTWARE OR THE USE OR
 * OTHER DEALINGS IN THE SOFTWARE.
 */

#include <string>
#include <boost/foreach.hpp>

#include "harness.h"
#include "common/executorcontext.hpp"
#include "common/TupleSchema.h"
#include "common/debuglog.h"
#include "common/types.h"
#include "common/NValue.hpp"
#include "common/ValueFactory.hpp"
#include "common/tabletuple.h"
#include "common/DummyUndoQuantum.hpp"
#include "storage/table.h"
#include "storage/temptable.h"
#include "storage/tablefactory.h"
#include "storage/tableiterator.h"
#include "indexes/tableindex.h"
#include "indexes/tableindexfactory.h"

using namespace voltdb;
using namespace std;

class TableAndIndexTest : public Test {
    public:
        TableAndIndexTest() {
            dummyUndo = new DummyUndoQuantum();
            engine = new ExecutorContext(0, 0, dummyUndo, NULL, NULL, false, "", 0);
            mem = 0;

            vector<voltdb::ValueType> districtColumnTypes;
            vector<int32_t> districtColumnLengths;
            vector<bool> districtColumnAllowNull(11, true);
            districtColumnAllowNull[0] = false;

            districtColumnTypes.push_back(VALUE_TYPE_TINYINT); districtColumnLengths.push_back(NValue::getTupleStorageSize(VALUE_TYPE_TINYINT));
            districtColumnTypes.push_back(VALUE_TYPE_TINYINT); districtColumnLengths.push_back(NValue::getTupleStorageSize(VALUE_TYPE_TINYINT));
            districtColumnTypes.push_back(VALUE_TYPE_VARCHAR); districtColumnLengths.push_back(16);
            districtColumnTypes.push_back(VALUE_TYPE_VARCHAR); districtColumnLengths.push_back(32);
            districtColumnTypes.push_back(VALUE_TYPE_VARCHAR); districtColumnLengths.push_back(32);
            districtColumnTypes.push_back(VALUE_TYPE_VARCHAR); districtColumnLengths.push_back(32);
            districtColumnTypes.push_back(VALUE_TYPE_VARCHAR); districtColumnLengths.push_back(2);
            districtColumnTypes.push_back(VALUE_TYPE_VARCHAR); districtColumnLengths.push_back(9);
            districtColumnTypes.push_back(VALUE_TYPE_DOUBLE); districtColumnLengths.push_back(NValue::getTupleStorageSize(VALUE_TYPE_DOUBLE));
            districtColumnTypes.push_back(VALUE_TYPE_DOUBLE); districtColumnLengths.push_back(NValue::getTupleStorageSize(VALUE_TYPE_DOUBLE));
            districtColumnTypes.push_back(VALUE_TYPE_INTEGER); districtColumnLengths.push_back(NValue::getTupleStorageSize(VALUE_TYPE_INTEGER));

            districtTupleSchema = TupleSchema::createTupleSchema(districtColumnTypes, districtColumnLengths, districtColumnAllowNull, true);

            districtIndex1ColumnIndices.push_back(1);
            districtIndex1ColumnIndices.push_back(0);

            districtIndex1Scheme = TableIndexScheme("District primary key index", HASH_TABLE_INDEX,
                                                    districtIndex1ColumnIndices, TableIndex::simplyIndexColumns(),
                                                    true, false, districtTupleSchema);

            vector<voltdb::ValueType> warehouseColumnTypes;
            vector<int32_t> warehouseColumnLengths;
            vector<bool> warehouseColumnAllowNull(9, true);
            warehouseColumnAllowNull[0] = false;

            warehouseColumnTypes.push_back(VALUE_TYPE_TINYINT); warehouseColumnLengths.push_back(NValue::getTupleStorageSize(VALUE_TYPE_TINYINT));
            warehouseColumnTypes.push_back(VALUE_TYPE_VARCHAR); warehouseColumnLengths.push_back(16);
            warehouseColumnTypes.push_back(VALUE_TYPE_VARCHAR); warehouseColumnLengths.push_back(32);
            warehouseColumnTypes.push_back(VALUE_TYPE_VARCHAR); warehouseColumnLengths.push_back(32);
            warehouseColumnTypes.push_back(VALUE_TYPE_VARCHAR); warehouseColumnLengths.push_back(32);
            warehouseColumnTypes.push_back(VALUE_TYPE_VARCHAR); warehouseColumnLengths.push_back(2);
            warehouseColumnTypes.push_back(VALUE_TYPE_VARCHAR); warehouseColumnLengths.push_back(9);
            warehouseColumnTypes.push_back(VALUE_TYPE_DOUBLE); warehouseColumnLengths.push_back(NValue::getTupleStorageSize(VALUE_TYPE_DOUBLE));
            warehouseColumnTypes.push_back(VALUE_TYPE_DOUBLE); warehouseColumnLengths.push_back(NValue::getTupleStorageSize(VALUE_TYPE_DOUBLE));

            warehouseTupleSchema = TupleSchema::createTupleSchema(warehouseColumnTypes, warehouseColumnLengths, warehouseColumnAllowNull, true);

            warehouseIndex1ColumnIndices.push_back(0);

<<<<<<< HEAD
            warehouseIndex1Scheme = TableIndexScheme("Warehouse primary key index", HASH_TABLE_INDEX,
                                                     warehouseIndex1ColumnIndices, TableIndex::simplyIndexColumns(),
                                                     true, false, warehouseTupleSchema);
=======
            warehouseIndex1Scheme = TableIndexScheme("Warehouse primary key index", HASH_TABLE_INDEX, warehouseIndex1ColumnIndices, warehouseIndex1ColumnTypes, true, true, warehouseTupleSchema);
>>>>>>> 24a9d051

            vector<voltdb::ValueType> customerColumnTypes;
            vector<int32_t> customerColumnLengths;
            vector<bool> customerColumnAllowNull(21, true);
            customerColumnAllowNull[0] = false;
            customerColumnAllowNull[1] = false;
            customerColumnAllowNull[2] = false;

            customerColumnTypes.push_back(VALUE_TYPE_INTEGER); customerColumnLengths.push_back(NValue::getTupleStorageSize(VALUE_TYPE_INTEGER));
            customerColumnTypes.push_back(VALUE_TYPE_TINYINT); customerColumnLengths.push_back(NValue::getTupleStorageSize(VALUE_TYPE_TINYINT));
            customerColumnTypes.push_back(VALUE_TYPE_TINYINT); customerColumnLengths.push_back(NValue::getTupleStorageSize(VALUE_TYPE_TINYINT));
            customerColumnTypes.push_back(VALUE_TYPE_VARCHAR); customerColumnLengths.push_back(32);
            customerColumnTypes.push_back(VALUE_TYPE_VARCHAR); customerColumnLengths.push_back(2);
            customerColumnTypes.push_back(VALUE_TYPE_VARCHAR); customerColumnLengths.push_back(32);
            customerColumnTypes.push_back(VALUE_TYPE_VARCHAR); customerColumnLengths.push_back(32);
            customerColumnTypes.push_back(VALUE_TYPE_VARCHAR); customerColumnLengths.push_back(32);
            customerColumnTypes.push_back(VALUE_TYPE_VARCHAR); customerColumnLengths.push_back(32);
            customerColumnTypes.push_back(VALUE_TYPE_VARCHAR); customerColumnLengths.push_back(2);
            customerColumnTypes.push_back(VALUE_TYPE_VARCHAR); customerColumnLengths.push_back(9);
            customerColumnTypes.push_back(VALUE_TYPE_VARCHAR); customerColumnLengths.push_back(32);
            customerColumnTypes.push_back(VALUE_TYPE_TIMESTAMP); customerColumnLengths.push_back(NValue::getTupleStorageSize(VALUE_TYPE_TIMESTAMP));
            customerColumnTypes.push_back(VALUE_TYPE_VARCHAR); customerColumnLengths.push_back(2);
            customerColumnTypes.push_back(VALUE_TYPE_DOUBLE); customerColumnLengths.push_back(NValue::getTupleStorageSize(VALUE_TYPE_DOUBLE));
            customerColumnTypes.push_back(VALUE_TYPE_DOUBLE); customerColumnLengths.push_back(NValue::getTupleStorageSize(VALUE_TYPE_DOUBLE));
            customerColumnTypes.push_back(VALUE_TYPE_DOUBLE); customerColumnLengths.push_back(NValue::getTupleStorageSize(VALUE_TYPE_DOUBLE));
            customerColumnTypes.push_back(VALUE_TYPE_DOUBLE); customerColumnLengths.push_back(NValue::getTupleStorageSize(VALUE_TYPE_DOUBLE));
            customerColumnTypes.push_back(VALUE_TYPE_INTEGER); customerColumnLengths.push_back(NValue::getTupleStorageSize(VALUE_TYPE_INTEGER));
            customerColumnTypes.push_back(VALUE_TYPE_INTEGER); customerColumnLengths.push_back(NValue::getTupleStorageSize(VALUE_TYPE_INTEGER));
            customerColumnTypes.push_back(VALUE_TYPE_VARCHAR); customerColumnLengths.push_back(500);

            customerTupleSchema = TupleSchema::createTupleSchema(customerColumnTypes, customerColumnLengths, customerColumnAllowNull, true);

            customerIndex1ColumnIndices.push_back(2);
            customerIndex1ColumnIndices.push_back(1);
            customerIndex1ColumnIndices.push_back(0);

            customerIndex1Scheme = TableIndexScheme("Customer primary key index", HASH_TABLE_INDEX,
                                                    customerIndex1ColumnIndices, TableIndex::simplyIndexColumns(),
                                                    true, true, customerTupleSchema);

            customerIndex2ColumnIndices.push_back(2);
            customerIndex2ColumnIndices.push_back(1);
            customerIndex2ColumnIndices.push_back(5);
            customerIndex2ColumnIndices.push_back(3);

            customerIndex2Scheme = TableIndexScheme("Customer index 1", HASH_TABLE_INDEX,
                                                    customerIndex2ColumnIndices, TableIndex::simplyIndexColumns(),
                                                    true, true, customerTupleSchema);
            customerIndexes.push_back(customerIndex2Scheme);

            customerIndex3ColumnIndices.push_back(2);
            customerIndex3ColumnIndices.push_back(1);
            customerIndex3ColumnIndices.push_back(5);

            customerIndex3Scheme = TableIndexScheme("Customer index 3", HASH_TABLE_INDEX,
                                                    customerIndex3ColumnIndices, TableIndex::simplyIndexColumns(),
                                                    false, false, customerTupleSchema);
            customerIndexes.push_back(customerIndex3Scheme);


            string districtColumnNamesArray[11] = {
                "D_ID", "D_W_ID", "D_NAME", "D_STREET_1", "D_STREET_2", "D_CITY",
                "D_STATE", "D_ZIP", "D_TAX", "D_YTD", "D_NEXT_O_ID" };
            const vector<string> districtColumnNames(districtColumnNamesArray, districtColumnNamesArray + 11 );

            string warehouseColumnNamesArray[9] = {
                    "W_ID", "W_NAME", "W_STREET_1", "W_STREET_2", "W_CITY", "W_STATE",
                    "W_ZIP", "W_TAX", "W_YTD" };
            const vector<string> warehouseColumnNames(warehouseColumnNamesArray, warehouseColumnNamesArray + 9 );

            string customerColumnNamesArray[21] = {
                    "C_ID", "C_D_ID", "C_W_ID", "C_FIRST", "C_MIDDLE", "C_LAST",
                    "C_STREET_1", "C_STREET_2", "C_CITY", "C_STATE", "C_ZIP", "C_PHONE",
                    "C_SINCE_TIMESTAMP", "C_CREDIT", "C_CREDIT_LIM", "C_DISCOUNT",
                    "C_BALANCE", "C_YTD_PAYMENT", "C_PAYMENT_CNT", "C_DELIVERY_CNT", "C_DATA" };
            const vector<string> customerColumnNames(customerColumnNamesArray, customerColumnNamesArray + 21 );

            districtTable = voltdb::TableFactory::getPersistentTable(0, "DISTRICT", districtTupleSchema, districtColumnNames, 0);

            TableIndex *pkeyIndex = TableIndexFactory::TableIndexFactory::getInstance(districtIndex1Scheme);
            assert(pkeyIndex);
            districtTable->addIndex(pkeyIndex);
            districtTable->setPrimaryKeyIndex(pkeyIndex);

            // add other indexes
            BOOST_FOREACH(TableIndexScheme &scheme, districtIndexes) {
                TableIndex *index = TableIndexFactory::getInstance(scheme);
                assert(index);
                districtTable->addIndex(index);
            }

            districtTempTable = dynamic_cast<TempTable*>(
                TableFactory::getCopiedTempTable(0, "DISTRICT TEMP", districtTable,
                                                 &limits));

            warehouseTable = voltdb::TableFactory::getPersistentTable(0, "WAREHOUSE",
                                                                      warehouseTupleSchema, warehouseColumnNames,
                                                                      0, false, false);

            pkeyIndex = TableIndexFactory::TableIndexFactory::getInstance(warehouseIndex1Scheme);
            assert(pkeyIndex);
            warehouseTable->addIndex(pkeyIndex);
            warehouseTable->setPrimaryKeyIndex(pkeyIndex);

            // add other indexes
            BOOST_FOREACH(TableIndexScheme &scheme, warehouseIndexes) {
                TableIndex *index = TableIndexFactory::getInstance(scheme);
                assert(index);
                warehouseTable->addIndex(index);
            }

            warehouseTempTable =  dynamic_cast<TempTable*>(
                TableFactory::getCopiedTempTable(0, "WAREHOUSE TEMP", warehouseTable,
                                                 &limits));

            customerTable = voltdb::TableFactory::getPersistentTable(0, "CUSTOMER",
                                                                     customerTupleSchema, customerColumnNames,
                                                                     0, false, false);

            pkeyIndex = TableIndexFactory::TableIndexFactory::getInstance(customerIndex1Scheme);
            assert(pkeyIndex);
            customerTable->addIndex(pkeyIndex);
            customerTable->setPrimaryKeyIndex(pkeyIndex);

            // add other indexes
            BOOST_FOREACH(TableIndexScheme &scheme, customerIndexes) {
                TableIndex *index = TableIndexFactory::getInstance(scheme);
                assert(index);
                customerTable->addIndex(index);
            }

            customerTempTable =  dynamic_cast<TempTable*>(
                TableFactory::getCopiedTempTable(0, "CUSTOMER TEMP", customerTable,
                                                 &limits));
        }

        ~TableAndIndexTest() {
            delete engine;
            delete dummyUndo;
            delete districtTable;
            delete districtTempTable;
            delete warehouseTable;
            delete warehouseTempTable;
            delete customerTable;
            delete customerTempTable;
        }

    protected:
        int mem;
        TempTableLimits limits;
        UndoQuantum *dummyUndo;
        ExecutorContext *engine;

        TupleSchema      *districtTupleSchema;
        vector<TableIndexScheme> districtIndexes;
        Table            *districtTable;
        TempTable        *districtTempTable;
        vector<int>       districtIndex1ColumnIndices;
        TableIndexScheme  districtIndex1Scheme;

        TupleSchema      *warehouseTupleSchema;
        vector<TableIndexScheme> warehouseIndexes;
        Table            *warehouseTable;
        TempTable        *warehouseTempTable;
        vector<int>       warehouseIndex1ColumnIndices;
        TableIndexScheme  warehouseIndex1Scheme;

        TupleSchema      *customerTupleSchema;
        vector<TableIndexScheme> customerIndexes;
        Table            *customerTable;
        TempTable        *customerTempTable;
        vector<int>       customerIndex1ColumnIndices;
        TableIndexScheme  customerIndex1Scheme;
        vector<int>       customerIndex2ColumnIndices;
        vector<ValueType> customerIndex2ColumnTypes;
        TableIndexScheme  customerIndex2Scheme;
        vector<int>       customerIndex3ColumnIndices;
        TableIndexScheme  customerIndex3Scheme;
};

TEST_F(TableAndIndexTest, BigTest) {
    vector<NValue> cachedStringValues;//To free at the end of the test
    TableTuple *temp_tuple = &districtTempTable->tempTuple();
    temp_tuple->setNValue(0, ValueFactory::getTinyIntValue(static_cast<int8_t>(7)));
    temp_tuple->setNValue(1, ValueFactory::getTinyIntValue(static_cast<int8_t>(3)));
    cachedStringValues.push_back(ValueFactory::getStringValue("A District"));
    temp_tuple->setNValue(2, cachedStringValues.back());
    cachedStringValues.push_back(ValueFactory::getStringValue("Street Addy"));
    temp_tuple->setNValue(3, cachedStringValues.back());
    cachedStringValues.push_back(ValueFactory::getStringValue("meh"));
    temp_tuple->setNValue(4, cachedStringValues.back());
    cachedStringValues.push_back(ValueFactory::getStringValue("westerfield"));
    temp_tuple->setNValue(5, cachedStringValues.back());
    cachedStringValues.push_back(ValueFactory::getStringValue("BA"));
    temp_tuple->setNValue(6, cachedStringValues.back());
    cachedStringValues.push_back(ValueFactory::getStringValue("99999"));
    temp_tuple->setNValue(7, cachedStringValues.back());
    temp_tuple->setNValue(8, ValueFactory::getDoubleValue(static_cast<double>(.0825)));
    temp_tuple->setNValue(9, ValueFactory::getDoubleValue(static_cast<double>(15241.45)));
    temp_tuple->setNValue(10, ValueFactory::getIntegerValue(static_cast<int32_t>(21)));
    districtTempTable->insertTempTuple(*temp_tuple);

    temp_tuple = &warehouseTempTable->tempTuple();
    temp_tuple->setNValue(0, ValueFactory::getTinyIntValue(static_cast<int8_t>(3)));
    cachedStringValues.push_back(ValueFactory::getStringValue("EZ Street WHouse"));
    temp_tuple->setNValue(1, cachedStringValues.back());
    cachedStringValues.push_back(ValueFactory::getStringValue("Headquarters"));
    temp_tuple->setNValue(2, cachedStringValues.back());
    cachedStringValues.push_back(ValueFactory::getStringValue("77 Mass. Ave."));
    temp_tuple->setNValue(3, cachedStringValues.back());
    cachedStringValues.push_back(ValueFactory::getStringValue("Cambridge"));
    temp_tuple->setNValue(4, cachedStringValues.back());
    cachedStringValues.push_back(ValueFactory::getStringValue("AZ"));
    temp_tuple->setNValue(5, cachedStringValues.back());
    cachedStringValues.push_back(ValueFactory::getStringValue("12938"));
    temp_tuple->setNValue(6, cachedStringValues.back());
    temp_tuple->setNValue(7, ValueFactory::getDoubleValue(static_cast<double>(.1234)));
    temp_tuple->setNValue(8, ValueFactory::getDoubleValue(static_cast<double>(15241.45)));
    warehouseTempTable->insertTempTuple(*temp_tuple);

    temp_tuple = &customerTempTable->tempTuple();
    temp_tuple->setNValue(0, ValueFactory::getIntegerValue(static_cast<int32_t>(42)));
    temp_tuple->setNValue(1, ValueFactory::getTinyIntValue(static_cast<int8_t>(7)));
    temp_tuple->setNValue(2, ValueFactory::getTinyIntValue(static_cast<int8_t>(3)));
    cachedStringValues.push_back(ValueFactory::getStringValue("I"));
    temp_tuple->setNValue(3, cachedStringValues.back());
    cachedStringValues.push_back(ValueFactory::getStringValue("BE"));
    temp_tuple->setNValue(4, cachedStringValues.back());
    cachedStringValues.push_back(ValueFactory::getStringValue("lastname"));
    temp_tuple->setNValue(5, cachedStringValues.back());
    cachedStringValues.push_back(ValueFactory::getStringValue("Place"));
    temp_tuple->setNValue(6, cachedStringValues.back());
    cachedStringValues.push_back(ValueFactory::getStringValue("Place2"));
    temp_tuple->setNValue(7, cachedStringValues.back());
    cachedStringValues.push_back(ValueFactory::getStringValue("BiggerPlace"));
    temp_tuple->setNValue(8, cachedStringValues.back());
    cachedStringValues.push_back(ValueFactory::getStringValue("AL"));
    temp_tuple->setNValue(9, cachedStringValues.back());
    cachedStringValues.push_back(ValueFactory::getStringValue("91083"));
    temp_tuple->setNValue(10, cachedStringValues.back());
    cachedStringValues.push_back(ValueFactory::getStringValue("(193) 099 - 9082"));
    temp_tuple->setNValue(11, cachedStringValues.back());
    temp_tuple->setNValue(12, ValueFactory::getTimestampValue(static_cast<int32_t>(123456789)));
    cachedStringValues.push_back(ValueFactory::getStringValue("BC"));
    temp_tuple->setNValue(13, cachedStringValues.back());
    temp_tuple->setNValue(14, ValueFactory::getDoubleValue(static_cast<double>(19298943.12)));
    temp_tuple->setNValue(15, ValueFactory::getDoubleValue(static_cast<double>(.13)));
    temp_tuple->setNValue(16, ValueFactory::getDoubleValue(static_cast<double>(15.75)));
    temp_tuple->setNValue(17, ValueFactory::getDoubleValue(static_cast<double>(15241.45)));
    temp_tuple->setNValue(18, ValueFactory::getIntegerValue(static_cast<int32_t>(0)));
    temp_tuple->setNValue(19, ValueFactory::getIntegerValue(static_cast<int32_t>(15)));
    temp_tuple->setNValue(20, ValueFactory::getStringValue("Some History"));
    customerTempTable->insertTempTuple(*temp_tuple);

    TableTuple districtTuple = TableTuple(districtTempTable->schema());
    TableIterator districtIterator = districtTempTable->iterator();
    while (districtIterator.next(districtTuple)) {
        if (!districtTable->insertTuple(districtTuple)) {
            cout << "Failed to insert tuple from input table '"
                 << districtTempTable->name() << "' into target table '"
                 << districtTable->name() << "'" << endl;
        }
    }
    districtTempTable->TempTable::deleteAllTuples(true);

    TableTuple warehouseTuple = TableTuple(warehouseTempTable->schema());
    TableIterator warehouseIterator = warehouseTempTable->iterator();
    while (warehouseIterator.next(warehouseTuple)) {
        if (!warehouseTable->insertTuple(warehouseTuple)) {
            cout << "Failed to insert tuple from input table '" << warehouseTempTable->name() << "' into target table '" << warehouseTable->name() << "'" << endl;
        }
    }
    warehouseTempTable->TempTable::deleteAllTuples(true);

    TableTuple customerTuple = TableTuple(customerTempTable->schema());
    TableIterator customerIterator = customerTempTable->iterator();
    while (customerIterator.next(customerTuple)) {
        //cout << "Inserting tuple '" << customerTuple.debug(customerTempTable) << "' into target table '" << customerTable->name() << "', address '" << customerTable << endl;
        if (!customerTable->insertTuple(customerTuple)) {
            cout << "Failed to insert tuple from input table '" << warehouseTempTable->name() << "' into target table '" << warehouseTable->name() << "'" << endl;
        }
    }
    customerTempTable->TempTable::deleteAllTuples(true);

    temp_tuple->setNValue(0, ValueFactory::getIntegerValue(static_cast<int32_t>(43)));
    temp_tuple->setNValue(1, ValueFactory::getTinyIntValue(static_cast<int8_t>(7)));
    temp_tuple->setNValue(2, ValueFactory::getTinyIntValue(static_cast<int8_t>(3)));
    cachedStringValues.push_back(ValueFactory::getStringValue("We"));
    temp_tuple->setNValue(3, cachedStringValues.back());
    cachedStringValues.push_back(ValueFactory::getStringValue("Be"));
    temp_tuple->setNValue(4, cachedStringValues.back());
    cachedStringValues.push_back(ValueFactory::getStringValue("Customer"));
    temp_tuple->setNValue(5, cachedStringValues.back());
    cachedStringValues.push_back(ValueFactory::getStringValue("Random Department"));
    temp_tuple->setNValue(6, cachedStringValues.back());
    cachedStringValues.push_back(ValueFactory::getStringValue("Place2"));
    temp_tuple->setNValue(7, cachedStringValues.back());
    cachedStringValues.push_back(ValueFactory::getStringValue("BiggerPlace"));
    temp_tuple->setNValue(8, cachedStringValues.back());
    cachedStringValues.push_back(ValueFactory::getStringValue("AL"));
    temp_tuple->setNValue(9, cachedStringValues.back());
    cachedStringValues.push_back(ValueFactory::getStringValue("13908"));
    temp_tuple->setNValue(10, cachedStringValues.back());
    cachedStringValues.push_back(ValueFactory::getStringValue("(913) 909 - 0928"));
    temp_tuple->setNValue(11, cachedStringValues.back());
    temp_tuple->setNValue(12, ValueFactory::getTimestampValue(static_cast<int64_t>(123456789)));
    cachedStringValues.push_back(ValueFactory::getStringValue("GC"));
    temp_tuple->setNValue(13, cachedStringValues.back());
    temp_tuple->setNValue(14, ValueFactory::getDoubleValue(static_cast<double>(19298943.12)));
    temp_tuple->setNValue(15, ValueFactory::getDoubleValue(static_cast<double>(.13)));
    temp_tuple->setNValue(16, ValueFactory::getDoubleValue(static_cast<double>(15.75)));
    temp_tuple->setNValue(17, ValueFactory::getDoubleValue(static_cast<double>(15241.45)));
    temp_tuple->setNValue(18, ValueFactory::getIntegerValue(static_cast<int32_t>(1)));
    temp_tuple->setNValue(19, ValueFactory::getIntegerValue(static_cast<int32_t>(15)));
    temp_tuple->setNValue(20, ValueFactory::getStringValue("Some History"));
    customerTempTable->insertTempTuple(*temp_tuple);

    customerIterator = customerTempTable->iterator();
    while (customerIterator.next(customerTuple)) {
        //cout << "Inserting tuple '" << customerTuple.debug(customerTempTable) << "' into target table '" << customerTable->name() << "', address '" << customerTable << endl;
        if (!customerTable->insertTuple(customerTuple)) {
            cout << "Failed to insert tuple from input table '" << warehouseTempTable->name() << "' into target table '" << warehouseTable->name() << "'" << endl;
        }
    }
    customerTempTable->TempTable::deleteAllTuples(true);

    for (vector<NValue>::const_iterator i = cachedStringValues.begin(); i != cachedStringValues.end(); i++) {
        (*i).free();
    }
}

int main() {
    return TestSuite::globalInstance()->runAll();
}<|MERGE_RESOLUTION|>--- conflicted
+++ resolved
@@ -74,7 +74,7 @@
 
             districtIndex1Scheme = TableIndexScheme("District primary key index", HASH_TABLE_INDEX,
                                                     districtIndex1ColumnIndices, TableIndex::simplyIndexColumns(),
-                                                    true, false, districtTupleSchema);
+                                                    true, false, "districtIndexNonce", districtTupleSchema);
 
             vector<voltdb::ValueType> warehouseColumnTypes;
             vector<int32_t> warehouseColumnLengths;
@@ -95,13 +95,9 @@
 
             warehouseIndex1ColumnIndices.push_back(0);
 
-<<<<<<< HEAD
             warehouseIndex1Scheme = TableIndexScheme("Warehouse primary key index", HASH_TABLE_INDEX,
                                                      warehouseIndex1ColumnIndices, TableIndex::simplyIndexColumns(),
-                                                     true, false, warehouseTupleSchema);
-=======
-            warehouseIndex1Scheme = TableIndexScheme("Warehouse primary key index", HASH_TABLE_INDEX, warehouseIndex1ColumnIndices, warehouseIndex1ColumnTypes, true, true, warehouseTupleSchema);
->>>>>>> 24a9d051
+                                                     true, true, "warehouseIndexNonce", warehouseTupleSchema);
 
             vector<voltdb::ValueType> customerColumnTypes;
             vector<int32_t> customerColumnLengths;
@@ -140,7 +136,7 @@
 
             customerIndex1Scheme = TableIndexScheme("Customer primary key index", HASH_TABLE_INDEX,
                                                     customerIndex1ColumnIndices, TableIndex::simplyIndexColumns(),
-                                                    true, true, customerTupleSchema);
+                                                    true, true, "customerIndexNonce", customerTupleSchema);
 
             customerIndex2ColumnIndices.push_back(2);
             customerIndex2ColumnIndices.push_back(1);
@@ -149,7 +145,7 @@
 
             customerIndex2Scheme = TableIndexScheme("Customer index 1", HASH_TABLE_INDEX,
                                                     customerIndex2ColumnIndices, TableIndex::simplyIndexColumns(),
-                                                    true, true, customerTupleSchema);
+                                                    true, true, "customerIndexNtwice?", customerTupleSchema);
             customerIndexes.push_back(customerIndex2Scheme);
 
             customerIndex3ColumnIndices.push_back(2);
@@ -158,7 +154,7 @@
 
             customerIndex3Scheme = TableIndexScheme("Customer index 3", HASH_TABLE_INDEX,
                                                     customerIndex3ColumnIndices, TableIndex::simplyIndexColumns(),
-                                                    false, false, customerTupleSchema);
+                                                    false, false, "customerIndexNthrice?", customerTupleSchema);
             customerIndexes.push_back(customerIndex3Scheme);
 
 
