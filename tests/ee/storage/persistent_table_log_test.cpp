/* This file is part of VoltDB.
 * Copyright (C) 2008-2012 VoltDB Inc.
 *
 * Permission is hereby granted, free of charge, to any person obtaining
 * a copy of this software and associated documentation files (the
 * "Software"), to deal in the Software without restriction, including
 * without limitation the rights to use, copy, modify, merge, publish,
 * distribute, sublicense, and/or sell copies of the Software, and to
 * permit persons to whom the Software is furnished to do so, subject to
 * the following conditions:
 *
 * The above copyright notice and this permission notice shall be
 * included in all copies or substantial portions of the Software.
 *
 * THE SOFTWARE IS PROVIDED "AS IS", WITHOUT WARRANTY OF ANY KIND,
 * EXPRESS OR IMPLIED, INCLUDING BUT NOT LIMITED TO THE WARRANTIES OF
 * MERCHANTABILITY, FITNESS FOR A PARTICULAR PURPOSE AND NONINFRINGEMENT.
 * IN NO EVENT SHALL THE AUTHORS BE LIABLE FOR ANY CLAIM, DAMAGES OR
 * OTHER LIABILITY, WHETHER IN AN ACTION OF CONTRACT, TORT OR OTHERWISE,
 * ARISING FROM, OUT OF OR IN CONNECTION WITH THE SOFTWARE OR THE USE OR
 * OTHER DEALINGS IN THE SOFTWARE.
 */

#include "harness.h"
#include "common/TupleSchema.h"
#include "common/types.h"
#include "common/NValue.hpp"
#include "common/ValueFactory.hpp"
#include "execution/VoltDBEngine.h"
#include "storage/persistenttable.h"
#include "storage/tablefactory.h"
#include "storage/tableutil.h"
#include "indexes/tableindex.h"
#include <vector>
#include <string>
#include <stdint.h>

using namespace voltdb;

class PersistentTableLogTest : public Test {
public:
    PersistentTableLogTest() {
        m_engine = new voltdb::VoltDBEngine();
        m_engine->initialize(1,1, 0, 0, "", DEFAULT_TEMP_TABLE_MEMORY, 1);

        m_columnNames.push_back("1");
        m_columnNames.push_back("2");
        m_columnNames.push_back("3");
        m_columnNames.push_back("4");
        m_columnNames.push_back("5");
        m_columnNames.push_back("6");
        m_columnNames.push_back("7");
        m_columnNames.push_back("8");
        m_columnNames.push_back("9");
        m_columnNames.push_back("10");

        m_tableSchemaTypes.push_back(voltdb::VALUE_TYPE_BIGINT);
        m_tableSchemaTypes.push_back(voltdb::VALUE_TYPE_TINYINT);
        m_tableSchemaTypes.push_back(voltdb::VALUE_TYPE_INTEGER);
        m_tableSchemaTypes.push_back(voltdb::VALUE_TYPE_BIGINT);
        m_tableSchemaTypes.push_back(voltdb::VALUE_TYPE_SMALLINT);
        m_tableSchemaTypes.push_back(voltdb::VALUE_TYPE_DOUBLE);
        m_tableSchemaTypes.push_back(voltdb::VALUE_TYPE_VARCHAR);
        m_tableSchemaTypes.push_back(voltdb::VALUE_TYPE_VARCHAR);
        m_tableSchemaTypes.push_back(voltdb::VALUE_TYPE_VARCHAR);
        m_tableSchemaTypes.push_back(voltdb::VALUE_TYPE_VARCHAR);

        m_tableSchemaColumnSizes.push_back(NValue::getTupleStorageSize(voltdb::VALUE_TYPE_BIGINT));
        m_tableSchemaColumnSizes.push_back(NValue::getTupleStorageSize(voltdb::VALUE_TYPE_TINYINT));
        m_tableSchemaColumnSizes.push_back(NValue::getTupleStorageSize(voltdb::VALUE_TYPE_INTEGER));
        m_tableSchemaColumnSizes.push_back(NValue::getTupleStorageSize(voltdb::VALUE_TYPE_BIGINT));
        m_tableSchemaColumnSizes.push_back(NValue::getTupleStorageSize(voltdb::VALUE_TYPE_SMALLINT));
        m_tableSchemaColumnSizes.push_back(NValue::getTupleStorageSize(voltdb::VALUE_TYPE_DOUBLE));
        m_tableSchemaColumnSizes.push_back(300);
        m_tableSchemaColumnSizes.push_back(16);
        m_tableSchemaColumnSizes.push_back(500);
        m_tableSchemaColumnSizes.push_back(32);

        m_tableSchemaAllowNull.push_back(false);
        m_tableSchemaAllowNull.push_back(false);
        m_tableSchemaAllowNull.push_back(true);
        m_tableSchemaAllowNull.push_back(true);
        m_tableSchemaAllowNull.push_back(true);
        m_tableSchemaAllowNull.push_back(true);
        m_tableSchemaAllowNull.push_back(false);
        m_tableSchemaAllowNull.push_back(false);
        m_tableSchemaAllowNull.push_back(true);
        m_tableSchemaAllowNull.push_back(true);

        m_primaryKeyIndexColumns.push_back(0);
        m_primaryKeyIndexColumns.push_back(1);
        m_primaryKeyIndexColumns.push_back(6);
        m_primaryKeyIndexColumns.push_back(7);

        m_engine->setUndoToken(INT64_MIN + 1);
    }

    ~PersistentTableLogTest() {
        delete m_engine;
        delete m_table;
    }

    void initTable(bool allowInlineStrings) {
        m_tableSchema = voltdb::TupleSchema::createTupleSchema(m_tableSchemaTypes,
                                                               m_tableSchemaColumnSizes,
                                                               m_tableSchemaAllowNull,
                                                               allowInlineStrings);

        voltdb::TableIndexScheme indexScheme = voltdb::TableIndexScheme("primaryKeyIndex",
                                                                        voltdb::BALANCED_TREE_INDEX,
                                                                        m_primaryKeyIndexColumns,
<<<<<<< HEAD
                                                                        TableIndex::indexColumnsDirectly(),
                                                                        true, true, false, m_tableSchema);
=======
                                                                        true, true, m_tableSchema);
>>>>>>> 394c152f
        std::vector<voltdb::TableIndexScheme> indexes;

        m_table = dynamic_cast<voltdb::PersistentTable*>(voltdb::TableFactory::getPersistentTable
                                                         (0, m_engine->getExecutorContext(), "Foo",
<<<<<<< HEAD
                                                          m_tableSchema, &m_columnNames[0], 0,
=======
                                                          m_tableSchema, m_columnNames, &indexScheme, indexes, 0,
>>>>>>> 394c152f
                                                          false, false));

        TableIndex *pkeyIndex = TableIndexFactory::TableIndexFactory::getInstance(indexScheme);
        assert(pkeyIndex);
        m_table->addIndex(pkeyIndex);
        m_table->setPrimaryKeyIndex(pkeyIndex);
    }



    voltdb::VoltDBEngine *m_engine;
    voltdb::TupleSchema *m_tableSchema;
    voltdb::PersistentTable *m_table;
    std::vector<std::string> m_columnNames;
    std::vector<voltdb::ValueType> m_tableSchemaTypes;
    std::vector<int32_t> m_tableSchemaColumnSizes;
    std::vector<bool> m_tableSchemaAllowNull;
    std::vector<int> m_primaryKeyIndexColumns;
};

class StackCleaner {
public:
    StackCleaner(TableTuple tuple) : m_tuple(tuple) {}
    ~StackCleaner() {
        m_tuple.freeObjectColumns();
        delete [] m_tuple.address();
    }
private:
    TableTuple m_tuple;
};

TEST_F(PersistentTableLogTest, InsertDeleteThenUndoOneTest) {
    initTable(true);
    tableutil::addRandomTuples(m_table, 1000);
    voltdb::TableTuple tuple(m_tableSchema);

    tableutil::getRandomTuple(m_table, tuple);

    ASSERT_FALSE( m_table->lookupTuple(tuple).isNullTuple());

    voltdb::TableTuple tupleBackup(m_tableSchema);
    tupleBackup.move(new char[tupleBackup.tupleLength()]);
    tupleBackup.copyForPersistentInsert(tuple);
    StackCleaner cleaner(tupleBackup);

    m_engine->setUndoToken(INT64_MIN + 2);
    // this next line is a testing hack until engine data is
    // de-duplicated with executorcontext data
    m_engine->getExecutorContext();

    m_table->deleteTuple(tuple, true);

    ASSERT_TRUE( m_table->lookupTuple(tupleBackup).isNullTuple());

    m_engine->undoUndoToken(INT64_MIN + 2);

    ASSERT_FALSE(m_table->lookupTuple(tuple).isNullTuple());
}

TEST_F(PersistentTableLogTest, InsertUpdateThenUndoOneTest) {
    initTable(true);
    tableutil::addRandomTuples(m_table, 1);
    voltdb::TableTuple tuple(m_tableSchema);

    tableutil::getRandomTuple(m_table, tuple);
    //std::cout << "Retrieved random tuple " << std::endl << tuple.debugNoHeader() << std::endl;

    ASSERT_FALSE( m_table->lookupTuple(tuple).isNullTuple());

    /*
     * A backup copy of what the tuple looked like before updates
     */
    voltdb::TableTuple tupleBackup(m_tableSchema);
    tupleBackup.move(new char[tupleBackup.tupleLength()]);
    tupleBackup.copyForPersistentInsert(tuple);

    /*
     * A copy of the tuple to modify and use as a source tuple when updating the new tuple.
     */
    voltdb::TableTuple tupleCopy(m_tableSchema);
    tupleCopy.move(new char[tupleCopy.tupleLength()]);
    tupleCopy.copyForPersistentInsert(tuple);

    m_engine->setUndoToken(INT64_MIN + 2);

    // this next line is a testing hack until engine data is
    // de-duplicated with executorcontext data
    m_engine->getExecutorContext();

    /*
     * Update a few columns
     */
    tupleCopy.setNValue(0, ValueFactory::getBigIntValue(5));
    NValue newStringValue = ValueFactory::getStringValue("foo");
    tupleCopy.setNValue(7, newStringValue);
    NValue oldStringValue = tupleCopy.getNValue(6);
    tupleCopy.setNValue(6, ValueFactory::getStringValue("bar"));

    m_table->updateTuple(tuple, tupleCopy);

    ASSERT_TRUE( m_table->lookupTuple(tupleBackup).isNullTuple());
    ASSERT_FALSE( m_table->lookupTuple(tupleCopy).isNullTuple());
    m_engine->undoUndoToken(INT64_MIN + 2);

    ASSERT_FALSE(m_table->lookupTuple(tuple).isNullTuple());
    ASSERT_TRUE( m_table->lookupTuple(tupleCopy).isNullTuple());
    tupleBackup.freeObjectColumns();
    tupleCopy.freeObjectColumns();
    delete [] tupleBackup.address();
    delete [] tupleCopy.address();
    newStringValue.free();
    oldStringValue.free();
}

TEST_F(PersistentTableLogTest, InsertThenUndoInsertsOneTest) {
    initTable(true);
    tableutil::addRandomTuples(m_table, 10);
    ASSERT_EQ( m_table->activeTupleCount(), 10);
    m_engine->undoUndoToken(INT64_MIN + 1);
    ASSERT_EQ( m_table->activeTupleCount(), 0);
}

int main() {
    return TestSuite::globalInstance()->runAll();
}<|MERGE_RESOLUTION|>--- conflicted
+++ resolved
@@ -109,21 +109,13 @@
         voltdb::TableIndexScheme indexScheme = voltdb::TableIndexScheme("primaryKeyIndex",
                                                                         voltdb::BALANCED_TREE_INDEX,
                                                                         m_primaryKeyIndexColumns,
-<<<<<<< HEAD
-                                                                        TableIndex::indexColumnsDirectly(),
-                                                                        true, true, false, m_tableSchema);
-=======
+                                                                        TableIndex::simplyIndexColumns(),
                                                                         true, true, m_tableSchema);
->>>>>>> 394c152f
         std::vector<voltdb::TableIndexScheme> indexes;
 
         m_table = dynamic_cast<voltdb::PersistentTable*>(voltdb::TableFactory::getPersistentTable
                                                          (0, m_engine->getExecutorContext(), "Foo",
-<<<<<<< HEAD
-                                                          m_tableSchema, &m_columnNames[0], 0,
-=======
-                                                          m_tableSchema, m_columnNames, &indexScheme, indexes, 0,
->>>>>>> 394c152f
+                                                          m_tableSchema, m_columnNames, 0,
                                                           false, false));
 
         TableIndex *pkeyIndex = TableIndexFactory::TableIndexFactory::getInstance(indexScheme);
