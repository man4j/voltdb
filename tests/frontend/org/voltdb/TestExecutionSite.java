--- conflicted
+++ resolved
@@ -345,11 +345,7 @@
     Map<Long, StringWriter> m_siteResults = new HashMap<Long, StringWriter>();
     Random m_rand;
 
-<<<<<<< HEAD
-    private void setUp(int siteCount, int partitionCount, int kFactor) throws Exception {
-=======
-    private void start(int siteCount, int partitionCount, int kFactor) {
->>>>>>> 59628945
+    private void start(int siteCount, int partitionCount, int kFactor) throws Exception {
         long seed = System.currentTimeMillis();
         m_rand = new Random(seed);
         m_checker = new ExecutionSiteFuzzChecker();
@@ -429,41 +425,18 @@
             registerMailbox(siteId, m_mboxes.get(siteId));
         }
     }
-<<<<<<< HEAD
-    @Override
-    protected void setUp() throws Exception
-    {
-        if (m_voltdb != null) {
-            tearDown();
-        }
-        super.setUp();
-        setUp( SITE_COUNT, PARTITION_COUNT, K_FACTOR);
-    }
-=======
->>>>>>> 59628945
 
     @Override
     protected void tearDown() throws Exception
     {
-<<<<<<< HEAD
         System.out.println("Doing shutdown");
         super.tearDown();
         m_sites.clear();
         m_mboxes.clear();
-        m_voltdb.shutdown(null);
-=======
-        for (int i=0; i < m_sites.length; ++i) {
-            m_sites[i] = null;
-            m_mboxes[i] = null;
-        }
         if (m_voltdb != null) {
-            m_voltdb.getFaultDistributor().shutDown();
-            m_voltdb.m_snapshotCompletionMonitor.shutdown();
-            m_voltdb.getZK().close();
-            m_voltdb.m_agreementSite.shutdown();
-        }
->>>>>>> 59628945
-        m_voltdb = null;
+            m_voltdb.shutdown(null);
+            m_voltdb = null;
+        }
         System.out.println("Shutdown ZK");
         m_checker = null;
     }
@@ -772,7 +745,7 @@
         }
     }
 
-    /*public void testFuzzedTransactions() throws Exception
+    public void testFuzzedTransactions() throws Exception
     {
         for (int ii = 0; ii < 1; ii++) {
             tearDown();
@@ -811,13 +784,13 @@
             m_checker.dumpLogs();
             assertTrue(m_checker.validateLogs());
         }
-    }*/
+    }
 
     /*
      * SinglePartition basecase. Show that recursableRun completes a
      * single partition transaction.
      */
-    public void testSinglePartitionTxn()
+    public void testSinglePartitionTxn() throws Exception
     {
         start(SITE_COUNT, PARTITION_COUNT, K_FACTOR);
         final boolean readOnly = false;
@@ -856,7 +829,7 @@
     /*
      * Single partition read-only
      */
-    public void testROSinglePartitionTxn()
+    public void testROSinglePartitionTxn() throws Exception
     {
         start(SITE_COUNT, PARTITION_COUNT, K_FACTOR);
         final boolean readOnly = true;
@@ -1092,7 +1065,7 @@
      * ExecutionSite and Mailbox are necessary to construct a MP txn state.
      */
     @SuppressWarnings("deprecation")
-    public void testMultiPartitionParticipantTxnState_handleSiteFaults() {
+    public void testMultiPartitionParticipantTxnState_handleSiteFaults() throws Exception {
         start(SITE_COUNT, PARTITION_COUNT, K_FACTOR);
         StoredProcedureInvocation spi = new StoredProcedureInvocation();
         spi.setClientHandle(25);
@@ -1415,14 +1388,10 @@
      */
     public void testENG1617() throws Exception {
         System.out.println("Starting testENG1617");
-<<<<<<< HEAD
+        start(SITE_COUNT, PARTITION_COUNT, K_FACTOR);
+
         for (RussianRouletteMailbox m : m_mboxes.values()) {
              m.setFailureLikelihood(0);
-=======
-        start(SITE_COUNT, PARTITION_COUNT, K_FACTOR);
-        for (int i=0; i < SITE_COUNT; ++i) {
-          m_mboxes[i].setFailureLikelihood(0);
->>>>>>> 59628945
         }
         createAndRunSiteThreads(true);
 
