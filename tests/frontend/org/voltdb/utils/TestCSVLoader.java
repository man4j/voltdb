package org.voltdb.utils;

import java.io.FileReader;

import org.voltdb.ServerThread;
import org.voltdb.VoltDB;
import org.voltdb.VoltTable;
import org.voltdb.VoltDB.Configuration;
import org.voltdb.VoltType;
import org.voltdb.client.Client;
import org.voltdb.client.ClientFactory;
import org.voltdb.compiler.VoltProjectBuilder;

import au.com.bytecode.opencsv_voltpatches.CSVReader;

import junit.framework.TestCase;

public class TestCSVLoader extends TestCase {

	public void testSimple() throws Exception {
        String simpleSchema =
            "create table BLAH (" +
            "clm_integer integer default 0 not null, " + // column that is partitioned on

            "clm_tinyint tinyint default 0, " +
            "clm_smallint smallint default 0, " +
            "clm_bigint bigint default 0, " +
            
            "clm_string varchar(10) default null, " +
            "clm_decimal decimal default null, " +
            //"clm_float float default 1.0, " + // for later
            //"clm_timestamp timestamp default null, " + // for later
            //"clm_varinary varbinary default null" + // for later
            "); ";

        String pathToCatalog = Configuration.getPathToCatalogForTest("csv.jar");
        String pathToDeployment = Configuration.getPathToCatalogForTest("csv.xml");

        VoltProjectBuilder builder = new VoltProjectBuilder();
        builder.addLiteralSchema(simpleSchema);
        builder.addPartitionInfo("BLAH", "clm_integer");
        //builder.addStmtProcedure("Insert", "insert into blah values (?, ?, ?);", null);
        //builder.addStmtProcedure("InsertWithDate", "INSERT INTO BLAH VALUES (974599638818488300, 5, 'nullchar');");
        boolean success = builder.compile(pathToCatalog, 2, 1, 0);
        assertTrue(success);
        MiscUtils.copyFile(builder.getPathToDeployment(), pathToDeployment);

        VoltDB.Configuration config = new VoltDB.Configuration();
        config.m_pathToCatalog = pathToCatalog;
        config.m_pathToDeployment = pathToDeployment;
        ServerThread localServer = new ServerThread(config);

        Client client = null;
        try {
            localServer.start();
            localServer.waitForInitialization();
            String userHome = System.getProperty("user.home");
            String []params = {"--inputfile=" + userHome + "/testdb.csv", 
            		"--procedurename=BLAH.insert",
            		"--reportDir=" + userHome + "/",
<<<<<<< HEAD
            		"--tablename=BLAH",
            		"--abortfailurecount=50",
            		"--skipEmptyRecords=true",
            		"--trimWhiteSpace=true"
=======
            		//"--tablename=BLAH",
            		"--abortfailurecount=50"
>>>>>>> 244e6bea
            		};
            long lineCount = CSVLoader.main(params);
            // do the test
            client = ClientFactory.createClient();
            client.createConnection("localhost");
            
            VoltTable modCount;
            modCount = client.callProcedure("@AdHoc", "SELECT * FROM BLAH;").getResults()[0];
            System.out.println("data inserted to table BLAH:\n" + modCount);
            
            modCount = client.callProcedure("@AdHoc", "SELECT COUNT(*) FROM BLAH;").getResults()[0];
            int rowct = 0;
            while(modCount.advanceRow()) {
            	rowct = (Integer) modCount.get(0, VoltType.INTEGER);
            }
            System.out.println(String.format("The rows infected: (%d,%s)", lineCount, rowct));
            
            assertEquals(lineCount, rowct);
            
        }
        finally {
            if (client != null) client.close();
            client = null;

            if (localServer != null) {
                localServer.shutdown();
                localServer.join();
            }
            localServer = null;

            // no clue how helpful this is
            System.gc();
        }
        
        
	}
	
	
	
	
	
}<|MERGE_RESOLUTION|>--- conflicted
+++ resolved
@@ -58,15 +58,11 @@
             String []params = {"--inputfile=" + userHome + "/testdb.csv", 
             		"--procedurename=BLAH.insert",
             		"--reportDir=" + userHome + "/",
-<<<<<<< HEAD
             		"--tablename=BLAH",
             		"--abortfailurecount=50",
             		"--skipEmptyRecords=true",
             		"--trimWhiteSpace=true"
-=======
-            		//"--tablename=BLAH",
-            		"--abortfailurecount=50"
->>>>>>> 244e6bea
+
             		};
             long lineCount = CSVLoader.main(params);
             // do the test
