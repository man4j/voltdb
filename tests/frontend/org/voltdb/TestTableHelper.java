/* This file is part of VoltDB.
 * Copyright (C) 2008-2014 VoltDB Inc.
 *
 * Permission is hereby granted, free of charge, to any person obtaining
 * a copy of this software and associated documentation files (the
 * "Software"), to deal in the Software without restriction, including
 * without limitation the rights to use, copy, modify, merge, publish,
 * distribute, sublicense, and/or sell copies of the Software, and to
 * permit persons to whom the Software is furnished to do so, subject to
 * the following conditions:
 *
 * The above copyright notice and this permission notice shall be
 * included in all copies or substantial portions of the Software.
 *
 * THE SOFTWARE IS PROVIDED "AS IS", WITHOUT WARRANTY OF ANY KIND,
 * EXPRESS OR IMPLIED, INCLUDING BUT NOT LIMITED TO THE WARRANTIES OF
 * MERCHANTABILITY, FITNESS FOR A PARTICULAR PURPOSE AND NONINFRINGEMENT.
 * IN NO EVENT SHALL THE AUTHORS BE LIABLE FOR ANY CLAIM, DAMAGES OR
 * OTHER LIABILITY, WHETHER IN AN ACTION OF CONTRACT, TORT OR OTHERWISE,
 * ARISING FROM, OUT OF OR IN CONNECTION WITH THE SOFTWARE OR THE USE OR
 * OTHER DEALINGS IN THE SOFTWARE.
 */

package org.voltdb;

import java.util.Random;

import junit.framework.TestCase;

public class TestTableHelper extends TestCase {

    public void testShorthand() {
        VoltTable t = TableHelper.quickTable("FOO (BIGINT-N, BAR:TINYINT, A:VARCHAR12-U/'foo') PK(2,BAR)");
        assertEquals("C0", t.getColumnName(0));
        assertEquals("BAR", t.getColumnName(1));
        assertEquals("A", t.getColumnName(2));
        assertEquals(VoltType.BIGINT, t.getColumnType(0));
        assertEquals(VoltType.TINYINT, t.getColumnType(1));
        assertEquals(VoltType.STRING, t.getColumnType(2));
        assertEquals(false, t.getColumnUniqueness(0));
        assertEquals(false, t.getColumnUniqueness(1));
        assertEquals(true, t.getColumnUniqueness(2));
        assertEquals(VoltTable.ColumnInfo.NO_DEFAULT_VALUE, t.getColumnDefaultValue(0));
        assertEquals(VoltTable.ColumnInfo.NO_DEFAULT_VALUE, t.getColumnDefaultValue(1));
        assertEquals("foo", t.getColumnDefaultValue(2));
        assertEquals(false, t.getColumnNullable(0));
        assertEquals(true, t.getColumnNullable(1));
        assertEquals(true, t.getColumnNullable(2));
        assertEquals(12, t.getColumnMaxSize(2));
        assertEquals(-1, t.m_extraMetadata.partitionColIndex);

        System.out.println(TableHelper.ddlForTable(t));

        // try the same thing, but partitioned
        t = TableHelper.quickTable("FOO (BIGINT-N, BAR:TINYINT, A:VARCHAR12-U/'foo') P(A) PK(2,BAR)");
        assertEquals("C0", t.getColumnName(0));
        assertEquals("BAR", t.getColumnName(1));
        assertEquals("A", t.getColumnName(2));
        assertEquals(VoltType.BIGINT, t.getColumnType(0));
        assertEquals(VoltType.TINYINT, t.getColumnType(1));
        assertEquals(VoltType.STRING, t.getColumnType(2));
        assertEquals(false, t.getColumnUniqueness(0));
        assertEquals(false, t.getColumnUniqueness(1));
        assertEquals(true, t.getColumnUniqueness(2));
        assertEquals(VoltTable.ColumnInfo.NO_DEFAULT_VALUE, t.getColumnDefaultValue(0));
        assertEquals(VoltTable.ColumnInfo.NO_DEFAULT_VALUE, t.getColumnDefaultValue(1));
        assertEquals("foo", t.getColumnDefaultValue(2));
        assertEquals(false, t.getColumnNullable(0));
        assertEquals(true, t.getColumnNullable(1));
        assertEquals(true, t.getColumnNullable(2));
        assertEquals(12, t.getColumnMaxSize(2));
        assertEquals(2, t.m_extraMetadata.partitionColIndex);

        t = TableHelper.quickTable("Ryan (likes:smallint, TINYINT/'8', A:VARBINARY/'ABCD')");
        assertEquals("likes", t.getColumnName(0));
        assertEquals("C1", t.getColumnName(1));
        assertEquals("A", t.getColumnName(2));
        assertEquals(VoltType.SMALLINT, t.getColumnType(0));
        assertEquals(VoltType.TINYINT, t.getColumnType(1));
        assertEquals(VoltType.VARBINARY, t.getColumnType(2));
        assertEquals(false, t.getColumnUniqueness(0));
        assertEquals(false, t.getColumnUniqueness(1));
        assertEquals(false, t.getColumnUniqueness(2));
        assertEquals(VoltTable.ColumnInfo.NO_DEFAULT_VALUE, t.getColumnDefaultValue(0));
        assertEquals("8", t.getColumnDefaultValue(1));
        assertEquals("ABCD", t.getColumnDefaultValue(2));
        assertEquals(true, t.getColumnNullable(0));
        assertEquals(true, t.getColumnNullable(1));
        assertEquals(true, t.getColumnNullable(2));
        assertEquals(255, t.getColumnMaxSize(2));
        assertEquals(-1, t.m_extraMetadata.partitionColIndex);

        System.out.println(TableHelper.ddlForTable(t));

        // try the same thing, but partitioned
        t = TableHelper.quickTable("Ryan (likes:smallint, TINYINT/'8', A:VARBINARY/'ABCD') P(0)");
        assertEquals("likes", t.getColumnName(0));
        assertEquals("C1", t.getColumnName(1));
        assertEquals("A", t.getColumnName(2));
        assertEquals(VoltType.SMALLINT, t.getColumnType(0));
        assertEquals(VoltType.TINYINT, t.getColumnType(1));
        assertEquals(VoltType.VARBINARY, t.getColumnType(2));
        assertEquals(false, t.getColumnUniqueness(0));
        assertEquals(false, t.getColumnUniqueness(1));
        assertEquals(false, t.getColumnUniqueness(2));
        assertEquals(VoltTable.ColumnInfo.NO_DEFAULT_VALUE, t.getColumnDefaultValue(0));
        assertEquals("8", t.getColumnDefaultValue(1));
        assertEquals("ABCD", t.getColumnDefaultValue(2));
        assertEquals(true, t.getColumnNullable(0));
        assertEquals(true, t.getColumnNullable(1));
        assertEquals(true, t.getColumnNullable(2));
        assertEquals(255, t.getColumnMaxSize(2));
        assertEquals(0, t.m_extraMetadata.partitionColIndex);

        System.out.println(TableHelper.ddlForTable(t));
    }

    /**
     * Since this is test code for test code, some of this is verified manually. Should
     * be more automated.
     * @throws Exception
     */
    public void testDataGeneration() throws Exception {
        Random r = new Random();

        VoltTable t = TableHelper.quickTable("Ryan (likes:smallint, TINYINT/'8', A:VARBINARY/'ABCD')");
        TableHelper.randomFill(t, 10, 128, r);

<<<<<<< HEAD
        t = TableHelper.quickTable("FOO (BIGINT-N, BAR:TINYINT, A:VARCHAR12-U/'foo') PK(2,BAR) P(0)");
        TableHelper.randomFill(t, 10, 128, r);
        System.out.println(t.toString());

        VoltTable t2 = TableHelper.quickTable("FOO (BAR:DOUBLE, C0:BIGINT-N, A:VARCHAR14/'foo') PK(2,BAR) P(0)");
=======
        t = TableHelper.quickTable("FOO (BIGINT-N, BAR:TINYINT, A:VARCHAR12-U/'foo') PK(2,BAR)");
        TableHelper.randomFill(t, 10, 128, r);
        System.out.println(t.toString());

        VoltTable t2 = TableHelper.quickTable("FOO (BAR:DOUBLE, C0:BIGINT-N, A:VARCHAR14/'foo') PK(2,BAR)");
>>>>>>> c0ddd936

        TableHelper.migrateTable(t, t2);
        System.out.println(t2.toString());
    }

    /**
     * Create and mutate random tables. Just try to not crash here.
     * TestLiveTableSchemaMigration does more *real* stuff.
     * @throws Exception
     */
    public void testRandomTables() throws Exception {
        Random r = new Random(0);
        for (int i = 0; i < 1000; i++) {
            VoltTable t1 = TableHelper.getTotallyRandomTable("foo", r);
            VoltTable t2 = TableHelper.mutateTable(t1, true, r);
            TableHelper.getAlterTableDDLToMigrate(t1, t2);
            TableHelper.randomFill(t1, 50, 32, r);
            TableHelper.migrateTable(t1, t2);
        }
    }

}<|MERGE_RESOLUTION|>--- conflicted
+++ resolved
@@ -126,19 +126,11 @@
         VoltTable t = TableHelper.quickTable("Ryan (likes:smallint, TINYINT/'8', A:VARBINARY/'ABCD')");
         TableHelper.randomFill(t, 10, 128, r);
 
-<<<<<<< HEAD
-        t = TableHelper.quickTable("FOO (BIGINT-N, BAR:TINYINT, A:VARCHAR12-U/'foo') PK(2,BAR) P(0)");
-        TableHelper.randomFill(t, 10, 128, r);
-        System.out.println(t.toString());
-
-        VoltTable t2 = TableHelper.quickTable("FOO (BAR:DOUBLE, C0:BIGINT-N, A:VARCHAR14/'foo') PK(2,BAR) P(0)");
-=======
         t = TableHelper.quickTable("FOO (BIGINT-N, BAR:TINYINT, A:VARCHAR12-U/'foo') PK(2,BAR)");
         TableHelper.randomFill(t, 10, 128, r);
         System.out.println(t.toString());
 
         VoltTable t2 = TableHelper.quickTable("FOO (BAR:DOUBLE, C0:BIGINT-N, A:VARCHAR14/'foo') PK(2,BAR)");
->>>>>>> c0ddd936
 
         TableHelper.migrateTable(t, t2);
         System.out.println(t2.toString());
