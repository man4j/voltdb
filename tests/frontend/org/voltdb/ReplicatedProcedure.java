--- conflicted
+++ resolved
@@ -42,14 +42,10 @@
 
         VoltTable result = new VoltTable(new ColumnInfo("txnId", VoltType.BIGINT),
                                          new ColumnInfo("timestamp", VoltType.BIGINT));
-<<<<<<< HEAD
-        result.addRow(getVoltPrivateRealTransactionIdDontUseMe(), getUniqueId());
-=======
-        result.addRow(getTransactionId(), getTransactionTime().getTime());
+        result.addRow(getVoltPrivateRealTransactionIdDontUseMe(), getTransactionTime().getTime());
 
         // replicated txns get their results replaced by a hash... so stash this here
         setAppStatusString(result.toJSONString());
->>>>>>> a01bf36b
         return result;
     }
 }