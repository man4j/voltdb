--- conflicted
+++ resolved
@@ -1190,11 +1190,7 @@
             if (isNewCli && !m_hostRoots.containsKey(Integer.toString(hostId))) {
                 initLocalServer(hostId, true);
             }
-<<<<<<< HEAD
-            startOne(hostId, true, ReplicationRole.NONE, StartAction.REJOIN, true, null);
-=======
             startOne(hostId, true, StartAction.REJOIN, true, null);
->>>>>>> 5308a6c9
         }
         catch (IOException ioe) {
             throw new RuntimeException(ioe);
