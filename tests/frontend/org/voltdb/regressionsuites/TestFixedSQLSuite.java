/* This file is part of VoltDB.
 * Copyright (C) 2008-2014 VoltDB Inc.
 *
 * Permission is hereby granted, free of charge, to any person obtaining
 * a copy of this software and associated documentation files (the
 * "Software"), to deal in the Software without restriction, including
 * without limitation the rights to use, copy, modify, merge, publish,
 * distribute, sublicense, and/or sell copies of the Software, and to
 * permit persons to whom the Software is furnished to do so, subject to
 * the following conditions:
 *
 * The above copyright notice and this permission notice shall be
 * included in all copies or substantial portions of the Software.
 *
 * THE SOFTWARE IS PROVIDED "AS IS", WITHOUT WARRANTY OF ANY KIND,
 * EXPRESS OR IMPLIED, INCLUDING BUT NOT LIMITED TO THE WARRANTIES OF
 * MERCHANTABILITY, FITNESS FOR A PARTICULAR PURPOSE AND NONINFRINGEMENT.
 * IN NO EVENT SHALL THE AUTHORS BE LIABLE FOR ANY CLAIM, DAMAGES OR
 * OTHER LIABILITY, WHETHER IN AN ACTION OF CONTRACT, TORT OR OTHERWISE,
 * ARISING FROM, OUT OF OR IN CONNECTION WITH THE SOFTWARE OR THE USE OR
 * OTHER DEALINGS IN THE SOFTWARE.
 */

package org.voltdb.regressionsuites;

import java.io.IOException;

import org.voltdb.BackendTarget;
import org.voltdb.VoltTable;
import org.voltdb.VoltType;
import org.voltdb.client.Client;
import org.voltdb.client.ClientResponse;
import org.voltdb.client.NoConnectionsException;
import org.voltdb.client.ProcCallException;
import org.voltdb.client.ProcedureCallback;
import org.voltdb.compiler.VoltProjectBuilder;
import org.voltdb_testprocs.regressionsuites.fixedsql.Insert;
import org.voltdb_testprocs.regressionsuites.fixedsql.TestENG1232;
import org.voltdb_testprocs.regressionsuites.fixedsql.TestENG1232_2;
import org.voltdb_testprocs.regressionsuites.fixedsql.TestENG2423;

/**
 * Actual regression tests for SQL that I found that was broken and
 * have fixed.  Didn't like any of the other potential homes that already
 * existed for this for one reason or another.
 */

public class TestFixedSQLSuite extends RegressionSuite {

    /** Procedures used by this suite */
    static final Class<?>[] PROCEDURES = { Insert.class, TestENG1232.class, TestENG1232_2.class,
        TestENG2423.InnerProc.class };

    static final int VARCHAR_VARBINARY_THRESHOLD = 100;

    public void testTicketEng2250_IsNull() throws Exception
    {
        System.out.println("STARTING testTicketEng2250_IsNull");
        Client client = getClient();
        ProcedureCallback callback = new ProcedureCallback() {
            @Override
            public void clientCallback(ClientResponse clientResponse)
                    throws Exception {
                if (clientResponse.getStatus() != ClientResponse.SUCCESS) {
                    throw new RuntimeException("Failed with response: " + clientResponse.getStatusString());
                }
            }
        };
        /*
        CREATE TABLE P1 (
                ID INTEGER DEFAULT '0' NOT NULL,
                DESC VARCHAR(300),
                NUM INTEGER,
                RATIO FLOAT,
                PRIMARY KEY (ID)
                );
        */
        System.out.println("Eng2250: null entries.");
        for(int id=0; id < 5; id++) {
            client.callProcedure(callback, "P1.insert", id, null, 10, 1.1);
            client.drain();
        }
        System.out.println("Eng2250: not null entries.");
        for (int id=5; id < 8; id++) {
            client.callProcedure(callback, "P1.insert", id,"description", 10, 1.1);
            client.drain();
        }
        VoltTable r1 = client.callProcedure("@AdHoc", "select count(*) from P1 where desc is null").getResults()[0];
        //* enable for debugging */ System.out.println(r1);
        assertEquals(5, r1.asScalarLong());

        VoltTable r2 = client.callProcedure("@AdHoc", "select count(*) from P1 where not desc is null").getResults()[0];
        //* enable for debugging */ System.out.println(r2);
        assertEquals(3, r2.asScalarLong());

        VoltTable r3 = client.callProcedure("@AdHoc", "select count(*) from P1 where NOT (id=2 and desc is null)").getResults()[0];
        //* enable for debugging */ System.out.println(r3);
        assertEquals(7, r3.asScalarLong());

        VoltTable r4 = client.callProcedure("@AdHoc", "select count(*) from P1 where NOT (id=6 and desc is null)").getResults()[0];
        //* enable for debugging */ System.out.println(r4);
        assertEquals(8, r4.asScalarLong());

        VoltTable r5 = client.callProcedure("@AdHoc", "select count(*) from P1 where id < 6 and NOT desc is null;").getResults()[0];
        //* enable for debugging */ System.out.println(r5);
        assertEquals(1, r5.asScalarLong());

    }

    public void testTicketEng1850_WhereOrderBy() throws Exception
    {
        System.out.println("STARTING testTicketENG1850_WhereOrderBy");

        ProcedureCallback callback = new ProcedureCallback() {
            @Override
            public void clientCallback(ClientResponse clientResponse)
                    throws Exception {
                if (clientResponse.getStatus() != ClientResponse.SUCCESS) {
                    throw new RuntimeException("Failed with response: " + clientResponse.getStatusString());
                }
            }
        };

        Client client = getClient();
        int cid=0;
        do {
            for (int aid = 0; aid < 5; aid++) {
                int pid = cid % 10;
                client.callProcedure(callback, "ENG1850.insert", cid++, aid, pid, (pid+aid));
            }
        } while (cid < 1000);

        client.drain();

        VoltTable r1 = client.callProcedure("@AdHoc", "select count(*) from ENG1850;").getResults()[0];
        assertEquals(1000, r1.asScalarLong());

        VoltTable r2 = client.callProcedure("@AdHoc", "select count(*) from ENG1850 where pid =2;").getResults()[0];
        assertEquals(100, r2.asScalarLong());

        VoltTable r3 = client.callProcedure("@AdHoc", "select * from ENG1850 where pid = 2 limit 1;").getResults()[0];
        //* enable for debugging */ System.out.println("r3\n" + r3);
        assertEquals(1, r3.getRowCount());

        // this failed, returning 0 rows.
        VoltTable r4 = client.callProcedure("@AdHoc", "select * from ENG1850 where pid = 2 order by pid, aid").getResults()[0];
        //* enable for debugging */ System.out.println("r4\n:" + r4);
        assertEquals(100, r4.getRowCount());

        // this is the failing condition reported in the defect report (as above but with the limit)
        VoltTable r5 = client.callProcedure("@AdHoc", "select * from ENG1850 where pid = 2 order by pid, aid limit 1").getResults()[0];
        //* enable for debugging */ System.out.println("r5\n" + r5);
        assertEquals(1, r5.getRowCount());
    }

    public void testTicketEng1850_WhereOrderBy2() throws Exception
    {
        System.out.println("STARTING testTIcketEng1850_WhereOrderBy2");

        // verify that selecting * where pid = 2 order by pid, aid gets the right number
        // of tuples when <pid, null> exists in the relation (as this would be the first
        // key found by moveToKeyOrGreater - verify this key is added to the output if
        // it really exists

        Client client = getClient();
        // index is (pid, aid)
        // schema: insert (cid, aid, pid, attr)
        client.callProcedure("ENG1850.insert", 0, 1, 1, 0);
        if (!isHSQL()) {
            // unsure why HSQL throws out-of-range exception here.
            // there are sql coverage tests for this case. skip it here.
            client.callProcedure("ENG1850.insert", 1, null, 2, 0);
        }
        client.callProcedure("ENG1850.insert", 2, 1, 2, 0);
        client.callProcedure("ENG1850.insert", 3, 2, 2, 0);
        client.callProcedure("ENG1850.insert", 4, 3, 3, 0);

        VoltTable r1 = client.callProcedure("@AdHoc", "select * from ENG1850 where pid = 2 order by pid, aid").getResults()[0];
        //* enable for debugging */ System.out.println(r1);
        assertEquals(isHSQL() ? 2: 3, r1.getRowCount());

        VoltTable r2 = client.callProcedure("@AdHoc", "select * from ENG1850 where pid = 2 order by aid, pid").getResults()[0];
        //* enable for debugging */ System.out.println(r2);
        assertEquals(isHSQL() ? 2 : 3, r2.getRowCount());

        VoltTable r3 = client.callProcedure("@AdHoc", "select * from ENG1850 where pid > 1 order by pid, aid").getResults()[0];
        //* enable for debugging */ System.out.println(r3);
        assertEquals(isHSQL() ?  3 :  4, r3.getRowCount());

        VoltTable r4 = client.callProcedure("@AdHoc", "select * from ENG1850 where pid = 2").getResults()[0];
        //* enable for debugging */ System.out.println(r4);
        assertEquals(isHSQL() ? 2 : 3, r4.getRowCount());
    }

    public void testTicketENG1232() throws Exception {
        Client client = getClient();

        client.callProcedure("@AdHoc", "insert into test_eng1232 VALUES(9);");

        VoltTable result[] = client.callProcedure("TestENG1232", 9).getResults();
        assertTrue(result[0].advanceRow());
        assertEquals(9, result[0].getLong(0));
        assertTrue(result[1].advanceRow());
        assertEquals(1, result[1].getLong(0));


        client.callProcedure("@AdHoc", "insert into test_eng1232 VALUES(9);");

        result = client.callProcedure("TestENG1232_2", 9).getResults();
        assertTrue(result[0].advanceRow());
        assertEquals(1, result[0].getLong(0));
        assertFalse(result[1].advanceRow());
    }

    public void testInsertNullPartitionString() throws IOException, ProcCallException
    {
        // This test is for issue ENG-697
        Client client = getClient();
        boolean caught = false;
        try
        {
            client.callProcedure("InsertNullString", null, 0, 1);
        }
        catch (final ProcCallException e)
        {
            if (e.getMessage().contains("CONSTRAINT VIOLATION"))
                caught = true;
            else {
                e.printStackTrace();
                fail();
            }
        }
        assertTrue(caught);
    }

    public void testTicket309() throws IOException, ProcCallException
    {
        String[] tables = {"P1", "R1", "P2", "R2"};
        Client client = getClient();
        for (String table : tables)
        {
            client.callProcedure("Insert", table, 1, "desc", 100, 14.5);
            client.callProcedure("Insert", table, 2, "desc", 100, 14.5);
            client.callProcedure("Insert", table, 3, "desc", 100, 14.5);
            client.callProcedure("Insert", table, 6, "desc", 300, 14.5);
            client.callProcedure("Insert", table, 7, "desc", 300, 14.5);
            client.callProcedure("Insert", table, 8, "desc", 500, 14.5);

            String query =
                String.format("select count(*), %s.NUM from %s group by %s.NUM",
                              table, table, table);
            VoltTable[] results = client.callProcedure("@AdHoc", query).getResults();
            assertEquals(3, results[0].getRowCount());
            while (results[0].advanceRow())
            {
                if (results[0].getLong(1) == 100)
                {
                    assertEquals(3, results[0].getLong(0));
                }
                else if (results[0].getLong(1) == 300)
                {
                    assertEquals(2, results[0].getLong(0));
                }
                else if (results[0].getLong(1) == 500)
                {
                    assertEquals(1, results[0].getLong(0));
                }
                else
                {
                    fail();
                }
            }
        }
    }

    //
    // Regression test for broken SQL of the variety:
    //
    // select * from TABLE where (TABLE.ID = value) and
    //          (TABLE.col1 compared_to TABLE.col2)
    //
    // which would return results any time TABLE.ID = value was true,
    // regardless of whether the second expression was true.
    //
    public void testAndExpressionComparingSameTableColumns()
    throws IOException, ProcCallException
    {
        String[] tables = {"P1", "R1"};
        for (String table : tables)
        {
            Client client = getClient();
            client.callProcedure("Insert", table, 5, "desc", 10, 14.5);
            client.callProcedure("Insert", table, 15, "desc2", 10, 14.5);
            // These queries should result in no rows, but the defect in
            // SubPlanAssembler resulted in only the NO_NULLS.PKEY = 5 expression
            // being used
            String query = "select * from " + table + " where (" +
                table + ".ID = 5) and (" + table + ".NUM < " + table +".ID)";
            VoltTable[] results = client.callProcedure("@AdHoc", query).getResults();
            assertEquals(0, results[0].getRowCount());
            query = "select * from " + table + " where (" +
                table + ".ID = 5) and (" + table + ".NUM <= " + table +".ID)";
            results = client.callProcedure("@AdHoc", query).getResults();
            assertEquals(0, results[0].getRowCount());
            query = "select * from " + table + " where (" +
                table + ".ID = 15) and (" + table + ".NUM > " + table +".ID)";
            results = client.callProcedure("@AdHoc", query).getResults();
            assertEquals(0, results[0].getRowCount());
            query = "select * from " + table + " where (" +
                table + ".ID = 15) and (" + table + ".NUM >= " + table +".ID)";
            results = client.callProcedure("@AdHoc", query).getResults();
            assertEquals(0, results[0].getRowCount());
        }
    }

    //
    // Regression test for broken SQL of the variety:
    //
    // select * from replicated_table where (predicate) LIMIT n
    //
    // For replicated tables, LIMIT is inlined in seqscan; the tuple count was
    // being incremented for each input tuple regardless of the predicate
    // result, which was resulting in the wrong number of rows returned in some
    // cases.
    // @throws IOException
    // @throws ProcCallException
    //
    public void testSeqScanFailedPredicateDoesntCountAgainstLimit()
    throws IOException, ProcCallException
    {
        String[] tables = {"P1", "R1"};
        for (String table : tables)
        {
            Client client = getClient();
            // our predicate is going to be ID < NUM.
            // Insert one row where this is false
            client.callProcedure("Insert", table, 1, "desc", -1, 14.5);
            // And two where it is true
            client.callProcedure("Insert", table, 2, "desc", 100, 14.5);
            client.callProcedure("Insert", table, 3, "desc", 100, 14.5);
            String query = "select * from " + table + " where " +
                table + ".ID < " + table +".NUM limit 2";
            VoltTable[] results = client.callProcedure("@AdHoc", query).getResults();
            // we should get 2 rows but this bug would result in only 1 returned
            assertEquals(2, results[0].getRowCount());
        }
    }

    //
    // Regression test for broken SQL of the variety:
    //
    // select (non-aggregating expression) from table
    // e.g. select col1 + col2 from table
    //
    // PlanAssembler extracts the left side of the expression to discard
    // aggregation-type expressions from the parsed SQL, but was basically
    // assuming that anything not a VALUE_TUPLE was an aggregate.
    //
    // Note: Adding 5.5 in the third test here also tests a "fix" in
    // HSQL where we coerce the type of numeric literals from NUMERIC to DOUBLE
    //
    public void testSelectExpression()
    throws IOException, ProcCallException
    {
        String[] tables = {"P1", "R1"};
        for (String table : tables)
        {
            Client client = getClient();
            client.callProcedure("Insert", table, 1, "desc", 2, 14.5);
            String query = String.format("select %s.ID + 10 from %s",
                                         table, table);
            VoltTable[] results = client.callProcedure("@AdHoc", query).getResults();
            results[0].advanceRow();
            assertEquals(11, results[0].getLong(0));
            query = String.format("select %s.NUM + 20 from %s", table, table);
            results = client.callProcedure("@AdHoc", query).getResults();
            results[0].advanceRow();
            assertEquals(22, results[0].getLong(0));
            query = String.format("select %s.RATIO + 5.5 from %s",
                                  table, table);
            results = client.callProcedure("@AdHoc", query).getResults();
            results[0].advanceRow();
            assertEquals(20.0, results[0].getDouble(0));
            query = String.format("select %s.ID + %s.NUM from %s",
                                  table, table, table);
            results = client.callProcedure("@AdHoc", query).getResults();
            results[0].advanceRow();
            assertEquals(3, results[0].getLong(0));
            // ENG-5035
            query = String.format("select '%s' from %s", table, table);
            results = client.callProcedure("@AdHoc", query).getResults();
            results[0].advanceRow();
            assertEquals(table, results[0].getString(0));
            query = String.format("select '%s' from %s", "qwertyuiop", table);
            results = client.callProcedure("@AdHoc", query).getResults();
            results[0].advanceRow();
            assertEquals("qwertyuiop", results[0].getString(0));
            query = String.format("select %s.RATIO, '%s' from %s", table, "qwertyuiop", table);
            results = client.callProcedure("@AdHoc", query).getResults();
            results[0].advanceRow();
            assertEquals("qwertyuiop", results[0].getString(1));
        }
    }


    //
    // Regression test for broken SQL of the variety:
    //
    // trac #166
    //
    // When evaluating the nest loop join predicate, insufficient
    // information was available to tuplevalue expression nodes to
    // understand which column(s) needed to be evaluated by the TVE's
    // operators.
    //
    public void testNestLoopJoinPredicates()
    throws IOException, ProcCallException
    {
        Client client = getClient();
        for (int id=0; id < 5; id++) {
            // insert id, (5-id) in to P1
            client.callProcedure("Insert", "P1", id, "desc", (5-id), 2.5);
            // insert id, (id) in to R1
            client.callProcedure("Insert", "R1", id, "desc", (id), 2.5);
        }
        // join on the (5-id), (id) columns
        String query = "select * from P1, R1 where P1.NUM = R1.NUM";
        VoltTable vts[] = client.callProcedure("@AdHoc", query).getResults();
        nestLoopJoinPredicates_verify(vts);

        // same thing using inner join syntax
        query = "select * from P1 INNER JOIN R1 on P1.NUM = R1.NUM";
        vts = client.callProcedure("@AdHoc", query).getResults();
        nestLoopJoinPredicates_verify(vts);

        // join on ID and verify NUM. (ID is indexed)
        query = "select * from P1, R1 where P1.ID = R1.ID";
        vts = client.callProcedure("@AdHoc", query).getResults();
        nestLoopJoinPredicates_verifyid(vts);

        // as above with inner join syntax
        query = "select * from P1 INNER JOIN R1 on P1.ID = R1.ID";
        vts = client.callProcedure("@AdHoc", query).getResults();
        nestLoopJoinPredicates_verifyid(vts);
    }

    private void nestLoopJoinPredicates_verifyid(VoltTable[] vts) {
        assertEquals(1, vts.length);
        //* enable for debugging */ System.out.println("verifyid: " + vts[0]);
        assertEquals(5, vts[0].getRowCount());

        while(vts[0].advanceRow()) {
            int p_id = ((Integer)vts[0].get(0, VoltType.INTEGER)).intValue();
            int r_id = ((Integer)vts[0].get(4, VoltType.INTEGER)).intValue();
            int p_n =  ((Integer)vts[0].get(2, VoltType.INTEGER)).intValue();
            int r_n =  ((Integer)vts[0].get(6, VoltType.INTEGER)).intValue();

            assertEquals(p_id, r_id);
            assertEquals(5 - p_n, r_n);
        }
    }

    private void nestLoopJoinPredicates_verify(VoltTable[] vts)
    {
        assertEquals(1, vts.length);
        //* enable for debugging */ System.out.println(vts[0]);
        assertEquals(4, vts[0].getRowCount());

        // the id of the first should be (5-id) in the second
        // because of the insertion trickery done above
        // verifies trac #125
        while(vts[0].advanceRow()) {
            int id1 = ((Integer)vts[0].get(0, VoltType.INTEGER)).intValue();
            int id2 = ((Integer)vts[0].get(4, VoltType.INTEGER)).intValue();
            assertEquals(id1, (5 - id2));
        }
    }

    //
    // Regression test for broken SQL of the variety:
    //
    // trac #125.  (verification in addition to testNestLoopJoinPredicates).
    //
    // Select a complex expression (not just a TupleValueExpression)
    // to verify that non-root TVEs are correctly offset.
    //
    public void nestLoopJoinPredicatesWithExpressions()
    throws IOException, ProcCallException
    {
        Client client = getClient();
        for (int id=0; id < 5; id++) {
            // insert id, (5-id) in to P1
            client.callProcedure("Insert", "P1", id, "desc", (5-id), 2.5);
            // insert id, (id) in to R1
            client.callProcedure("Insert", "R1", id, "desc", (id), 2.5);
        }
        // join on the (5-id), (id) columns and select a value modified by an expression
        String query = "select (P1.ID + 20), (R1.ID + 40) from P1, R1 where P1.NUM = R1.NUM";
        VoltTable vts[] = client.callProcedure("@AdHoc", query).getResults();
        nestLoopJoinPredicatesWithExpressions_verify(vts);

        // same thing using inner join syntax
        query = "select (P1.ID + 20), (R1.ID + 40) from P1 INNER JOIN R1 on P1.NUM = R1.NUM";
        vts = client.callProcedure("@AdHoc", query).getResults();
        nestLoopJoinPredicatesWithExpressions_verify(vts);
    }

    private void nestLoopJoinPredicatesWithExpressions_verify(
            VoltTable[] vts) {
        assertEquals(1, vts.length);
        //* enable for debugging */ System.out.println(vts[0]);
        assertEquals(4, vts[0].getRowCount());

        // the id of the first should be (5-id) in the second once the addition
        // done in the select expression is un-done.
        while(vts[0].advanceRow()) {
            int p1_id = ((Integer)vts[0].get(0, VoltType.INTEGER)).intValue();
            int r1_id = ((Integer)vts[0].get(1, VoltType.INTEGER)).intValue();
            assertEquals( (p1_id - 20), (5 - (r1_id - 40)) );
            // and verify that the addition actually happened.
            assertTrue(p1_id >= 20);
            assertTrue(p1_id <= 24);
            assertTrue(r1_id >= 40);
            assertTrue(r1_id <= 44);
        }
    }

    //
    // Regression test for broken SQL of the variety:
    //
    // trac #125. (additional verification).
    //
    // Select columns and expressions with aliases.
    //
    public void testNestLoopJoinPredicatesWithAliases()
    throws IOException, ProcCallException
    {
        Client client = getClient();
        for (int id=0; id < 5; id++) {
            // insert id, (5-id) in to P1
            client.callProcedure("Insert", "P1", id, "desc", (5-id), 2.5);
            // insert id, (id) in to R1
            client.callProcedure("Insert", "R1", id, "desc", (id), 2.5);
        }
        // join on the (5-id), (id) columns and select a value modified by an expression
        // use an alias that would select an invalid column. (be a jerk).
        String query = "select R1.ID AS DESC, (P1.ID + 20) AS THOMAS from P1, R1 where P1.NUM = R1.NUM";
        VoltTable vts[] = client.callProcedure("@AdHoc", query).getResults();
        nestLoopJoinPredicatesWithAliases_verify(vts);

        // same thing using inner join syntax
        query = "select R1.ID AS DESC, (P1.ID + 20) AS THOMAS from P1 INNER JOIN R1 on P1.NUM = R1.NUM";
        vts = client.callProcedure("@AdHoc", query).getResults();
        nestLoopJoinPredicatesWithAliases_verify(vts);
    }

    private void nestLoopJoinPredicatesWithAliases_verify(VoltTable[] vts) {
        assertEquals(1, vts.length);
        //* enable for debugging */ System.out.println(vts[0]);
        assertEquals(4, vts[0].getRowCount());

        // the id of the first should be (5-id) in the second once the addition
        // done in the select expression is un-done.
        while(vts[0].advanceRow()) {
            int p1_id = ((Integer)vts[0].get(1, VoltType.INTEGER)).intValue();
            int r1_id = ((Integer)vts[0].get(0, VoltType.INTEGER)).intValue();
            assertEquals( (p1_id - 20), (5 - r1_id) );
            // and verify that the addition actually happened.
            assertTrue(p1_id >= 20);
            assertTrue(p1_id <= 24);
            assertTrue(r1_id >= 0);
            assertTrue(r1_id <= 4);
        }
    }



    //
    // Regression test for broken SQL of the sort
    //
    // select * from TABLE where COL_WITH_ORDERED_INDEX > n
    //
    // The bug is that indexscanexecutor and indexes treat > as >=
    // @throws IOException
    // @throws ProcCallException
    //
    public void testGreaterThanOnOrderedIndex()
    throws IOException, ProcCallException
    {
        String[] tables = {"P2", "R2"};
        Client client = getClient();
        for (String table : tables)
        {
            client.callProcedure("Insert", table, 1, "desc", 100, 14.5);
            client.callProcedure("Insert", table, 2, "desc", 100, 14.5);
            client.callProcedure("Insert", table, 3, "desc", 100, 14.5);
            client.callProcedure("Insert", table, 6, "desc", 100, 14.5);
            client.callProcedure("Insert", table, 7, "desc", 100, 14.5);
            client.callProcedure("Insert", table, 8, "desc", 100, 14.5);
            String query = "select * from " + table + " where " +
                table + ".ID > 1";
            VoltTable[] results = client.callProcedure("@AdHoc", query).getResults();
            // we should get 5 rows but this bug would result in all 6 returned
            assertEquals(5, results[0].getRowCount());
            // make sure that we work if the value we want isn't present
            query = "select * from " + table + " where " +
                table + ".ID > 4";
            results = client.callProcedure("@AdHoc", query).getResults();
            assertEquals(3, results[0].getRowCount());
            query = "select * from " + table + " where " +
                table + ".ID > 8";
            results = client.callProcedure("@AdHoc", query).getResults();
            assertEquals(0, results[0].getRowCount());
        }
    }

    public void testTicket196() throws IOException, ProcCallException
    {
        String[] tables = {"P1", "R1", "P2", "R2"};
        Client client = getClient();
        for (String table : tables)
        {
            client.callProcedure("Insert", table, 1, "desc", 100, 14.5);
            client.callProcedure("Insert", table, 2, "desc", 100, 14.5);
            client.callProcedure("Insert", table, 3, "desc", 100, 14.5);
            client.callProcedure("Insert", table, 6, "desc", 300, 14.5);
            client.callProcedure("Insert", table, 7, "desc", 300, 14.5);
            client.callProcedure("Insert", table, 8, "desc", 500, 14.5);
            String query = String.format("select count(*) from %s", table);
            VoltTable[] results = client.callProcedure("@AdHoc", query).getResults();
            assertEquals(1, results[0].getRowCount());
            results[0].advanceRow();
            assertEquals(6, results[0].getLong(0));
            query = String.format("select %s.NUM, count(*) from %s group by %s.NUM",
                                  table, table, table);
            results = client.callProcedure("@AdHoc", query).getResults();
            assertEquals(3, results[0].getRowCount());
            while (results[0].advanceRow())
            {
                if (results[0].getLong(0) == 100)
                {
                    assertEquals(3, results[0].getLong(1));
                }
                else if (results[0].getLong(0) == 300)
                {
                    assertEquals(2, results[0].getLong(1));
                }
                else if (results[0].getLong(0) == 500)
                {
                    assertEquals(1, results[0].getLong(1));
                }
                else
                {
                    fail();
                }
            }
        }

        // SO, given our current count(*) hack (replace * with the first column
        // in the input to the aggregator, this is a test that will
        // FAIL when we go and implement COUNT to do the right thing with null
        // values.  If this test breaks for you, don't blow it off.
        String query = "insert into COUNT_NULL values (10, 0, 100)";
        client.callProcedure("@AdHoc", query);
        query = "insert into COUNT_NULL values (NULL, 1, 200)";
        client.callProcedure("@AdHoc", query);
        query = "insert into COUNT_NULL values (10, 2, 300)";
        client.callProcedure("@AdHoc", query);
        query = "insert into COUNT_NULL values (NULL, 3, 400)";
        client.callProcedure("@AdHoc", query);
        query = "select count(*) from COUNT_NULL";
        VoltTable[] results = client.callProcedure("@AdHoc", query).getResults();
        assertEquals(1, results[0].getRowCount());
        results[0].advanceRow();
        assertEquals(4, results[0].getLong(0));
    }

    public void testTicket201() throws IOException, ProcCallException
    {
        String[] tables = {"P1", "R1", "P2", "R2"};
        Client client = getClient();
        for (String table : tables)
        {
            client.callProcedure("Insert", table, 1, "desc", 100, 14.5);
            client.callProcedure("Insert", table, 2, "desc", 200, 14.5);
            client.callProcedure("Insert", table, 3, "desc", 300, 14.5);
            client.callProcedure("Insert", table, 6, "desc", 400, 14.5);
            client.callProcedure("Insert", table, 7, "desc", 500, 14.5);
            client.callProcedure("Insert", table, 8, "desc", 600, 14.5);
            String query = String.format("select * from %s where (%s.ID + 1) = 2",
                                         table, table);
            VoltTable[] results = client.callProcedure("@AdHoc", query).getResults();
            assertEquals(1, results[0].getRowCount());
            query = String.format("select * from %s where (%s.ID + 1) > 2",
                                         table, table);
            results = client.callProcedure("@AdHoc", query).getResults();
            assertEquals(5, results[0].getRowCount());
            query = String.format("select * from %s where (%s.ID + 1) >= 2",
                                         table, table);
            results = client.callProcedure("@AdHoc", query).getResults();
            assertEquals(6, results[0].getRowCount());
        }
    }

    //public void testTicket205() throws IOException, ProcCallException
    //{
    //    String[] tables = {"P1", "R1", "P2", "R2"};
    //    Client client = getClient();
    //    for (String table : tables)
    //    {
    //        client.callProcedure("Insert", table, 1, "desc", 100, 14.5);
    //        client.callProcedure("Insert", table, 2, "desc", 200, 14.5);
    //        client.callProcedure("Insert", table, 3, "desc", 300, 14.5);
    //        client.callProcedure("Insert", table, 6, "desc", 400, 14.5);
    //        client.callProcedure("Insert", table, 7, "desc", 500, 14.5);
    //        client.callProcedure("Insert", table, 8, "desc", 600, 14.5);
    //        String query = String.format("select sum(%s.NUM + 1) from %s",
    //                                     table, table);
    //        VoltTable[] results = client.callProcedure("@AdHoc", query);
    //        assertEquals(1, results[0].getRowCount());
    //        query = String.format("select sum(%s.NUM + %s.ID) from %s",
    //                                     table, table);
    //        results = client.callProcedure("@AdHoc", query);
    //        assertEquals(1, results[0].getRowCount());
    //    }
    //}

    public void testTicket216() throws IOException, ProcCallException
    {
        String[] tables = {"P1", "R1", "P2", "R2"};
        Client client = getClient();
        for (String table : tables)
        {
            client.callProcedure("Insert", table, 1, "desc", 100, 100.0);
            client.callProcedure("Insert", table, 2, "desc", 200, 200.0);
            client.callProcedure("Insert", table, 3, "desc", 300, 300.0);
            client.callProcedure("Insert", table, 6, "desc", 400, 400.0);
            client.callProcedure("Insert", table, 7, "desc", 500, 500.0);
            client.callProcedure("Insert", table, 8, "desc", 600, 600.0);
            String query = String.format("select %s.RATIO / 2.0 from %s order by ID",
                                         table, table);
            VoltTable[] results = client.callProcedure("@AdHoc", query).getResults();
            assertEquals(6, results[0].getRowCount());
            for (double f=50.0; results[0].advanceRow(); f+=50.0) {
                double num = (results[0].getDouble(0));
                assertEquals(f, num);
            }
            query = String.format("select * from %s where %s.RATIO >= 400.0",
                                  table, table);
            results = client.callProcedure("@AdHoc", query).getResults();
            assertEquals(3, results[0].getRowCount());
        }
    }


    public void testTicket194() throws IOException, ProcCallException
    {
        String[] tables = {"P1", "R1", "P2", "R2"};
        Client client = getClient();
        for (String table : tables)
        {
            client.callProcedure("Insert", table, 1, "desc", 100, 14.5);
            client.callProcedure("Insert", table, 2, "desc", 200, 14.5);
            client.callProcedure("Insert", table, 3, "desc", 300, 14.5);
            client.callProcedure("Insert", table, 6, "desc", 400, 14.5);
            client.callProcedure("Insert", table, 7, "desc", 500, 14.5);
            client.callProcedure("Insert", table, 8, "desc", 600, 14.5);
            String query = String.format("select * from %s where %s.ID >= 2.1",
                                  table, table);
            VoltTable[] results = client.callProcedure("@AdHoc", query).getResults();
            assertEquals(4, results[0].getRowCount());
            query = String.format("select * from %s where %s.ID >= 4.0",
                                  table, table);
            results = client.callProcedure("@AdHoc", query).getResults();
            assertEquals(3, results[0].getRowCount());
        }
    }


    public void testTickets227And228() throws IOException, ProcCallException
    {
        String[] tables = {"P2", "R2"};
        Client client = getClient();
        for (String table : tables)
        {
            client.callProcedure("Insert", table, 1, "desc", 100, 14.5);
            client.callProcedure("Insert", table, 2, "desc", 100, 14.5);
            client.callProcedure("Insert", table, 3, "desc", 100, 14.5);
            client.callProcedure("Insert", table, 6, "desc", 100, 14.5);
            client.callProcedure("Insert", table, 7, "desc", 100, 14.5);
            client.callProcedure("Insert", table, 8, "desc", 100, 14.5);
        }
        // test > on the join (ticket 227)
        String query = "select * from R2, P2 where R2.ID > 1";
        VoltTable[] results = client.callProcedure("@AdHoc", query).getResults();
        assertEquals(30, results[0].getRowCount());
        query = "select * from P2, R2 where R2.ID > 1";
        results = client.callProcedure("@AdHoc", query).getResults();
        assertEquals(30, results[0].getRowCount());
        // test >= on the join (ticket 228)
        query = "select * from R2, P2 where R2.ID >= 3";
        results = client.callProcedure("@AdHoc", query).getResults();
        assertEquals(24, results[0].getRowCount());
        query = "select * from P2, R2 where R2.ID >= 3";
        results = client.callProcedure("@AdHoc", query).getResults();
        assertEquals(24, results[0].getRowCount());
        query = "select * from R2, P2 where R2.ID >= 4";
        results = client.callProcedure("@AdHoc", query).getResults();
        assertEquals(18, results[0].getRowCount());
        query = "select * from P2, R2 where R2.ID >= 4";
        results = client.callProcedure("@AdHoc", query).getResults();
        assertEquals(18, results[0].getRowCount());
    }

    public void testTicket220() throws IOException, ProcCallException
    {
        String[] tables = {"P1", "R1"};
        Client client = getClient();
        int id = 0;
        for (String table : tables)
        {
            client.callProcedure("Insert", table, id++, "desc", 100, 14.5);
            client.callProcedure("Insert", table, id++, "desc", 100, 14.5);
            client.callProcedure("Insert", table, id++, "desc", 100, 14.5);
        }
        String query = "select R1.ID + 5 from R1, P1 order by R1.ID";
        VoltTable[] results = client.callProcedure("@AdHoc", query).getResults();
        assertEquals(9, results[0].getRowCount());
        for (int i = 0; i < 3; i++)
        {
            for (int j = 0; j < 3; j++)
            {
                results[0].advanceRow();
                assertEquals(i + 3 + 5, results[0].getLong(0));
            }
        }
    }

    //
    // At first pass, HSQL barfed on decimal in sql-coverage. Debug/test that here.
    //
    public void testForHSQLDecimalFailures() throws IOException, ProcCallException
    {
        Client client = getClient();
        String sql =
            "INSERT INTO R1_DECIMAL VALUES (26, 307473.174514, 289429.605067, 9.71903320295135486617e-01)";
        client.callProcedure("@AdHoc", sql);
        sql = "select R1_DECIMAL.CASH + 2.0 from R1_DECIMAL";
        VoltTable[] results = client.callProcedure("@AdHoc", sql).getResults();
        assertEquals(1, results.length);
    }

    public void testTicket310() throws IOException, ProcCallException
    {
        Client client = getClient();
        String sql =
            "INSERT INTO R1_DECIMAL VALUES (26, 307473.174514, 289429.605067, 9.71903320295135486617e-01)";
        client.callProcedure("@AdHoc", sql);

        boolean caught = false;
        // HSQL doesn't choke the same way Volt does at the moment.
        // Fake the test out.
        if (isHSQL())
        {
            caught = true;
        }
        try
        {
            sql = "SELECT * FROM R1_DECIMAL WHERE " +
            "(R1_DECIMAL.CASH <= 0.0622493314185)" +
            " AND (R1_DECIMAL.ID > R1_DECIMAL.CASH)";
            client.callProcedure("@AdHoc", sql);
        }
        catch (ProcCallException e)
        {
            caught = true;
        }
        assertTrue(caught);
    }

    public void testNumericExpressionConversion() throws IOException, ProcCallException
    {
        VoltTable[] results;
        Client client = getClient();

        String sql = "INSERT INTO R1_DECIMAL VALUES " +
           "(26, 307473.174514, 289429.605067, 9.71903320295135486617e-01)";
        results = client.callProcedure("@AdHoc", sql).getResults();
        assertEquals(1, results.length);
        assertEquals(1, results[0].asScalarLong());

        sql = "UPDATE R1_DECIMAL SET CASH = CASH * 5 WHERE " +
            "R1_DECIMAL.CASH != 88687.224073";
        results = client.callProcedure("@AdHoc", sql).getResults();
        assertEquals(1, results.length);
        assertEquals(1, results[0].asScalarLong());

        sql = "UPDATE R1_DECIMAL SET CASH = CASH + 5.5 WHERE " +
            "R1_DECIMAL.CASH != 88687.224073";
        results = client.callProcedure("@AdHoc", sql).getResults();
        assertEquals(1, results.length);
        assertEquals(1, results[0].asScalarLong());
    }

    public void testTicket221() throws IOException, ProcCallException
    {
        String[] tables = {"P1", "R1"};
        Client client = getClient();
        int id = 0;
        for (String table : tables)
        {
            client.callProcedure("Insert", table, id++, "desc", 100, 14.5);
            client.callProcedure("Insert", table, id++, "desc", 200, 15.5);
            client.callProcedure("Insert", table, id++, "desc", 300, 16.5);
        }
        String query = "select distinct P1.NUM from R1, P1 order by P1.NUM";
        VoltTable[] results = client.callProcedure("@AdHoc", query).getResults();
        results = client.callProcedure("@AdHoc", query).getResults();
        assertEquals(3, results[0].getRowCount());
        for (int i = 100; results[0].advanceRow(); i+=100)
        {
            assertEquals(i, results[0].getLong(0));
            //* enable for debugging */ System.out.println("i: " + results[0].getLong(0));
        }
    }

    public void testTicket222() throws IOException, ProcCallException
    {
        String[] tables = {"P1", "R1"};
        Client client = getClient();
        int id = 0;
        for (String table : tables)
        {
            client.callProcedure("Insert", table, id++, "desc", 100, 14.5);
            client.callProcedure("Insert", table, id++, "desc", 200, 15.5);
            client.callProcedure("Insert", table, id++, "desc", 300, 16.5);
        }
        String query = "select max(P1.ID) from R1, P1";
        VoltTable[] results = client.callProcedure("@AdHoc", query).getResults();
        results = client.callProcedure("@AdHoc", query).getResults();
        assertEquals(1, results[0].getRowCount());
        results[0].advanceRow();
        assertEquals(2, results[0].getLong(0));
        //* enable for debugging */ System.out.println("i: " + results[0].getLong(0));
    }

    public void testTicket224() throws IOException, ProcCallException
    {
        String[] tables = {"P1", "R1"};
        Client client = getClient();
        int id = 0;
        for (String table : tables)
        {
            client.callProcedure("Insert", table, id++, "desc", 100, 14.5);
            client.callProcedure("Insert", table, id++, "desc", 200, 15.5);
            client.callProcedure("Insert", table, id++, "desc", 300, 16.5);
        }
        String query = "select P1.ID from R1, P1 group by P1.ID order by P1.ID";
        VoltTable[] results = client.callProcedure("@AdHoc", query).getResults();
        results = client.callProcedure("@AdHoc", query).getResults();
        assertEquals(3, results[0].getRowCount());
        assertEquals(1, results[0].getColumnCount());

        //* enable for debugging */ System.out.println(results[0].toFormattedString());

        for (int i = 0; results[0].advanceRow(); i++)
        {
            assertEquals(i, results[0].getLong(0));
            //* enable for debugging */ System.out.println("i: " + results[0].getLong(0));
        }
    }

    public void testTicket226() throws IOException, ProcCallException
    {
        String[] tables = {"P1", "R1"};
        Client client = getClient();
        int id = 0;
        for (String table : tables)
        {
            client.callProcedure("Insert", table, id++, "desc", 100, 14.5);
            client.callProcedure("Insert", table, id++, "desc", 200, 15.5);
            client.callProcedure("Insert", table, id++, "desc", 300, 16.5);
        }
        String query = "select P1.ID from P1, R1 order by P1.ID";
        VoltTable[] results = client.callProcedure("@AdHoc", query).getResults();
        results = client.callProcedure("@AdHoc", query).getResults();
        assertEquals(9, results[0].getRowCount());
        assertEquals(1, results[0].getColumnCount());
        for (int i = 0; i < 3; i++)
        {
            for (int j = 0; j < 3; j++)
            {
                results[0].advanceRow();
                assertEquals(i, results[0].getLong(0));
                //* enable for debugging */ System.out.println("i: " + results[0].getLong(0));
            }
        }
    }

    public void testTicket231() throws IOException, ProcCallException
    {
        String[] tables = {"P1", "R1", "P2", "R2"};
        Client client = getClient();
        for (String table : tables)
        {
            client.callProcedure("Insert", table, 1, "desc", 100, 14.5);
            client.callProcedure("Insert", table, 2, "desc", 100, 14.5);
            client.callProcedure("Insert", table, 3, "desc", 200, 14.5);
            client.callProcedure("Insert", table, 6, "desc", 200, 14.5);
            client.callProcedure("Insert", table, 7, "desc", 300, 14.5);
            client.callProcedure("Insert", table, 8, "desc", 300, 14.5);

            // This statement is a test case for one of the ticket 231
            // work-arounds
            String query =
                String.format("select (%s.NUM + %s.NUM) as NUMSUM from %s where (%s.NUM + %s.NUM) > 400",
                              table, table, table, table, table);
            VoltTable[] results = client.callProcedure("@AdHoc", query).getResults();
            assertEquals(2, results[0].getRowCount());
// This failing statement is the current ticket 231 failing behavior.
//            query =
//                String.format("select (%s.NUM + %s.NUM) as NUMSUM from %s order by (%s.NUM + %s.NUM)",
//                              table, table, table, table, table);
//            results = client.callProcedure("@AdHoc", query);
//            assertEquals(6, results[0].getRowCount());
        }
    }



    public void testTicket232() throws IOException, ProcCallException
    {
        String[] tables = {"P1", "R1", "P2", "R2"};
        Client client = getClient();
        for (String table : tables)
        {
            client.callProcedure("Insert", table, 1, "desc", 100, 14.5);
            client.callProcedure("Insert", table, 2, "desc", 100, 14.5);
            client.callProcedure("Insert", table, 3, "desc", 200, 14.5);
            client.callProcedure("Insert", table, 6, "desc", 200, 14.5);
            client.callProcedure("Insert", table, 7, "desc", 300, 14.5);
            client.callProcedure("Insert", table, 8, "desc", 300, 14.5);
            String query =
                String.format("select %s.NUM from %s group by %s.NUM order by %s.NUM",
                              table, table, table, table);
            VoltTable[] results = client.callProcedure("@AdHoc", query).getResults();
            assertEquals(3, results[0].getRowCount());
        }
    }


    public void testTicket293() throws IOException, ProcCallException
    {
        String[] tables = {"P1", "R1", "P2", "R2"};
        Client client = getClient();
        int id = 0;
        for (String table : tables)
        {
            client.callProcedure("Insert", table, id++, "desc", 100, 14.5);
            client.callProcedure("Insert", table, id++, "desc", 200, 15.5);
            client.callProcedure("Insert", table, id++, "desc", 300, 16.5);
            client.callProcedure("Insert", table, id++, "desc", 300, 17.5);
            client.callProcedure("Insert", table, id++, "desc", 400, 18.5);
            String query = String.format("select distinct %s.NUM from %s order by %s.NUM",
                                         table, table, table);
            VoltTable[] results = client.callProcedure("@AdHoc", query).getResults();
            assertEquals(4, results[0].getRowCount());
        }
        String query = "select distinct P1.NUM from R1, P1 order by P1.NUM";
        VoltTable[] results = client.callProcedure("@AdHoc", query).getResults();
        results = client.callProcedure("@AdHoc", query).getResults();
        assertEquals(4, results[0].getRowCount());
    }

    public void testTicketEng397() throws IOException, ProcCallException
    {
        Client client = getClient();
        for (int i=0; i < 20; i++) {
            client.callProcedure("Insert", "P1", i, "desc", 100 + i, 4.5);
        }
        // base case
        VoltTable[] results = client.callProcedure("Eng397Limit1", new Integer(10)).getResults();
        assertEquals(10, results[0].getRowCount());

        // negative limit rollsback
        boolean caught = false;
        try {
            results = client.callProcedure("Eng397Limit1", new Integer(-1)).getResults();
        }
        catch (ProcCallException ignored) {
            caught = true;
        }
        catch (Exception ex) {
            ex.printStackTrace();
        }
        assertTrue(caught);
    }

    // RE-ENABLE ONCE ENG-490 IS FIXED
    //public void testTicketEng490() throws IOException, ProcCallException {
    //    Client client = getClient();
    //
    //    VoltTable[] results = client.callProcedure("Eng490Select");
    //    assertEquals(1, results.length);
    //
    //    String query = "SELECT  A.ASSET_ID,  A.OBJECT_DETAIL_ID,  OD.OBJECT_DETAIL_ID " +
    //        "FROM   ASSET A,  OBJECT_DETAIL OD WHERE   A.OBJECT_DETAIL_ID = OD.OBJECT_DETAIL_ID";
    //    results = client.callProcedure("@AdHoc", query);
    //    assertEquals(1, results.length);
    //}

    public void testTicketEng993() throws IOException, ProcCallException
    {
        Client client = getClient();
        // this tests some other mumbo jumbo as well like ENG-999 and ENG-1001
        ClientResponse response = client.callProcedure("Eng993Insert", 5, 5.5);
        assertTrue(response.getStatus() == ClientResponse.SUCCESS);
        // Verify ENG-999 (Literal string 'NULL' round-trips as literal string
        // and doesn't transform into a SQL NULL value)
        response = client.callProcedure("@AdHoc", "select DESC from P1 where ID = 6");
        VoltTable result = response.getResults()[0];
        assertEquals("NULL", result.fetchRow(0).get(0, VoltType.STRING));

        // Additional verification that inserts are not bothered by math that used to
        // generate unexpectedly formatted temp tuples and garbled persistent tuples.
        // ENG-5926
        response = client.callProcedure("@AdHoc", "select * from P1");
        result = response.getResults()[0];
        result.advanceRow();
        assertEquals(6, result.getLong(0));
        assertEquals("NULL", result.getString(1));
        result.getLong(2);
        // Not sure what's up with HSQL failing to find null here.
        if ( ! isHSQL()) {
            assertTrue(result.wasNull());
        }
        assertEquals(6.5, result.getDouble(3));

        // Further verify that inline varchar columns still properly handle potentially larger values
        // even after the temp tuple formatting fix for ENG-5926.
        response = client.callProcedure("Eng5926Insert", 5, "", 5.5);
        assertTrue(response.getStatus() == ClientResponse.SUCCESS);
        try {
            response = client.callProcedure("Eng5926Insert", 7, "HOO", 7.5);
            fail("Failed to throw ProcCallException for runtime varchar length exceeded.");
        } catch(ProcCallException pce) {
        }
        response = client.callProcedure("@AdHoc", "select * from PWEE ORDER BY ID DESC");
        result = response.getResults()[0];
        result.advanceRow();
        assertEquals(6, result.getLong(0));
        assertEquals("WEE", result.getString(1));
        result.getLong(2);
        // Not sure what's up with HSQL failing to find null here.
        if ( ! isHSQL()) {
            assertTrue(result.wasNull());
        }
        assertEquals(6.5, result.getDouble(3));

        // this is the actual bug
        try {
            client.callProcedure("@AdHoc", "insert into P1 (ID,DESC,NUM,RATIO) VALUES('?',?,?,?);");
            fail();
        }
        catch (Exception e) {
            assertTrue(e.getMessage().contains("invalid format for a constant"));
        }
        // test that missing parameters don't work (ENG-1000)
        try {
            client.callProcedure("@AdHoc", "insert into P1 (ID,DESC,NUM,RATIO) VALUES(?,?,?,?);");
            fail();
        }
        catch (Exception e) {
            assertTrue(e.getMessage().contains("Number of arguments provided was 0 where 4 was expected"));
        }
        //VoltTable results = client.callProcedure("@AdHoc", "select * from P1;").getResults()[0];
        //System.out.println(results.toJSONString());
    }

    /**
     * Verify that DML returns correctly named "modified_tuple" column name
     * @throws IOException
     * @throws ProcCallException
     */
    public void testTicketEng1316() throws IOException, ProcCallException
    {
        // Fake HSQL. Only care about Volt column naming code.
        if (isHSQL())
        {
            assertTrue(true);
            return;
        }

        Client client = getClient();
        ClientResponse rsp = null;

        // Test partitioned tables (multipartition query)
        rsp = client.callProcedure("Eng1316Insert_P", 100, "varcharvalue", 120, 1.0);
        assertEquals(1, rsp.getResults()[0].asScalarLong());
        assertEquals("modified_tuples", rsp.getResults()[0].getColumnName(0));
        rsp = client.callProcedure("Eng1316Insert_P", 101, "varcharvalue2", 121, 1.1);
        rsp = client.callProcedure("Eng1316Insert_P", 102, "varcharvalue2", 122, 1.2);
        rsp = client.callProcedure("Eng1316Insert_P", 103, "varcharvalue2", 123, 1.3);
        rsp = client.callProcedure("Eng1316Insert_P", 104, "varcharvalue2", 124, 1.4);
        rsp = client.callProcedure("Eng1316Update_P"); // update where id < 124
        assertEquals(4, rsp.getResults()[0].asScalarLong());
        assertEquals("modified_tuples", rsp.getResults()[0].getColumnName(0));

        // Test partitioned tables (single partition query)
        rsp = client.callProcedure("Eng1316Insert_P1", 200, "varcharvalue", 120, 1.0);
        assertEquals(1, rsp.getResults()[0].asScalarLong());
        assertEquals("modified_tuples", rsp.getResults()[0].getColumnName(0));
        rsp = client.callProcedure("Eng1316Insert_P1", 201, "varcharvalue2", 121, 1.1);
        rsp = client.callProcedure("Eng1316Insert_P1", 202, "varcharvalue2", 122, 1.2);
        rsp = client.callProcedure("Eng1316Insert_P1", 203, "varcharvalue2", 123, 1.3);
        rsp = client.callProcedure("Eng1316Insert_P1", 204, "varcharvalue2", 124, 1.4);
        rsp = client.callProcedure("Eng1316Update_P1", 201); // update where id == ?
        assertEquals(1, rsp.getResults()[0].asScalarLong());
        assertEquals("modified_tuples", rsp.getResults()[0].getColumnName(0));

        // Test replicated tables.
        rsp = client.callProcedure("Eng1316Insert_R", 100, "varcharvalue", 120, 1.0);
        assertEquals(1, rsp.getResults()[0].asScalarLong());
        assertEquals("modified_tuples", rsp.getResults()[0].getColumnName(0));
        rsp = client.callProcedure("Eng1316Insert_R", 101, "varcharvalue2", 121, 1.1);
        rsp = client.callProcedure("Eng1316Insert_R", 102, "varcharvalue2", 122, 1.2);
        rsp = client.callProcedure("Eng1316Insert_R", 103, "varcharvalue2", 123, 1.3);
        rsp = client.callProcedure("Eng1316Insert_R", 104, "varcharvalue2", 124, 1.4);
        rsp = client.callProcedure("Eng1316Update_R"); // update where id < 104
        assertEquals(4, rsp.getResults()[0].asScalarLong());
        assertEquals("modified_tuples", rsp.getResults()[0].getColumnName(0));
    }

    // make sure we can call an inner proc
    public void testTicket2423() throws NoConnectionsException, IOException, ProcCallException, InterruptedException {
        Client client = getClient();
        client.callProcedure("TestENG2423$InnerProc");
        releaseClient(client);
        // get it again to make sure the server is all good
        client = getClient();
        client.callProcedure("TestENG2423$InnerProc");
    }

    // Ticket: ENG-5151
    public void testColumnDefaultNull() throws IOException, ProcCallException {
        System.out.println("STARTING default null test...");
        Client client = getClient();
        VoltTable result = null;
        // It used to throw errors from EE when inserting without giving explicit values for default null columns.
        result = client.callProcedure("@AdHoc",
                " INSERT INTO DEFAULT_NULL(id) VALUES (1);").getResults()[0];

        result = client.callProcedure("@AdHoc",
                " select id, num1, num2, ratio from DEFAULT_NULL;").getResults()[0];

        assertTrue(result.advanceRow());
        assertEquals(1, result.getLong(0));

        if (!isHSQL()) {
            result.getLong(1);
            assertTrue(result.wasNull());

            result.getLong(2);
            assertTrue(result.wasNull());

            result.getDouble(3);
            assertTrue(result.wasNull());
        }
    }

    // Ticket: ENG-5486
    public void testNULLcomparison() throws IOException, ProcCallException {
        System.out.println("STARTING default null test...");
        Client client = getClient();
        VoltTable result = null;
/**
            CREATE TABLE DEFAULT_NULL (
              ID INTEGER NOT NULL,
              num1 INTEGER DEFAULT NULL,
              num2 INTEGER ,
              ratio FLOAT DEFAULT NULL,
              num3 INTEGER DEFAULT NULL,
              desc VARCHAR(300) DEFAULT NULL,
              PRIMARY KEY (ID)
            );
            create index idx_num3 on DEFAULT_NULL (num3);
 */
        result = client.callProcedure("@AdHoc",
                " INSERT INTO DEFAULT_NULL(id) VALUES (1);").getResults()[0];
        validateTableOfScalarLongs(result, new long[]{1});

        // Test null column comparison
        result = client.callProcedure("@AdHoc",
                " select count(*), count(num1) from DEFAULT_NULL where num1 < 3;").getResults()[0];
        validateTableOfLongs(result, new long[][]{{0, 0}});

        result = client.callProcedure("@AdHoc",
                " select count(*), count(num1) from DEFAULT_NULL where num1 <= 3;").getResults()[0];
        validateTableOfLongs(result, new long[][]{{0, 0}});

        result = client.callProcedure("@AdHoc",
                " select count(*), count(num1) from DEFAULT_NULL where num1 > 3;").getResults()[0];
        validateTableOfLongs(result, new long[][]{{0, 0}});

        // Test null column comparison with index
        result = client.callProcedure("@AdHoc",
                " select count(*), count(num3) from DEFAULT_NULL where num3 > 3;").getResults()[0];
        validateTableOfLongs(result, new long[][]{{0, 0}});

        result = client.callProcedure("@AdHoc",
                " select count(*), count(num3) from DEFAULT_NULL where num3 < 3;").getResults()[0];
        validateTableOfLongs(result, new long[][]{{0, 0}});

        result = client.callProcedure("@AdHoc",
                " select count(*), count(num3) from DEFAULT_NULL where num3 <= 3;").getResults()[0];
        validateTableOfLongs(result, new long[][]{{0, 0}});

        result = client.callProcedure("@Explain",
                "select count(*) from DEFAULT_NULL where num3 < 3;").getResults()[0];
        //* enable for debugging */ System.out.println(result);

        // Reverse scan, count(*)
        result = client.callProcedure("@AdHoc",
                " select count(*) from DEFAULT_NULL where num3 < 3;").getResults()[0];
        validateTableOfScalarLongs(result, new long[]{0});
    }


    public void testENG4146() throws IOException, ProcCallException {
        System.out.println("STARTING insert no json string...");
        Client client = getClient();
        VoltTable result = null;
        if (!isHSQL()) {
            // it used to throw EE exception
            // when inserting a non-json encoded var char into a column that has a field() index;
            client.callProcedure("NO_JSON.insert",  1, "jpiekos1", "foo", "no json");

            result = client.callProcedure("@AdHoc","select id, var1, var2, var3 from no_json;").getResults()[0];
            assertTrue(result.advanceRow());
            assertEquals(1, result.getLong(0));

            assertEquals("jpiekos1", result.getString(1));
            assertEquals("foo", result.getString(2));
            assertEquals("no json", result.getString(3));

            client.callProcedure("NO_JSON.insert",  2, "jpiekos2", "foo2", "no json2");

            result = client.callProcedure("@AdHoc","select id from no_json " +
                    "order by var2, field(var3,'color');").getResults()[0];
            validateTableOfLongs(result, new long[][] {{1},{2}});

            result = client.callProcedure("@AdHoc","select id from no_json " +
                    "where var2 = 'foo' and field(var3,'color') = 'red';").getResults()[0];
            assertEquals(0, result.getRowCount());
        }
    }

    // SQL HAVING bug on partitioned materialized table
    public void testENG5669() throws IOException, ProcCallException {
        System.out.println("STARTING testing HAVING......");
        Client client = getClient();
        VoltTable vt = null;

        String sqlArray =
                "INSERT INTO P3 VALUES (0, -5377, 837, -21764, 18749);" +
                "INSERT INTO P3 VALUES (1, -5377, 837, -21764, 26060);" +
                "INSERT INTO P3 VALUES (2, -5377, 837, -10291, 30855);" +
                "INSERT INTO P3 VALUES (3, -5377, 837, -10291, 10718);" +
                "INSERT INTO P3 VALUES (4, -5377, 24139, -12116, -26619);" +
                "INSERT INTO P3 VALUES (5, -5377, 24139, -12116, -28421);" +
                "INSERT INTO P3 VALUES (6, -5377, 24139, 26580, 21384);" +
                "INSERT INTO P3 VALUES (7, -5377, 24139, 26580, 16131);" +
                "INSERT INTO P3 VALUES (8, 24862, -32179, 17651, 15165);" +
                "INSERT INTO P3 VALUES (9, 24862, -32179, 17651, -27633);" +
                "INSERT INTO P3 VALUES (10, 24862, -32179, 12941, 12036);" +
                "INSERT INTO P3 VALUES (11, 24862, -32179, 12941, 18363);" +
                "INSERT INTO P3 VALUES (12, 24862, -25522, 7979, 3903);" +
                "INSERT INTO P3 VALUES (13, 24862, -25522, 7979, 19380);" +
                "INSERT INTO P3 VALUES (14, 24862, -25522, 29263, 2730);" +
                "INSERT INTO P3 VALUES (15, 24862, -25522, 29263, -19078);" +

                "INSERT INTO P3 VALUES (32, 1010, 1010, 1010, 1010);" +
                "INSERT INTO P3 VALUES (34, 1020, 1020, 1020, 1020);" +
                "INSERT INTO P3 VALUES (36, -1010, 1010, 1010, 1010);" +
                "INSERT INTO P3 VALUES (38, -1020, 1020, 1020, 1020);" +
                "INSERT INTO P3 VALUES (40, 3620, 5836, 10467, 31123);" +
                "INSERT INTO P3 VALUES (41, 3620, 5836, 10467, -28088);" +
                "INSERT INTO P3 VALUES (42, 3620, 5836, -29791, -8520);" +
                "INSERT INTO P3 VALUES (43, 3620, 5836, -29791, 24495);" +
                "INSERT INTO P3 VALUES (44, 3620, 4927, 18147, -27779);" +
                "INSERT INTO P3 VALUES (45, 3620, 4927, 18147, -30914);" +
                "INSERT INTO P3 VALUES (46, 3620, 4927, 8494, -30592);" +
                "INSERT INTO P3 VALUES (47, 3620, 4927, 8494, 20340);" +
                "INSERT INTO P3 VALUES (48, -670, 26179, -25323, -23185);" +
                "INSERT INTO P3 VALUES (49, -670, 26179, -25323, 22429);" +
                "INSERT INTO P3 VALUES (50, -670, 26179, -17828, 24248);" +
                "INSERT INTO P3 VALUES (51, -670, 26179, -17828, 4962);" +
                "INSERT INTO P3 VALUES (52, -670, -14477, -14488, 13599);" +
                "INSERT INTO P3 VALUES (53, -670, -14477, -14488, -14801);" +
                "INSERT INTO P3 VALUES (54, -670, -14477, 16827, -12008);" +
                "INSERT INTO P3 VALUES (55, -670, -14477, 16827, 27722);";

        // Test Default
        String []sqls = sqlArray.split(";");
        //* enable for debugging */ System.out.println(sqls);
        for (String sql: sqls) {
            sql = sql.trim();
            vt = client.callProcedure("@AdHoc", sql).getResults()[0];
        }
        vt = client.callProcedure("@AdHoc", "SELECT SUM(V_SUM_RENT), SUM(V_G2) FROM V_P3;").getResults()[0];
        validateTableOfLongs(vt, new long[][] { {90814,-6200}});

        vt = client.callProcedure("@AdHoc", "SELECT SUM(V_SUM_RENT) FROM V_P3 HAVING SUM(V_G2) < 42").getResults()[0];
        validateTableOfLongs(vt, new long[][] { {90814}});
        //* enable for debugging */ System.out.println(vt);
    }

    public void testVarcharByBytes() throws IOException, ProcCallException {
        System.out.println("STARTING testing varchar by BYTES ......");

        Client client = getClient();
        VoltTable vt = null;
        String var;

        var = "VO";
        client.callProcedure("@AdHoc", "Insert into VarcharBYTES (id, var2) VALUES (0,'" + var + "')");
        vt = client.callProcedure("@AdHoc", "select var2 from VarcharBYTES where id = 0").getResults()[0];
        validateTableColumnOfScalarVarchar(vt, new String[] {var});


        if (isHSQL()) return;
        var = "VOLT";
        try {
            client.callProcedure("@AdHoc", "Insert into VarcharBYTES (id, var2) VALUES (1,'" + var + "')");
            fail();
        } catch(Exception ex) {
            assertTrue(ex.getMessage().contains(
                    String.format("The size %d of the value '%s' exceeds the size of the VARCHAR(%d BYTES) column.",
                            var.length(), var, 2)));
        }

        var = "贾鑫";
        try {
            // assert here that this two-character string decodes via UTF8 to a bytebuffer longer than 2 bytes.
            assertEquals(2, var.length());
            assertEquals(6, var.getBytes("UTF-8").length);
            client.callProcedure("@AdHoc", "Insert into VarcharBYTES (id, var2) VALUES (1,'" + var + "')");
            fail();
        } catch(Exception ex) {
            assertTrue(ex.getMessage().contains(
                    String.format("The size %d of the value '%s' exceeds the size of the VARCHAR(%d BYTES) column.",
                            6, var, 2)));
        }

        var = "Voltdb is great | Voltdb is great " +
                "| Voltdb is great | Voltdb is great| Voltdb is great | Voltdb is great" +
                "| Voltdb is great | Voltdb is great| Voltdb is great | Voltdb is great";
        try {
            client.callProcedure("VARCHARBYTES.insert", 2, null, var);
            fail();
        } catch(Exception ex) {
            assertTrue(ex.getMessage().contains(
                    String.format("The size %d of the value '%s...' exceeds the size of the VARCHAR(%d BYTES) column.",
                            var.length(), var.substring(0, VARCHAR_VARBINARY_THRESHOLD), 80)));
        }

        var = var.substring(0, 70);
        client.callProcedure("VARCHARBYTES.insert", 2, null, var);
        vt = client.callProcedure("@AdHoc", "select var80 from VarcharBYTES where id = 2").getResults()[0];
        validateTableColumnOfScalarVarchar(vt, new String[] {var});
    }

    public void testVarcharByCharacter() throws IOException, ProcCallException {
        System.out.println("STARTING testing varchar by character ......");

        Client client = getClient();
        VoltTable vt = null;
        String var;

        var = "VO";
        client.callProcedure("@AdHoc", "Insert into VarcharTB (id, var2) VALUES (0,'" + var + "')");
        vt = client.callProcedure("@AdHoc", "select var2 from VarcharTB where id = 0").getResults()[0];
        validateTableColumnOfScalarVarchar(vt, new String[] {var});

        var = "V贾";
        client.callProcedure("@AdHoc", "Insert into VarcharTB (id, var2) VALUES (1,'" + var + "')");
        vt = client.callProcedure("@AdHoc", "select var2 from VarcharTB where id = 1").getResults()[0];
        validateTableColumnOfScalarVarchar(vt, new String[] {var});

        // It used to fail to insert if VARCHAR column is calculated by BYTEs.
        var = "贾鑫";
        client.callProcedure("@AdHoc", "Insert into VarcharTB (id, var2) VALUES (2,'" + var + "')");
        vt = client.callProcedure("@AdHoc", "select var2 from VarcharTB where id = 2").getResults()[0];
        validateTableColumnOfScalarVarchar(vt, new String[] {var});

        var = "VoltDB是一个以内存数据库为主要产品的创业公司.";
        try {
            client.callProcedure("VARCHARTB.insert", 3, var, null);
            fail();
        } catch(Exception ex) {
            System.err.println(ex.getMessage());
            if (isHSQL()) {
                assertTrue(ex.getMessage().contains("HSQLDB Backend DML Error (data exception: string data, right truncation)"));
            } else {
                assertTrue(ex.getMessage().contains(
                        String.format("The size %d of the value '%s' exceeds the size of the VARCHAR(%d) column.",
                                var.length(), var, 2)));
                // var.length is 26;
            }
        }

        // insert into
        client.callProcedure("VARCHARTB.insert", 3, null, var);
        vt = client.callProcedure("@AdHoc", "select var80 from VarcharTB where id = 3").getResults()[0];
        validateTableColumnOfScalarVarchar(vt, new String[] {var});

        // Test threshold
        var += "它是Postgres和Ingres联合创始人Mike Stonebraker领导开发的下一代开源数据库管理系统。它能在现有的廉价服务器集群上实现每秒数百万次数据处理。" +
                "VoltDB大幅降低了服务器资源 开销，单节点每秒数据处理远远高于其它数据库管理系统。";
        try {
            client.callProcedure("VARCHARTB.insert", 4, null, var);
            fail();
        } catch(Exception ex) {
            System.err.println(ex.getMessage());
            if (isHSQL()) {
                assertTrue(ex.getMessage().contains("HSQLDB Backend DML Error (data exception: string data, right truncation)"));
            } else {
                assertTrue(ex.getMessage().contains(
                        String.format("The size %d of the value '%s...' exceeds the size of the VARCHAR(%d) column.",
                                var.length(), var.substring(0, 100), 80)));
            }
        }
    }

    public void testENG5637_VarcharVarbinaryErrorMessage() throws IOException, ProcCallException {
        System.out.println("STARTING testing error message......");

        if (isHSQL()) {
            return;
        }
        Client client = getClient();
        // Test Varchar

        // Test AdHoc
        String var1 = "Voltdb is a great database product";
        try {
            client.callProcedure("@AdHoc", "Insert into VARLENGTH (id, var1) VALUES (2,'" + var1 + "')");
            fail();
        } catch(Exception ex) {
            assertTrue(ex.getMessage().contains("Value ("+var1+") is too wide for a constant varchar value of size 10"));
        }

        try {
            client.callProcedure("@AdHoc", "Insert into VARLENGTH (id, var1) VALUES (2,'" + var1 + "' || 'abc')");
            fail();
        } catch(Exception ex) {
            //* enable for debugging */ System.out.println(ex.getMessage());
            assertTrue(ex.getMessage().contains("Value ("+var1+"abc) is too wide for a constant varchar value of size 10"));
        }

        // Test inlined varchar with stored procedure
        try {
            client.callProcedure("VARLENGTH.insert", 1, var1, null, null, null);
            fail();
        } catch(Exception ex) {
            //* enable for debugging */ System.out.println(ex.getMessage());
            assertTrue(ex.getMessage().contains(
                    String.format("The size %d of the value '%s' exceeds the size of the VARCHAR(%d) column.",
                            var1.length(), var1, 10)));
        }

        // Test non-inlined varchar with stored procedure and threshold
        String var2 = "Voltdb is great | Voltdb is great " +
                "| Voltdb is great | Voltdb is great| Voltdb is great | Voltdb is great" +
                "| Voltdb is great | Voltdb is great| Voltdb is great | Voltdb is great";
        try {
            client.callProcedure("VARLENGTH.insert", 2, null, var2, null, null);
            fail();
        } catch(Exception ex) {
            //* enable for debugging */ System.out.println(ex.getMessage());
            assertTrue(ex.getMessage().contains(
                    String.format("The size %d of the value '%s...' exceeds the size of the VARCHAR(%d) column.",
                            174, var2.substring(0, VARCHAR_VARBINARY_THRESHOLD), 80)));
        }

        // Test non-inlined varchar with stored procedure
        var2 = "Voltdb is great | Voltdb is great " +
                "| Voltdb is great | Voltdb is great| Voltdb is great";
        try {
            client.callProcedure("VARLENGTH.insert", 21, null, var2, null, null);
            fail();
        } catch(Exception ex) {
            //* enable for debugging */ System.out.println(ex.getMessage());
            assertTrue(ex.getMessage().contains(
                    String.format("The size %d of the value '%s' exceeds the size of the VARCHAR(%d) column.",
                            86, var2, 80)));
        }

        // Test update
        client.callProcedure("VARLENGTH.insert", 1, "voltdb", null, null, null);
        try {
            client.callProcedure("VARLENGTH.update", 1, var1, null, null, null, 1);
            fail();
        } catch(Exception ex) {
            //* enable for debugging */ System.out.println(ex.getMessage());
            assertTrue(ex.getMessage().contains(
                    String.format("The size %d of the value '%s' exceeds the size of the VARCHAR(%d) column.",
                            var1.length(), var1, 10)));
        }


        // Test varbinary
        // Test AdHoc
        String bin1 = "1111111111111111111111000000";
        try {
            client.callProcedure("@AdHoc", "Insert into VARLENGTH (id, bin1) VALUES (6,'" + bin1 + "')");
            fail();
        } catch(Exception ex) {
            //* enable for debugging */ System.out.println(ex.getMessage());
            assertTrue(ex.getMessage().contains("Value ("+bin1+") is too wide for a constant varbinary value of size 10"));
        }

        // Test inlined varchar with stored procedure
        try {
            client.callProcedure("VARLENGTH.insert", 7, null, null, bin1, null);
            fail();
        } catch(Exception ex) {
            //* enable for debugging */ System.out.println(ex.getMessage());
            assertTrue(ex.getMessage().contains(
                    String.format("The size %d of the value exceeds the size of the VARBINARY(%d) column.",
                            bin1.length()/2, 10)));
        }

        // Test non-inlined varchar with stored procedure
        String bin2 = "111111111111111111111100000011111111111111111111110000001111111111111111111111000000" +
                "111111111111111111111100000011111111111111111111110000001111111111111111111111000000" +
                "111111111111111111111100000011111111111111111111110000001111111111111111111111000000";
        try {
            client.callProcedure("VARLENGTH.insert", 2, null, null, null, bin2);
            fail();
        } catch(Exception ex) {
            //* enable for debugging */ System.out.println(ex.getMessage());
            assertTrue(ex.getMessage().contains(
                    String.format("The size %d of the value exceeds the size of the VARBINARY(%d) column.",
                            bin2.length() / 2, 80)));
        }

        // Test update
        client.callProcedure("VARLENGTH.insert", 7, null, null, "1010", null);
        try {
            client.callProcedure("VARLENGTH.update", 7, null, null, bin1, null, 7);
            fail();
        } catch(Exception ex) {
            //* enable for debugging */ System.out.println(ex.getMessage());
            assertTrue(ex.getMessage().contains(
                    String.format("The size %d of the value exceeds the size of the VARBINARY(%d) column.",
                            bin1.length()/2, 10)));
        }

    }

    // This is a regression test for ENG-6792
    public void testInlineVarcharAggregation() throws IOException, ProcCallException {
        Client client = getClient();
        ClientResponse cr;

        cr = client.callProcedure("VARCHARTB.insert",  1, "zz", "panda");
        assertEquals(ClientResponse.SUCCESS, cr.getStatus());
        cr = client.callProcedure("VARCHARTB.insert", 6, "a", "panda");
        assertEquals(ClientResponse.SUCCESS, cr.getStatus());
        cr = client.callProcedure("VARCHARTB.insert", 7, "mm", "panda");
        assertEquals(ClientResponse.SUCCESS, cr.getStatus());

        cr = client.callProcedure("VARCHARTB.insert",  8, "z", "orangutan");
        assertEquals(ClientResponse.SUCCESS, cr.getStatus());
        cr = client.callProcedure("VARCHARTB.insert", 9, "aa", "orangutan");
        assertEquals(ClientResponse.SUCCESS, cr.getStatus());
        cr = client.callProcedure("VARCHARTB.insert", 10, "n", "orangutan");
        assertEquals(ClientResponse.SUCCESS, cr.getStatus());

        cr = client.callProcedure("@AdHoc", "select max(var2), min(var2) from VarcharTB");
        assertEquals(ClientResponse.SUCCESS, cr.getStatus());
        VoltTable vt = cr.getResults()[0];
        assertTrue(vt.advanceRow());
        assertEquals("zz", vt.getString(0));
        assertEquals("a", vt.getString(1));

        // Hash aggregation may have the same problem, so let's
        // test it here as well.
        String sql = "select var80, max(var2) as maxvar2, min(var2) as minvar2 " +
                "from VarcharTB " +
                "group by var80 " +
                "order by maxvar2, minvar2";
                cr = client.callProcedure("@AdHoc", sql);
        assertEquals(ClientResponse.SUCCESS, cr.getStatus());
        vt = cr.getResults()[0];
        assertTrue(vt.advanceRow());

        // row 1: panda, zz, a
        // row 2: orangutan, z, aa
        assertEquals("orangutan", vt.getString(0));
        assertEquals("z", vt.getString(1));
        assertEquals("aa", vt.getString(2));

        assertTrue(vt.advanceRow());
        assertEquals("panda", vt.getString(0));
        assertEquals("zz", vt.getString(1));
        assertEquals("a", vt.getString(2));

        cr = client.callProcedure("PWEE_WITH_INDEX.insert", 0, "MM", 88);
        assertEquals(ClientResponse.SUCCESS, cr.getStatus());
        cr = client.callProcedure("PWEE_WITH_INDEX.insert", 1, "ZZ", 88);
        assertEquals(ClientResponse.SUCCESS, cr.getStatus());
        cr = client.callProcedure("PWEE_WITH_INDEX.insert", 2, "AA", 88);
        assertEquals(ClientResponse.SUCCESS, cr.getStatus());
        cr = client.callProcedure("PWEE_WITH_INDEX.insert", 3, "NN", 88);
        assertEquals(ClientResponse.SUCCESS, cr.getStatus());

        cr = client.callProcedure("@AdHoc", "select num, max(wee), min(wee) " +
                "from pwee_with_index group by num order by num");
        assertEquals(ClientResponse.SUCCESS, cr.getStatus());
        vt = cr.getResults()[0];
        assertTrue(vt.advanceRow());
        assertEquals("ZZ", vt.getString(1));
        assertEquals("AA", vt.getString(2));
<<<<<<< HEAD
=======
    }

    // Bug: parser drops extra predicates over certain numbers e.g. 10.
    public void testENG6870() throws IOException, ProcCallException {
        System.out.println("test ENG6870...");

        Client client = this.getClient();
        VoltTable vt;
        String sql;

        client.callProcedure("ENG6870.insert",
                1, 1, 1, 1, 1, 1, 1, 1, 1, 1,
                1, 1, null, 1, 1);

        client.callProcedure("ENG6870.insert",
                2, 1, 1, 1, 1, 1, 1, 1, 1, 1,
                1, 1, 1, 1, 1);

        client.callProcedure("ENG6870.insert",
                3, 1, 1, 1, 1, 1, 1, 1, 1, 1,
                1, 1, 1, 1, 1);

        sql = "SELECT COUNT(*) FROM ENG6870 "
                + "WHERE C14 = 1 AND C1 IS NOT NULL AND C2 IS NOT NULL "
                + "AND C5  = 3 AND C7 IS NOT NULL AND C8 IS NOT NULL "
                + "AND C0 IS NOT NULL AND C10 IS NOT NULL "
                + "AND C11 IS NOT NULL AND C13 IS NOT NULL  "
                + "AND C12 IS NOT NULL;";
        vt = client.callProcedure("@AdHoc", sql).getResults()[0];
        System.err.println(vt);
        validateTableOfScalarLongs(vt, new long[]{0});
>>>>>>> 40e57d2a
    }

    //
    // JUnit / RegressionSuite boilerplate
    //
    public TestFixedSQLSuite(String name) {
        super(name);
    }

    static public junit.framework.Test suite() {

        VoltServerConfig config = null;
        MultiConfigSuiteBuilder builder =
            new MultiConfigSuiteBuilder(TestFixedSQLSuite.class);
        boolean success;

        VoltProjectBuilder project = new VoltProjectBuilder();
        project.addSchema(Insert.class.getResource("fixed-sql-ddl.sql"));
        project.addProcedures(PROCEDURES);

        // Now that this fails to compile with an overflow error, it should be migrated to a
        // Failures suite.
        //project.addStmtProcedure("Crap", "insert into COUNT_NULL values (" + Long.MIN_VALUE + ", 1, 200)");

        project.addStmtProcedure("Eng397Limit1", "Select P1.NUM from P1 order by P1.NUM limit ?;");
        //project.addStmtProcedure("Eng490Select", "SELECT A.ASSET_ID, A.OBJECT_DETAIL_ID,  OD.OBJECT_DETAIL_ID FROM ASSET A, OBJECT_DETAIL OD WHERE A.OBJECT_DETAIL_ID = OD.OBJECT_DETAIL_ID;");
        project.addStmtProcedure("InsertNullString", "Insert into STRINGPART values (?, ?, ?);",
                                 "STRINGPART.NAME: 0");
        project.addStmtProcedure("Eng993Insert", "insert into P1 (ID,DESC,NUM,RATIO) VALUES(1+?,'NULL',NULL,1+?);");
        project.addStmtProcedure("Eng5926Insert", "insert into PWEE (ID,WEE,NUM,RATIO) VALUES(1+?,?||'WEE',NULL,1+?);");

        project.addStmtProcedure("Eng1316Insert_R", "insert into R1 values (?, ?, ?, ?);");
        project.addStmtProcedure("Eng1316Update_R", "update R1 set num = num + 1 where id < 104");
        project.addStmtProcedure("Eng1316Insert_P", "insert into P1 values (?, ?, ?, ?);");
        project.addStmtProcedure("Eng1316Update_P", "update P1 set num = num + 1 where id < 104");
        project.addStmtProcedure("Eng1316Insert_P1", "insert into P1 values (?, ?, ?, ?);", "P1.ID: 0");
        project.addStmtProcedure("Eng1316Update_P1", "update P1 set num = num + 1 where id = ?", "P1.ID: 0");

        //* CONFIG #1: JNI -- keep this enabled by default with / / vs. / *
        config = new LocalCluster("fixedsql-threesite.jar", 3, 1, 0, BackendTarget.NATIVE_EE_JNI);
        success = config.compile(project);
        assertTrue(success);
        builder.addServerConfig(config);

        /*/ // CONFIG #1b: IPC -- keep this normally disabled with / * vs. //
        config = new LocalCluster("fixedsql-onesite.jar", 1, 1, 0, BackendTarget.NATIVE_EE_IPC);
        success = config.compile(project);
        assertTrue(success);
        builder.addServerConfig(config);
        // end of normally disabled section */

        // CONFIG #2: HSQL
        config = new LocalCluster("fixedsql-hsql.jar", 1, 1, 0, BackendTarget.HSQLDB_BACKEND);
        success = config.compile(project);
        assertTrue(success);
        builder.addServerConfig(config);

        return builder;
    }
}<|MERGE_RESOLUTION|>--- conflicted
+++ resolved
@@ -1723,8 +1723,6 @@
         assertTrue(vt.advanceRow());
         assertEquals("ZZ", vt.getString(1));
         assertEquals("AA", vt.getString(2));
-<<<<<<< HEAD
-=======
     }
 
     // Bug: parser drops extra predicates over certain numbers e.g. 10.
@@ -1756,7 +1754,6 @@
         vt = client.callProcedure("@AdHoc", sql).getResults()[0];
         System.err.println(vt);
         validateTableOfScalarLongs(vt, new long[]{0});
->>>>>>> 40e57d2a
     }
 
     //
