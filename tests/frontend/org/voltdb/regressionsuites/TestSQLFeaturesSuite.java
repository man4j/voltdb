/* This file is part of VoltDB.
 * Copyright (C) 2008-2012 VoltDB Inc.
 *
 * Permission is hereby granted, free of charge, to any person obtaining
 * a copy of this software and associated documentation files (the
 * "Software"), to deal in the Software without restriction, including
 * without limitation the rights to use, copy, modify, merge, publish,
 * distribute, sublicense, and/or sell copies of the Software, and to
 * permit persons to whom the Software is furnished to do so, subject to
 * the following conditions:
 *
 * The above copyright notice and this permission notice shall be
 * included in all copies or substantial portions of the Software.
 *
 * THE SOFTWARE IS PROVIDED "AS IS", WITHOUT WARRANTY OF ANY KIND,
 * EXPRESS OR IMPLIED, INCLUDING BUT NOT LIMITED TO THE WARRANTIES OF
 * MERCHANTABILITY, FITNESS FOR A PARTICULAR PURPOSE AND NONINFRINGEMENT.
 * IN NO EVENT SHALL THE AUTHORS BE LIABLE FOR ANY CLAIM, DAMAGES OR
 * OTHER LIABILITY, WHETHER IN AN ACTION OF CONTRACT, TORT OR OTHERWISE,
 * ARISING FROM, OUT OF OR IN CONNECTION WITH THE SOFTWARE OR THE USE OR
 * OTHER DEALINGS IN THE SOFTWARE.
 */

package org.voltdb.regressionsuites;

import java.io.IOException;

import junit.framework.Test;

import org.voltdb.BackendTarget;
import org.voltdb.VoltTable;
import org.voltdb.VoltTableRow;
import org.voltdb.client.Client;
import org.voltdb.client.ClientResponse;
import org.voltdb.client.ProcCallException;
import org.voltdb.compiler.VoltProjectBuilder;
import org.voltdb.types.TimestampType;
import org.voltdb_testprocs.regressionsuites.failureprocs.InsertLotsOfData;
import org.voltdb_testprocs.regressionsuites.sqlfeatureprocs.BatchedMultiPartitionTest;
import org.voltdb_testprocs.regressionsuites.sqlfeatureprocs.FeaturesSelectAll;
import org.voltdb_testprocs.regressionsuites.sqlfeatureprocs.PassAllArgTypes;
import org.voltdb_testprocs.regressionsuites.sqlfeatureprocs.PassByteArrayArg;
import org.voltdb_testprocs.regressionsuites.sqlfeatureprocs.SelectOrderLineByDistInfo;
import org.voltdb_testprocs.regressionsuites.sqlfeatureprocs.SelectWithJoinOrder;
import org.voltdb_testprocs.regressionsuites.sqlfeatureprocs.SelfJoinTest;
import org.voltdb_testprocs.regressionsuites.sqlfeatureprocs.UpdateTests;
import org.voltdb_testprocs.regressionsuites.sqlfeatureprocs.WorkWithBigString;

public class TestSQLFeaturesSuite extends RegressionSuite {

    /*
     *  See also TestPlansGroupBySuite for tests of distinct, group by, basic aggregates
     */

    // procedures used by these tests
    static final Class<?>[] PROCEDURES = {
        FeaturesSelectAll.class, UpdateTests.class,
        SelfJoinTest.class, SelectOrderLineByDistInfo.class,
        BatchedMultiPartitionTest.class, WorkWithBigString.class, PassByteArrayArg.class,
        PassAllArgTypes.class, InsertLotsOfData.class, SelectWithJoinOrder.class
    };

    /**
     * Constructor needed for JUnit. Should just pass on parameters to superclass.
     * @param name The name of the method to test. This is just passed to the superclass.
     */
    public TestSQLFeaturesSuite(String name) {
        super(name);
    }

    public void testUpdates() throws Exception {
        Client client = getClient();

        client.callProcedure("ORDER_LINE.insert", (byte)1, 1L, 1L, 1L, 1L, 1L, 1L, 1L, 1.5, "poo");
        client.callProcedure("UpdateTests", (byte)1);
        VoltTable[] results = client.callProcedure("FeaturesSelectAll").getResults();

        assertEquals(5, results.length);

        // get the order line table
        VoltTable table = results[2];
        assertEquals(table.getColumnName(0), "OL_O_ID");
        assertTrue(table.getRowCount() == 1);
        VoltTableRow row = table.fetchRow(0);
        assertEquals(row.getLong("OL_O_ID"), 1);
        assertEquals(row.getLong("OL_D_ID"), 6);
        assertEquals(row.getLong("OL_W_ID"), 1);
        assertEquals(row.getLong("OL_QUANTITY"), 1);
        assertEquals(row.getLong("OL_SUPPLY_W_ID"), 5);

        assertTrue(true);
    }

    public void testSelfJoins() throws Exception {
        Client client = getClient();

        client.callProcedure("NEW_ORDER.insert", (byte)1, 3L, 1L);
        VoltTable[] results = client.callProcedure("SelfJoinTest", (byte)1).getResults();

        assertEquals(results.length, 1);

        // get the new order table
        VoltTable table = results[0];
        assertTrue(table.getRowCount() == 1);
        VoltTableRow row = table.fetchRow(0);
        assertEquals(row.getLong("NO_D_ID"), 3);
    }

    /** Verify that non-latin-1 characters can be stored and retrieved */
    public void testUTF8() throws IOException {
        Client client = getClient();
        final String testString = "並丧";
        try {
            client.callProcedure("ORDER_LINE.insert", 1L, 1L, 1L, 1L, 1L, 1L, 1L, 1L, 1.5, testString);
            VoltTable[] results = client.callProcedure("FeaturesSelectAll").getResults();

            assertEquals(5, results.length);

            // get the order line table
            VoltTable table = results[2];
            assertEquals(table.getColumnName(0), "OL_O_ID");
            assertTrue(table.getRowCount() == 1);
            VoltTableRow row = table.fetchRow(0);
            String resultString = row.getString("OL_DIST_INFO");
            assertEquals(testString, resultString);

            // reset
            client.callProcedure("@AdHoc", "delete from ORDER_LINE;");

            // Intentionally using a one byte string to make sure length preceded strings are handled correctly in the EE.
            client.callProcedure("ORDER_LINE.insert", 2L, 1L, 1L, 2L, 2L, 2L, 2L, 2L, 1.5, "a");
            client.callProcedure("ORDER_LINE.insert", 1L, 1L, 1L, 1L, 1L, 1L, 1L, 1L, 1.5, testString);
            client.callProcedure("ORDER_LINE.insert", 3L, 1L, 1L, 3L, 3L, 3L, 3L, 3L, 1.5, "def");
            results = client.callProcedure("SelectOrderLineByDistInfo", testString).getResults();
            assertEquals(1, results.length);
            table = results[0];
            assertTrue(table.getRowCount() == 1);
            row = table.fetchRow(0);
            resultString = row.getString("OL_DIST_INFO");
            assertEquals(testString, resultString);

        }
        catch (ProcCallException e) {
            e.printStackTrace();
            fail();
        }
        catch (IOException e) {
            e.printStackTrace();
            fail();
        }
    }

    public void testBatchedMultipartitionTxns() throws IOException, ProcCallException {
        Client client = getClient();

        VoltTable[] results = client.callProcedure("BatchedMultiPartitionTest").getResults();
        assertEquals(5, results.length);
        assertEquals(1, results[0].asScalarLong());
        assertEquals(1, results[1].asScalarLong());
        assertEquals(1, results[2].asScalarLong());
        assertEquals(2, results[3].getRowCount());
        assertEquals(1, results[4].getRowCount());
    }

    public void testLongStringUsage() throws IOException {
        final int STRLEN = 5000;

        Client client = getClient();

        String longStringPart = "volt!";
        StringBuilder sb = new StringBuilder();
        while(sb.length() < STRLEN)
            sb.append(longStringPart);
        String longString = sb.toString();
        assertEquals(STRLEN, longString.length());

        VoltTable[] results = null;
        try {
            results = client.callProcedure("WorkWithBigString", 1, longString).getResults();
        } catch (ProcCallException e) {
            e.printStackTrace();
            fail();
        }
        assertEquals(1, results.length);
        VoltTableRow row = results[0].fetchRow(0);

        assertEquals(1, row.getLong(0));
        assertEquals(0, row.getString(2).compareTo(longString));
    }

    public void testStringAsByteArrayParam() throws Exception {
        final int STRLEN = 5000;

        Client client = getClient();

        String longStringPart = "volt!";
        StringBuilder sb = new StringBuilder();
        while(sb.length() < STRLEN)
            sb.append(longStringPart);
        String longString = sb.toString();
        assertEquals(STRLEN, longString.length());


        VoltTable[] results = client.callProcedure("PassByteArrayArg", (byte)1, 2, longString.getBytes("UTF-8")).getResults();
        assertEquals(1, results.length);
        VoltTableRow row = results[0].fetchRow(0);

        assertEquals(1, row.getLong(0));
        assertEquals(0, row.getString(2).compareTo(longString));
    }

    public void testPassAllArgTypes() throws IOException {
        byte b = 100;
        byte bArray[] = new byte[] { 100, 101, 102 };
        short s = 32000;
        short sArray[] = new short[] { 32000, 32001, 32002 };
        int i = 2147483640;
        int iArray[] = new int[] { 2147483640, 2147483641, 2147483642 };
        long l = Long.MAX_VALUE - 10;
        long lArray[] = new long[] { Long.MAX_VALUE - 10, Long.MAX_VALUE - 9, Long.MAX_VALUE - 8 };
        String str = "foo";
        byte bString[] = "bar".getBytes("UTF-8");

        TimestampType tst = new TimestampType(PassAllArgTypes.MILLISECONDS_SINCE_EPOCH_TEST_VALUE*1000);
        java.util.Date utild = new java.util.Date(PassAllArgTypes.MILLISECONDS_SINCE_EPOCH_TEST_VALUE);
        java.sql.Date sqld = new java.sql.Date(PassAllArgTypes.MILLISECONDS_SINCE_EPOCH_TEST_VALUE);
        java.sql.Timestamp ts = new java.sql.Timestamp(PassAllArgTypes.MILLISECONDS_SINCE_EPOCH_TEST_VALUE);

        Client client = getClient();
        try {
            ClientResponse cr = client.callProcedure("PassAllArgTypes", b, bArray, s, sArray, i, iArray, l, lArray, str, bString,
                    tst, utild, sqld, ts);
            assert(cr.getStatus() == ClientResponse.SUCCESS);
            VoltTable[] result = cr.getResults();
            assert(result.length == 4);
            VoltTable vt = result[0];
            assert(vt.getRowCount() == 1);
            VoltTableRow row = vt.fetchRow(0);
            assertEquals(row.getLong("b"), b);
            byte[] gotArray = row.getVarbinary("bArray");
            assertEquals(gotArray.length, bArray.length);
            for (int j = 0; j < gotArray.length; j++) {
                assertEquals(gotArray[j], bArray[j]);
            }
            assertEquals(gotArray.length, bArray.length);
            assertEquals(row.getLong("s"), s);
            assertEquals(row.getLong("i"), i);
            assertEquals(row.getLong("l"), l);
            assertEquals(row.getString("str"), str);
            byte[] gotString = row.getVarbinary("bString");
            assertEquals(gotString.length, bString.length);
            for (int j = 0; j < gotString.length; j++) {
                assertEquals(gotString[j], bString[j]);
            }

            String tsColName;
            int tsColIndex;
            tsColName = "tst";
            assertEquals(row.getTimestampAsLong(tsColName), tst.getTime());
            assertEquals(row.getTimestampAsTimestamp(tsColName), tst);
            assertEquals(row.getTimestampAsSqlTimestamp(tsColName), ts);
            assertEquals(row.getTimestampAsSqlTimestamp(tsColName).getTime(), sqld.getTime());
            assertEquals(row.getTimestampAsSqlTimestamp(tsColName).getTime(), utild.getTime());
            tsColIndex = vt.getColumnIndex(tsColName);
            assertEquals(row.getTimestampAsLong(tsColIndex), tst.getTime());
            assertEquals(row.getTimestampAsTimestamp(tsColIndex), tst);
            assertEquals(row.getTimestampAsSqlTimestamp(tsColIndex), ts);
            assertEquals(row.getTimestampAsSqlTimestamp(tsColIndex).getTime(), sqld.getTime());
            assertEquals(row.getTimestampAsSqlTimestamp(tsColIndex).getTime(), utild.getTime());

            tsColName = "sqld";
            assertEquals(row.getTimestampAsLong(tsColName), tst.getTime());
            assertEquals(row.getTimestampAsTimestamp(tsColName), tst);
            assertEquals(row.getTimestampAsSqlTimestamp(tsColName), ts);
            assertEquals(row.getTimestampAsSqlTimestamp(tsColName).getTime(), sqld.getTime());
            assertEquals(row.getTimestampAsSqlTimestamp(tsColName).getTime(), utild.getTime());
            tsColIndex = vt.getColumnIndex(tsColName);
            assertEquals(row.getTimestampAsLong(tsColIndex), tst.getTime());
            assertEquals(row.getTimestampAsTimestamp(tsColIndex), tst);
            assertEquals(row.getTimestampAsSqlTimestamp(tsColIndex), ts);
            assertEquals(row.getTimestampAsSqlTimestamp(tsColIndex).getTime(), sqld.getTime());
            assertEquals(row.getTimestampAsSqlTimestamp(tsColIndex).getTime(), utild.getTime());

            tsColName = "utild";
            assertEquals(row.getTimestampAsLong(tsColName), tst.getTime());
            assertEquals(row.getTimestampAsTimestamp(tsColName), tst);
            assertEquals(row.getTimestampAsSqlTimestamp(tsColName), ts);
            assertEquals(row.getTimestampAsSqlTimestamp(tsColName).getTime(), sqld.getTime());
            assertEquals(row.getTimestampAsSqlTimestamp(tsColName).getTime(), utild.getTime());
            tsColIndex = vt.getColumnIndex(tsColName);
            assertEquals(row.getTimestampAsLong(tsColIndex), tst.getTime());
            assertEquals(row.getTimestampAsTimestamp(tsColIndex), tst);
            assertEquals(row.getTimestampAsSqlTimestamp(tsColIndex), ts);
            assertEquals(row.getTimestampAsSqlTimestamp(tsColIndex).getTime(), sqld.getTime());
            assertEquals(row.getTimestampAsSqlTimestamp(tsColIndex).getTime(), utild.getTime());

            tsColName = "ts";
            assertEquals(row.getTimestampAsLong(tsColName), tst.getTime());
            assertEquals(row.getTimestampAsTimestamp(tsColName), tst);
            assertEquals(row.getTimestampAsSqlTimestamp(tsColName), ts);
            assertEquals(row.getTimestampAsSqlTimestamp(tsColName).getTime(), sqld.getTime());
            assertEquals(row.getTimestampAsSqlTimestamp(tsColName).getTime(), utild.getTime());
            tsColIndex = vt.getColumnIndex(tsColName);
            assertEquals(row.getTimestampAsLong(tsColIndex), tst.getTime());
            assertEquals(row.getTimestampAsTimestamp(tsColIndex), tst);
            assertEquals(row.getTimestampAsSqlTimestamp(tsColIndex), ts);
            assertEquals(row.getTimestampAsSqlTimestamp(tsColIndex).getTime(), sqld.getTime());
            assertEquals(row.getTimestampAsSqlTimestamp(tsColIndex).getTime(), utild.getTime());

            vt = result[1];
            assert(vt.getRowCount() == sArray.length);
            for (int j = 0; j < sArray.length; j++) {
                assertEquals(vt.fetchRow(j).getLong("sArray"), sArray[j]);
            }
            vt = result[2];
            assert(vt.getRowCount() == iArray.length);
            for (int j = 0; j < iArray.length; j++) {
                assertEquals(vt.fetchRow(j).getLong("iArray"), iArray[j]);
            }
            vt = result[3];
            assert(vt.getRowCount() == lArray.length);
            for (int j = 0; j < lArray.length; j++) {
                assertEquals(vt.fetchRow(j).getLong("lArray"), lArray[j]);
            }

        } catch (Exception e) {
            fail("An argument value was mishandled in PassAllArgTypes");
        }

        // Now, go overboard, trying to preserve nano accuracy.
        // XXX: The following test is a little controversial.
        // Some would prefer a gentler response -- just truncating/rounding to the nearest microsecond.
        // When these voices of reason prevail, this test should be replaced by a test that nano-noise
        // gets filtered out but the result is still correct to microsecond granularity.
        java.sql.Timestamp ts_nano = new java.sql.Timestamp(PassAllArgTypes.MILLISECONDS_SINCE_EPOCH_TEST_VALUE);
        assertEquals(ts, ts_nano);
        // Extract the 1000000 nanos (doubly-counted milliseconds)
        assertEquals(1000000, ts_nano.getNanos());
        // and explicitly add in 1001 nanos (1 microsecond + 1 nanosecond)
        ts_nano.setNanos(ts_nano.getNanos()+1001);

        boolean caught;
        try {
            caught = false;
            // system-defined CRUD inputs
            client.callProcedure("PassAllArgTypes", b, bArray, s, sArray, i, iArray, l, lArray, str, bString,
                    ts_nano /* Here's the problem! */, utild, sqld, ts);
        } catch (RuntimeException e) {
            caught = true;
        } catch (Exception e) {
            caught = true; // but not quite how it was expected to be.
            fail("Some other exception while testing nano noise in PassAllArgTypes" + e);
        }
        assert(caught);
    }
/*
    public void testJoinOrder() throws Exception {
        if (isHSQL() || isValgrind()) return;

        Client client = getClient();

        VoltTable[] results = null;
        int nextId = 0;
        for (int mb = 0; mb < 25; mb += 5) {
            results = client.callProcedure("InsertLotsOfData", 0, nextId).getResults();
            assertEquals(1, results.length);
            assertTrue(nextId < results[0].asScalarLong());
            nextId = (int) results[0].asScalarLong();
            System.err.println("Inserted " + (mb + 5) + "mb");
        }

        for (int ii = 0; ii < 1000; ii++) {
            client.callProcedure("T1.insert", ii);
        }
        client.callProcedure("T2.insert", 0);

        //Right join order
        client.callProcedure("SelectWithJoinOrder", 0);

        //Wrong join order
        client.callProcedure("SelectWithJoinOrder", 1);

        //Right join order
        client.callProcedure("SelectRightOrder");

        client.callProcedure("SelectWrongOrder");

    }

    /**
     * Build a list of the tests that will be run when TestTPCCSuite gets run by JUnit.
     * Use helper classes that are part of the RegressionSuite framework.
     * This particular class runs all tests on the the local JNI backend with both
     * one and two partition configurations, as well as on the hsql backend.
     *
     * @return The TestSuite containing all the tests to be run.
     */
    static public Test suite() {
        VoltServerConfig config = null;

        // the suite made here will all be using the tests from this class
        MultiConfigSuiteBuilder builder = new MultiConfigSuiteBuilder(TestSQLFeaturesSuite.class);

        // build up a project builder for the workload
        VoltProjectBuilder project = new VoltProjectBuilder();
        project.addSchema(BatchedMultiPartitionTest.class.getResource("sqlfeatures-ddl.sql"));
        project.addPartitionInfo("NEW_ORDER", "NO_W_ID");
        project.addPartitionInfo("ORDER_LINE", "OL_W_ID");
        project.addPartitionInfo("FIVEK_STRING", "P");
        project.addPartitionInfo("FIVEK_STRING_WITH_INDEX", "ID");
        project.addPartitionInfo("WIDE", "P");
        project.addPartitionInfo("MANY_COLUMNS", "P");
        project.addProcedures(PROCEDURES);
        project.addStmtProcedure("SelectRightOrder",
                "SELECT * FROM WIDE, T1, T2 WHERE T2.ID = T1.ID", null, "T1,T2,WIDE");
        project.addStmtProcedure("SelectWrongOrder",
                "SELECT * FROM WIDE, T1, T2 WHERE T2.ID = T1.ID", null, "WIDE,T1,T2");

        boolean success;

        /////////////////////////////////////////////////////////////
        // CONFIG #1: 1 Local Site/Partitions running on JNI backend
        /////////////////////////////////////////////////////////////

        // get a server config for the native backend with one sites/partitions
        config = new LocalCluster("sqlfeatures-onesite.jar", 1, 1, 0, BackendTarget.NATIVE_EE_JNI);

        // build the jarfile
        success = config.compile(project);
        assert(success);

        // add this config to the set of tests to run
        builder.addServerConfig(config);

        /////////////////////////////////////////////////////////////
<<<<<<< HEAD
        // CONFIG #2: 1 Local Site/Partition running on HSQL backend
=======
        // CONFIG #2: 2 Local Site/Partitions running on JNI backend
        /////////////////////////////////////////////////////////////

        // get a server config for the native backend with two sites/partitions
        config = new LocalSingleProcessServer("sqlfeatures-twosites.jar", 2, BackendTarget.NATIVE_EE_JNI);

        // build the jarfile (note the reuse of the TPCC project)
        success = config.compile(project);
        assert(success);

        // add this config to the set of tests to run
        builder.addServerConfig(config);

        /////////////////////////////////////////////////////////////
        // CONFIG #3: 1 Local Site/Partition running on HSQL backend
        /////////////////////////////////////////////////////////////

        config = new LocalSingleProcessServer("sqlfeatures-hsql.jar", 1, BackendTarget.HSQLDB_BACKEND);
        success = config.compile(project);
        assert(success);
        builder.addServerConfig(config);

        /////////////////////////////////////////////////////////////
        // CONFIG #4: Local Cluster (of processes)
>>>>>>> 88770ac7
        /////////////////////////////////////////////////////////////

        config = new LocalCluster("sqlfeatures-hsql.jar", 1, 1, 0, BackendTarget.HSQLDB_BACKEND);
        success = config.compile(project);
        assert(success);
        builder.addServerConfig(config);

        /////////////////////////////////////////////////////////////
        // CONFIG #3: Local Cluster (of processes) with failed node
        /////////////////////////////////////////////////////////////

        config = new LocalCluster("sqlfeatures-cluster-rejoin.jar", 2, 3, 1, BackendTarget.NATIVE_EE_JNI, LocalCluster.FailureState.ONE_FAILURE, false);
        success = config.compile(project);
        assert(success);
        builder.addServerConfig(config);

        return builder;
    }

    public static void main(String args[]) {
        org.junit.runner.JUnitCore.runClasses(TestSQLFeaturesSuite.class);
    }
}<|MERGE_RESOLUTION|>--- conflicted
+++ resolved
@@ -378,12 +378,25 @@
         client.callProcedure("SelectWithJoinOrder", 0);
 
         //Wrong join order
-        client.callProcedure("SelectWithJoinOrder", 1);
+        boolean exception = false;
+        try {
+            client.callProcedure("SelectWithJoinOrder", 1);
+        } catch (Exception e) {
+            exception = true;
+        }
+        assertTrue(exception);
 
         //Right join order
         client.callProcedure("SelectRightOrder");
 
-        client.callProcedure("SelectWrongOrder");
+        exception = false;
+        try {
+            client.callProcedure("SelectWrongOrder");
+        } catch (Exception e) {
+            exception = true;
+        }
+        assertTrue(exception);
+
 
     }
 
@@ -433,9 +446,6 @@
         builder.addServerConfig(config);
 
         /////////////////////////////////////////////////////////////
-<<<<<<< HEAD
-        // CONFIG #2: 1 Local Site/Partition running on HSQL backend
-=======
         // CONFIG #2: 2 Local Site/Partitions running on JNI backend
         /////////////////////////////////////////////////////////////
 
@@ -460,9 +470,9 @@
 
         /////////////////////////////////////////////////////////////
         // CONFIG #4: Local Cluster (of processes)
->>>>>>> 88770ac7
-        /////////////////////////////////////////////////////////////
-
+        /////////////////////////////////////////////////////////////
+
+        // HSQL for Local Cluster config? This does not seem right.
         config = new LocalCluster("sqlfeatures-hsql.jar", 1, 1, 0, BackendTarget.HSQLDB_BACKEND);
         success = config.compile(project);
         assert(success);
